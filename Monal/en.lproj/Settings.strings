--- conflicted
+++ resolved
@@ -4,15 +4,11 @@
 "3gZ-1D-g86.title" = "Chat Log";
 /* Class = "UINavigationItem"; title = "Accounts"; ObjectID = "GM4-e8-f1D"; */
 "GM4-e8-f1D.title" = "Accounts";
-<<<<<<< HEAD
-/* Class = "UITextView"; text = "aaa"; ObjectID = "JYm-gw-Mhc"; */
-"JYm-gw-Mhc.text" = "aaa";
-=======
+
 
 /* Class = "UITextView"; text = "log_placeholder"; ObjectID = "JYm-gw-Mhc"; */
 "JYm-gw-Mhc.text" = "log_placeholder";
 
->>>>>>> 0db53c82
 /* Class = "UILabel"; text = "Detail"; ObjectID = "QNX-n9-Hbx"; */
 "QNX-n9-Hbx.text" = "Detail";
 /* Class = "UIBarButtonItem"; title = "Close"; ObjectID = "QTE-cG-3LC"; */
@@ -43,15 +39,8 @@
 "kjF-U7-P8y.title" = "Settings";
 /* Class = "UINavigationItem"; title = "Root View Controller"; ObjectID = "mLa-XU-o1Q"; */
 "mLa-XU-o1Q.title" = "Root View Controller";
-<<<<<<< HEAD
-/* Class = "UITableViewController"; title = "Notificaions"; ObjectID = "nPR-ET-sg3"; */
-"nPR-ET-sg3.title" = "Notifications";
-=======
-
 /* Class = "UITableViewController"; title = "Notifications"; ObjectID = "nPR-ET-sg3"; */
 "nPR-ET-sg3.title" = "Notifications";
-
->>>>>>> 0db53c82
 /* Class = "UINavigationItem"; title = "Account Edit"; ObjectID = "pa7-vQ-Yz3"; */
 "pa7-vQ-Yz3.title" = "Account Edit";
 /* Class = "UIBarButtonItem"; title = "Reconnect All"; ObjectID = "r7s-58-k2m"; */
