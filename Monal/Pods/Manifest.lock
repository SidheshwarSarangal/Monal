--- conflicted
+++ resolved
@@ -1,33 +1,25 @@
 PODS:
-  - Crashlytics (3.10.1):
-    - Fabric (~> 1.7.5)
+  - Crashlytics (3.10.2):
+    - Fabric (~> 1.7.7)
   - CWStatusBarNotification (2.3.5)
   - DACircularProgress (2.3.1)
   - Dropbox-iOS-SDK (1.3.13)
   - Dropbox-OSX-SDK (1.3.13)
-  - Fabric (1.7.6)
+  - Fabric (1.7.7)
   - MBProgressHUD (1.1.0)
   - MWPhotoBrowser (2.1.4):
     - DACircularProgress (~> 2.3.1)
     - MBProgressHUD (~> 1.1.0)
-    - SDWebImage (~> 4.2.2)
+    - SDWebImage (~> 4.3.3)
   - SAMKeychain (1.5.3)
-<<<<<<< HEAD
-  - SDWebImage (4.2.2):
-    - SDWebImage/Core (= 4.2.2)
-  - SDWebImage/Core (4.2.2)
+  - SDWebImage (4.3.3):
+    - SDWebImage/Core (= 4.3.3)
+  - SDWebImage/Core (4.3.3)
   - SignalProtocolC (2.3.1)
   - SignalProtocolObjC (1.0.0):
     - SignalProtocolC (~> 2.3.1)
-  - Sparkle (1.18.1)
-  - TPCircularBuffer (1.5)
-=======
-  - SDWebImage (4.2.3):
-    - SDWebImage/Core (= 4.2.3)
-  - SDWebImage/Core (4.2.3)
   - Sparkle (1.19.0)
   - TPCircularBuffer (1.6.1)
->>>>>>> 1ac898d5
 
 DEPENDENCIES:
   - Crashlytics
@@ -38,7 +30,7 @@
   - MBProgressHUD (~> 1.1.0)
   - MWPhotoBrowser (from `https://raw.githubusercontent.com/moinku07/MWPhotoBrowser/master/MWPhotoBrowser.podspec`)
   - SAMKeychain
-  - SDWebImage (~> 4.2.2)
+  - SDWebImage
   - SignalProtocolObjC
   - Sparkle
   - TPCircularBuffer
@@ -48,27 +40,21 @@
     :podspec: https://raw.githubusercontent.com/moinku07/MWPhotoBrowser/master/MWPhotoBrowser.podspec
 
 SPEC CHECKSUMS:
-  Crashlytics: aee1a064cbbf99b32efa3f056a5f458d846bc8ff
+  Crashlytics: 0360624eea1c978a743feddb2fb1ef8b37fb7a0d
   CWStatusBarNotification: 3d2738b25c3207f60cc50201388d3c96182545ff
   DACircularProgress: 4dd437c0fc3da5161cb289e07ac449493d41db71
   Dropbox-iOS-SDK: e0c9b08d1604b39cb78c1d0333251de0f6bdec60
   Dropbox-OSX-SDK: 7558b741dfb8eac3d2352ad95bd4078debcf0e13
-  Fabric: f8d42c893bb187326a7968b62abe55c36a987a46
+  Fabric: bda89e242bce1b7b8ab264248cf3407774ce0095
   MBProgressHUD: e7baa36a220447d8aeb12769bf0585582f3866d9
-  MWPhotoBrowser: c145b4dc9dffad86f04ab807ff7d7ce078519183
+  MWPhotoBrowser: b275990bc6cfa982ae5c5b8ba835ba6d3a9bc914
   SAMKeychain: 483e1c9f32984d50ca961e26818a534283b4cd5c
-<<<<<<< HEAD
-  SDWebImage: 89a9d32cd520bbb46eb14e541d5109b3564af198
+  SDWebImage: de4d90b5bff3571eae7bd16202b1f43135409fa5
   SignalProtocolC: e61c89693515347df8ed97961160a36cbe55c441
   SignalProtocolObjC: f5f0c7dcbedf21490b7ec190b6dc5103910acb75
-  Sparkle: 06ea33170007c5937ee54da481b4481af98fac79
-  TPCircularBuffer: 5196b690383e7bc54771e2f26e10c17cd928bd22
-=======
-  SDWebImage: 791bb72962b3492327ddcac4b1880bd1b5458431
   Sparkle: 8486d2493599665e466b5076e72b28849776e32f
   TPCircularBuffer: c13243556527551c4d320709c7b14a6d20cdc30a
->>>>>>> 1ac898d5
 
-PODFILE CHECKSUM: ef5f70028c7fb1d3bff833cf2d1a96728daa848c
+PODFILE CHECKSUM: de95afab15d4eab99561a0f80c71ed6f0789f0aa
 
 COCOAPODS: 1.4.0