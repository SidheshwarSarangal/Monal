--- conflicted
+++ resolved
@@ -1,8 +1,6 @@
 # Acknowledgements
 This application makes use of the following third party libraries:
 
-<<<<<<< HEAD
-=======
 ## Crashlytics
 
 Fabric: Copyright 2018 Google, Inc. All Rights Reserved. Use of this software is subject to the terms and conditions of the Fabric Software and Services Agreement located at https://fabric.io/terms. Crashlytics Kit: Copyright 2018 Crashlytics, Inc. All Rights Reserved. Use of this software is subject to the terms and conditions of the Crashlytics Terms of Service located at http://try.crashlytics.com/terms/terms-of-service.pdf and the Crashlytics Privacy Policy located at http://try.crashlytics.com/terms/privacy-policy.pdf. OSS: http://get.fabric.io/terms/opensource.txt
@@ -160,7 +158,6 @@
 
 
 
->>>>>>> 52834e70
 ## SAMKeychain
 
 Copyright (c) 2010-2016 Sam Soffes, http://soff.es
@@ -216,9 +213,36 @@
 
 ## CWStatusBarNotification
 
-The MIT License (MIT)
-
-Copyright (c) 2015 Cezary Wojcik <http://www.cezarywojcik.com>
+The MIT License (MIT)
+
+Copyright (c) 2015 Cezary Wojcik <http://www.cezarywojcik.com>
+
+Permission is hereby granted, free of charge, to any person obtaining a copy
+of this software and associated documentation files (the "Software"), to deal
+in the Software without restriction, including without limitation the rights
+to use, copy, modify, merge, publish, distribute, sublicense, and/or sell
+copies of the Software, and to permit persons to whom the Software is
+furnished to do so, subject to the following conditions:
+
+The above copyright notice and this permission notice shall be included in
+all copies or substantial portions of the Software.
+
+THE SOFTWARE IS PROVIDED "AS IS", WITHOUT WARRANTY OF ANY KIND, EXPRESS OR
+IMPLIED, INCLUDING BUT NOT LIMITED TO THE WARRANTIES OF MERCHANTABILITY,
+FITNESS FOR A PARTICULAR PURPOSE AND NONINFRINGEMENT. IN NO EVENT SHALL THE
+AUTHORS OR COPYRIGHT HOLDERS BE LIABLE FOR ANY CLAIM, DAMAGES OR OTHER
+LIABILITY, WHETHER IN AN ACTION OF CONTRACT, TORT OR OTHERWISE, ARISING FROM,
+OUT OF OR IN CONNECTION WITH THE SOFTWARE OR THE USE OR OTHER DEALINGS IN
+THE SOFTWARE.
+
+
+## DACircularProgress
+
+# License
+
+## MIT License
+
+Copyright (c) 2013 Daniel Amitay (http://danielamitay.com)
 
 Permission is hereby granted, free of charge, to any person obtaining a copy
 of this software and associated documentation files (the "Software"), to deal
@@ -238,14 +262,24 @@
 OUT OF OR IN CONNECTION WITH THE SOFTWARE OR THE USE OR OTHER DEALINGS IN
 THE SOFTWARE.
 
-
-## DACircularProgress
-
-# License
-
-## MIT License
-
-Copyright (c) 2013 Daniel Amitay (http://danielamitay.com)
+## DZNEmptyDataSet
+
+The MIT License (MIT)
+
+Copyright (c) 2016 Ignacio Romero Zurbuchen iromero@dzen.cl
+
+Permission is hereby granted, free of charge, to any person obtaining a copy of this software and associated documentation files (the 'Software'), to deal in the Software without restriction, including without limitation the rights to use, copy, modify, merge, publish, distribute, sublicense, and/or sell copies of the Software, and to permit persons to whom the Software is furnished to do so, subject to the following conditions:
+
+The above copyright notice and this permission notice shall be included in all copies or substantial portions of the Software.
+
+THE SOFTWARE IS PROVIDED 'AS IS', WITHOUT WARRANTY OF ANY KIND, EXPRESS OR IMPLIED, INCLUDING BUT NOT LIMITED TO THE WARRANTIES OF MERCHANTABILITY, FITNESS FOR A PARTICULAR PURPOSE AND NONINFRINGEMENT. IN NO EVENT SHALL THE AUTHORS OR COPYRIGHT HOLDERS BE LIABLE FOR ANY CLAIM, DAMAGES OR OTHER LIABILITY, WHETHER IN AN ACTION OF CONTRACT, TORT OR OTHERWISE, ARISING FROM, OUT OF OR IN CONNECTION WITH THE SOFTWARE OR THE USE OR OTHER DEALINGS IN THE SOFTWARE.
+
+
+## EAIntroView
+
+MIT License
+
+Copyright (c) 2013-2017 Evgeny Aleksandrov
 
 Permission is hereby granted, free of charge, to any person obtaining a copy
 of this software and associated documentation files (the "Software"), to deal
@@ -265,24 +299,9 @@
 OUT OF OR IN CONNECTION WITH THE SOFTWARE OR THE USE OR OTHER DEALINGS IN
 THE SOFTWARE.
 
-## DZNEmptyDataSet
-
-The MIT License (MIT)
-
-Copyright (c) 2016 Ignacio Romero Zurbuchen iromero@dzen.cl
-
-Permission is hereby granted, free of charge, to any person obtaining a copy of this software and associated documentation files (the 'Software'), to deal in the Software without restriction, including without limitation the rights to use, copy, modify, merge, publish, distribute, sublicense, and/or sell copies of the Software, and to permit persons to whom the Software is furnished to do so, subject to the following conditions:
-
-The above copyright notice and this permission notice shall be included in all copies or substantial portions of the Software.
-
-THE SOFTWARE IS PROVIDED 'AS IS', WITHOUT WARRANTY OF ANY KIND, EXPRESS OR IMPLIED, INCLUDING BUT NOT LIMITED TO THE WARRANTIES OF MERCHANTABILITY, FITNESS FOR A PARTICULAR PURPOSE AND NONINFRINGEMENT. IN NO EVENT SHALL THE AUTHORS OR COPYRIGHT HOLDERS BE LIABLE FOR ANY CLAIM, DAMAGES OR OTHER LIABILITY, WHETHER IN AN ACTION OF CONTRACT, TORT OR OTHERWISE, ARISING FROM, OUT OF OR IN CONNECTION WITH THE SOFTWARE OR THE USE OR OTHER DEALINGS IN THE SOFTWARE.
-
-
-## EAIntroView
-
-MIT License
-
-Copyright (c) 2013-2017 Evgeny Aleksandrov
+## EARestrictedScrollView
+
+Copyright (c) 2015-2016 Evgeny Aleksandrov <evgeny@aleksandrov.ws>
 
 Permission is hereby granted, free of charge, to any person obtaining a copy
 of this software and associated documentation files (the "Software"), to deal
@@ -302,51 +321,29 @@
 OUT OF OR IN CONNECTION WITH THE SOFTWARE OR THE USE OR OTHER DEALINGS IN
 THE SOFTWARE.
 
-## EARestrictedScrollView
-
-Copyright (c) 2015-2016 Evgeny Aleksandrov <evgeny@aleksandrov.ws>
-
-Permission is hereby granted, free of charge, to any person obtaining a copy
-of this software and associated documentation files (the "Software"), to deal
-in the Software without restriction, including without limitation the rights
-to use, copy, modify, merge, publish, distribute, sublicense, and/or sell
-copies of the Software, and to permit persons to whom the Software is
-furnished to do so, subject to the following conditions:
-
-The above copyright notice and this permission notice shall be included in
-all copies or substantial portions of the Software.
-
-THE SOFTWARE IS PROVIDED "AS IS", WITHOUT WARRANTY OF ANY KIND, EXPRESS OR
-IMPLIED, INCLUDING BUT NOT LIMITED TO THE WARRANTIES OF MERCHANTABILITY,
-FITNESS FOR A PARTICULAR PURPOSE AND NONINFRINGEMENT. IN NO EVENT SHALL THE
-AUTHORS OR COPYRIGHT HOLDERS BE LIABLE FOR ANY CLAIM, DAMAGES OR OTHER
-LIABILITY, WHETHER IN AN ACTION OF CONTRACT, TORT OR OTHERWISE, ARISING FROM,
-OUT OF OR IN CONNECTION WITH THE SOFTWARE OR THE USE OR OTHER DEALINGS IN
-THE SOFTWARE.
-
 
 ## IDMPhotoBrowser
 
-The MIT License (MIT)
-
-Copyright (c) 2015 Ideais Mobile
-
-Permission is hereby granted, free of charge, to any person obtaining a copy
-of this software and associated documentation files (the "Software"), to deal
-in the Software without restriction, including without limitation the rights
-to use, copy, modify, merge, publish, distribute, sublicense, and/or sell
-copies of the Software, and to permit persons to whom the Software is
-furnished to do so, subject to the following conditions:
-
-The above copyright notice and this permission notice shall be included in
-all copies or substantial portions of the Software.
-
-THE SOFTWARE IS PROVIDED "AS IS", WITHOUT WARRANTY OF ANY KIND, EXPRESS OR
-IMPLIED, INCLUDING BUT NOT LIMITED TO THE WARRANTIES OF MERCHANTABILITY,
-FITNESS FOR A PARTICULAR PURPOSE AND NONINFRINGEMENT. IN NO EVENT SHALL THE
-AUTHORS OR COPYRIGHT HOLDERS BE LIABLE FOR ANY CLAIM, DAMAGES OR OTHER
-LIABILITY, WHETHER IN AN ACTION OF CONTRACT, TORT OR OTHERWISE, ARISING FROM,
-OUT OF OR IN CONNECTION WITH THE SOFTWARE OR THE USE OR OTHER DEALINGS IN
+The MIT License (MIT)
+
+Copyright (c) 2015 Ideais Mobile
+
+Permission is hereby granted, free of charge, to any person obtaining a copy
+of this software and associated documentation files (the "Software"), to deal
+in the Software without restriction, including without limitation the rights
+to use, copy, modify, merge, publish, distribute, sublicense, and/or sell
+copies of the Software, and to permit persons to whom the Software is
+furnished to do so, subject to the following conditions:
+
+The above copyright notice and this permission notice shall be included in
+all copies or substantial portions of the Software.
+
+THE SOFTWARE IS PROVIDED "AS IS", WITHOUT WARRANTY OF ANY KIND, EXPRESS OR
+IMPLIED, INCLUDING BUT NOT LIMITED TO THE WARRANTIES OF MERCHANTABILITY,
+FITNESS FOR A PARTICULAR PURPOSE AND NONINFRINGEMENT. IN NO EVENT SHALL THE
+AUTHORS OR COPYRIGHT HOLDERS BE LIABLE FOR ANY CLAIM, DAMAGES OR OTHER
+LIABILITY, WHETHER IN AN ACTION OF CONTRACT, TORT OR OTHERWISE, ARISING FROM,
+OUT OF OR IN CONNECTION WITH THE SOFTWARE OR THE USE OR OTHER DEALINGS IN
 THE SOFTWARE.
 
 ## MBProgressHUD
