/* Class = "UINavigationItem"; title = "Root View Controller"; ObjectID = "1Hw-bc-mNT"; */
"1Hw-bc-mNT.title" = "Root View Controller";
/* Class = "UIBarButtonItem"; title = "Close"; ObjectID = "2FM-6l-v8h"; */
"2FM-6l-v8h.title" = "Fermer";
/* Class = "UITableViewController"; title = "Chat Log"; ObjectID = "3gZ-1D-g86"; */
"3gZ-1D-g86.title" = "Chat Log";
/* Class = "UINavigationItem"; title = "Display Settings"; ObjectID = "bRa-lQ-kQr"; */
"bRa-lQ-kQr.title" = "Paramètres d'affichage";
/* Class = "UIButton"; normalTitle = "Change Password"; ObjectID = "d7c-hm-a1K"; */
"d7c-hm-a1K.normalTitle" = "Modifier le mot de passe";
/* Class = "UISplitViewController"; title = "Settings"; ObjectID = "dgM-uB-Aap"; */
"dgM-uB-Aap.title" = "Settings";
/* Class = "UINavigationItem"; title = "Settings"; ObjectID = "gFd-bu-COM"; */
"gFd-bu-COM.title" = "Settings";
/* Class = "UINavigationItem"; title = "Accounts"; ObjectID = "GM4-e8-f1D"; */
"GM4-e8-f1D.title" = "Comptes";
/* Class = "UITextField"; accessibilityHint = "UDP Log Port"; ObjectID = "IVO-3g-xoO"; */
"IVO-3g-xoO.accessibilityHint" = "UDP Log Port";
<<<<<<< HEAD

/* Class = "UITextField"; placeholder = "Port of Logserver"; ObjectID = "IVO-3g-xoO"; */
"IVO-3g-xoO.placeholder" = "Port of Logserver";

=======
/* Class = "UILabel"; text = "Title"; ObjectID = "ivZ-8c-o6a"; */
"ivZ-8c-o6a.text" = "Titre";
/* Class = "UITextView"; text = "log_placeholder"; ObjectID = "JYm-gw-Mhc"; */
"JYm-gw-Mhc.text" = "log_placeholder";
>>>>>>> 15456841
/* Class = "UITableViewController"; title = "Settings"; ObjectID = "kjF-U7-P8y"; */
"kjF-U7-P8y.title" = "Settings";
/* Class = "UINavigationItem"; title = "Root View Controller"; ObjectID = "mLa-XU-o1Q"; */
"mLa-XU-o1Q.title" = "Root View Controller";
/* Class = "UITableViewController"; title = "Notifications"; ObjectID = "nPR-ET-sg3"; */
"nPR-ET-sg3.title" = "Notifications";
/* Class = "UINavigationItem"; title = "Account Edit"; ObjectID = "pa7-vQ-Yz3"; */
"pa7-vQ-Yz3.title" = "Modifier le compte";
<<<<<<< HEAD

=======
/* Class = "UILabel"; text = "Detail"; ObjectID = "QNX-n9-Hbx"; */
"QNX-n9-Hbx.text" = "Detail";
>>>>>>> 15456841
/* Class = "UIBarButtonItem"; title = "Close"; ObjectID = "QTE-cG-3LC"; */
"QTE-cG-3LC.title" = "Fermer";
/* Class = "UIBarButtonItem"; title = "Close"; ObjectID = "R3T-hy-2aY"; */
"R3T-hy-2aY.title" = "Fermer";
/* Class = "UIBarButtonItem"; title = "Reconnect All"; ObjectID = "r7s-58-k2m"; */
"r7s-58-k2m.title" = "Tout reconnecter";
/* Class = "UILabel"; text = "Detail"; ObjectID = "rF7-34-0sc"; */
"rF7-34-0sc.text" = "Detail";
<<<<<<< HEAD

=======
/* Class = "UILabel"; text = "Title"; ObjectID = "rLQ-yk-GnZ"; */
"rLQ-yk-GnZ.text" = "Titre";
>>>>>>> 15456841
/* Class = "UINavigationItem"; title = "Sounds"; ObjectID = "Rum-Ee-xSZ"; */
"Rum-Ee-xSZ.title" = "Sons";
/* Class = "UIBarButtonItem"; title = "Save"; ObjectID = "TJt-Kl-UDV"; */
"TJt-Kl-UDV.title" = "Enregistrer";
/* Class = "UITableViewController"; title = "Account Edit"; ObjectID = "Tus-3k-aPR"; */
"Tus-3k-aPR.title" = "Modifier le compte";
/* Class = "UITabBarItem"; title = "Item"; ObjectID = "VJW-A6-Zpp"; */
"VJW-A6-Zpp.title" = "Item";
/* Class = "UINavigationItem"; title = "Root View Controller"; ObjectID = "vKm-u5-p5y"; */
"vKm-u5-p5y.title" = "Root View Controller";
/* Class = "UINavigationItem"; title = "Accounts With Logs"; ObjectID = "wlb-8I-yzZ"; */
"wlb-8I-yzZ.title" = "Comptes avec journaux";
/* Class = "UITabBarItem"; title = "Settings"; ObjectID = "YtW-zK-Qze"; */
"YtW-zK-Qze.title" = "Settings";
/* Class = "UITextField"; accessibilityHint = "UDP Log Hostname"; ObjectID = "ZMn-v1-NOh"; */
"ZMn-v1-NOh.accessibilityHint" = "UDP Log Hostname";

/* Class = "UITextField"; placeholder = "Hostname/IP of Logserver"; ObjectID = "ZMn-v1-NOh"; */
"ZMn-v1-NOh.placeholder" = "Hostname/IP of Logserver";<|MERGE_RESOLUTION|>--- conflicted
+++ resolved
@@ -16,17 +16,12 @@
 "GM4-e8-f1D.title" = "Comptes";
 /* Class = "UITextField"; accessibilityHint = "UDP Log Port"; ObjectID = "IVO-3g-xoO"; */
 "IVO-3g-xoO.accessibilityHint" = "UDP Log Port";
-<<<<<<< HEAD
-
 /* Class = "UITextField"; placeholder = "Port of Logserver"; ObjectID = "IVO-3g-xoO"; */
 "IVO-3g-xoO.placeholder" = "Port of Logserver";
-
-=======
 /* Class = "UILabel"; text = "Title"; ObjectID = "ivZ-8c-o6a"; */
 "ivZ-8c-o6a.text" = "Titre";
 /* Class = "UITextView"; text = "log_placeholder"; ObjectID = "JYm-gw-Mhc"; */
 "JYm-gw-Mhc.text" = "log_placeholder";
->>>>>>> 15456841
 /* Class = "UITableViewController"; title = "Settings"; ObjectID = "kjF-U7-P8y"; */
 "kjF-U7-P8y.title" = "Settings";
 /* Class = "UINavigationItem"; title = "Root View Controller"; ObjectID = "mLa-XU-o1Q"; */
@@ -35,12 +30,8 @@
 "nPR-ET-sg3.title" = "Notifications";
 /* Class = "UINavigationItem"; title = "Account Edit"; ObjectID = "pa7-vQ-Yz3"; */
 "pa7-vQ-Yz3.title" = "Modifier le compte";
-<<<<<<< HEAD
-
-=======
 /* Class = "UILabel"; text = "Detail"; ObjectID = "QNX-n9-Hbx"; */
 "QNX-n9-Hbx.text" = "Detail";
->>>>>>> 15456841
 /* Class = "UIBarButtonItem"; title = "Close"; ObjectID = "QTE-cG-3LC"; */
 "QTE-cG-3LC.title" = "Fermer";
 /* Class = "UIBarButtonItem"; title = "Close"; ObjectID = "R3T-hy-2aY"; */
@@ -49,12 +40,8 @@
 "r7s-58-k2m.title" = "Tout reconnecter";
 /* Class = "UILabel"; text = "Detail"; ObjectID = "rF7-34-0sc"; */
 "rF7-34-0sc.text" = "Detail";
-<<<<<<< HEAD
-
-=======
 /* Class = "UILabel"; text = "Title"; ObjectID = "rLQ-yk-GnZ"; */
 "rLQ-yk-GnZ.text" = "Titre";
->>>>>>> 15456841
 /* Class = "UINavigationItem"; title = "Sounds"; ObjectID = "Rum-Ee-xSZ"; */
 "Rum-Ee-xSZ.title" = "Sons";
 /* Class = "UIBarButtonItem"; title = "Save"; ObjectID = "TJt-Kl-UDV"; */
