"%@ (Pending Approval)" = "%@ (Pending Approval)";
"%ld (This device)" = "%ld (Это устройство)";
"(autojoin)" = "(autojoin)";
"[This message is OMEMO encrypted]" = "[This message is OMEMO encrypted]";
"About" = "О программе";
"Accept" = "Принять";
"Access message archives on the server." = "Доступ к архивам сообщений на сервере.";
"Account" = "Аккаунт";
"Account Exists" = "Account Exists";
"Account To Use" = "Account To Use";
"Account: %@" = "Аккаунт: %@";
"Accounts" = "Аккаунты";
"Accounts With Logs" = "Accounts With Logs";
"Active chat but no messages found in history for %@." = "Active chat but no messages found in history for %@.";
"Add %@ to your contacts?" = "Добавить %@ к вашим контактам?";
"Add Contact" = "Добавить контакт";
"Add New Account" = "Добавить новый аккаунт";
"Add new contacts with the + button above. Your friends will pop up here when they can talk" = "Add new contacts with the + button above. Your friends will pop up here when they can talk";
"Advanced" = "Дополнительно";
"Advanced Settings" = "Дополнительные настройки";
"All messages are archived by default." = "All messages are archived by default.";
"Allow %@ to contact you?" = "Allow %@ to contact you?";
"Allowing someone to add you as a contact lets them see when you are online. It also allows you to send encrypted messages.  Tap to approve. Swipe to reject." = "Allowing someone to add you as a contact lets them see when you are online. It also allows you to send encrypted messages.  Tap to approve. Swipe to reject.";
"App" = "App";
"Apple Push Service" = "Служба Push-уведомлений Apple";
"Apple push service should always be on. If it is off, your device can not talk to Apple's server." = "Apple push service should always be on. If it is off, your device can not talk to Apple's server.";
"Archive only if the contact is in roster" = "Archive only if the contact is in roster";
"Auto Join" = "Auto Join";
"Automatically send when you were online" = "Automatically send when you were online";
"Away" = "Away";
"Backgrounds" = "Фоны";
"Block %@ from contacting you?" = "Block %@ from contacting you?";
"Block Sender" = "Block Sender";
"call screen did disappear" = "call screen did disappear";
"Camera" = "Камера";
"Can Show Notifications" = "Can Show Notifications";
"Cancel" = "Отмена";
"Change Password" = "Изменить пароль";
"Chat Backgrounds" = "Фоны чата";
"Chat for free with your friends, colleagues and family!" = "Chat for free with your friends, colleagues and family!";
"Chat Logs" = "Chat Logs";
"Choices Galore" = "Choices Galore";
"Close" = "Close";
"Connected" = "Connected";
"Connected since: %@" = "Connected since: %@";
"Connection Details" = "Connection Details";
"Contact Name" = "Contact Name";
"Contacts" = "Contacts";
"Contacts are usually in the format: username@domain.something" = "Contacts are usually in the format: username@domain.something";
"Could not change the password" = "Could not change the password";
"Could not decrypt message" = "Could not decrypt message";
"Could not register your username. Please check your code or change the username and try again." = "Could not register your username. Please check your code or change the username and try again.";
"Could not request registration form. Please check your internet connection and try again." = "Could not request registration form. Please check your internet connection and try again.";
"Decline" = "Decline";
"Default chat backgrounds are from the Ubuntu project." = "Default chat backgrounds are from the Ubuntu project.";
"Delete" = "Delete";
"Delete Account" = "Delete Account";
"Direct TLS" = "Direct TLS";
"Disable Encryption" = "Disable Encryption";
"Disconnected" = "Disconnected";
"Display" = "Display";
"Display Settings" = "Display Settings";
"Draft: %@" = "Draft: %@";
"Email Support" = "Email Support";
"Enabled" = "Enabled";
"Encrypted message was sent in an older format Monal can't decrypt. Please ask them to update their client. (GCM error)" = "Encrypted message was sent in an older format Monal can't decrypt. Please ask them to update their client. (GCM error)";
"Encryption Keys" = "Encryption Keys";
"Encryption Not Supported" = "Encryption Not Supported";
"Enter your new password. Passwords may not be empty. They may also be governed by server or company policies." = "Enter your new password. Passwords may not be empty. They may also be governed by server or company policies.";
"Error" = "Error";
"Error decrypting message" = "Error decrypting message";
"Escape The Garden" = "Escape The Garden";
"Favorite" = "Favorite";
"Favorite Group Chats (MUC). Tap to join. " = "Favorite Group Chats (MUC). Tap to join. ";
"from" = "from";
"General" = "General";
"Got it!" = "Got it!";
"GPS" = "GPS";
"Group Chat" = "Group Chat";
"Group Chat Invite" = "Group Chat Invite";
"Group Information" = "Group Information";
"Hardcoded Hostname" = "Hardcoded Hostname";
"Hide Chat" = "Hide Chat";
"If Monal can't show notifications, you will not see alerts when a message arrives. This happens if you tapped 'Decline' when Monal first asked permission.  Fix it by going to iOS Settings -> Monal -> Notifications and select 'Allow Notifications'. " = "If Monal can't show notifications, you will not see alerts when a message arrives. This happens if you tapped 'Decline' when Monal first asked permission.  Fix it by going to iOS Settings -> Monal -> Notifications and select 'Allow Notifications'. ";
"If Monal push is off, your device could not talk to push.monal.im. This should also never be off. It requires Apple push service to work first. " = "If Monal push is off, your device could not talk to push.monal.im. This should also never be off. It requires Apple push service to work first. ";
"If you like Monal, please let others know and leave a review" = "If you like Monal, please let others know and leave a review";
"If you want to use VOIP you will need to allow access in Settings-> Privacy-> Microphone." = "If you want to use VOIP you will need to allow access in Settings-> Privacy-> Microphone.";
"Ignore" = "Ignore";
"Incoming audio call to %@ from %@ " = "Incoming audio call to %1$@ from %2$@ ";
"Incoming Call" = "Incoming Call";
"Indicate when a particular device is active or inactive. Saves battery." = "Indicate when a particular device is active or inactive. Saves battery.";
"Invalid Credentails" = "Invalid Credentails";
"Invalid username" = "Invalid username";
"Jabber ID" = "Jabber ID";
"Jabber, Openfire, Prosody etc.   " = "Jabber, Openfire, Prosody etc.   ";
"Join" = "Join";
"Just seen" = "Just seen";
"Last seen: %d days ago" = "Last seen: %d days ago";
"Last seen: %d hours ago" = "Last seen: %d hours ago";
"Last seen: %d minutes ago" = "Last seen: %d minutes ago";
"Last seen: 1 day ago" = "Last seen: 1 day ago";
"Last seen: 1 hour ago" = "Last seen: 1 hour ago";
"Last seen: 1 minute ago" = "Last seen: 1 minute ago";
"Leave Conversation" = "Leave Conversation";
"Leave this converstion?" = "Leave this converstion?";
"Location Access Needed" = "Location Access Needed";
"Log" = "Log";
"Log Chats" = "Log Chats";
"Log Date" = "Log Date";
"Logging in" = "Logging in";
"Mark all messages as read" = "Mark all messages as read";
"Message" = "Message";
"Message Archive Pref" = "Message Archive Pref";
"Message can't be empty" = "Message can't be empty";
"Message from %@" = "Message from %@";
"Message Preview" = "Message Preview";
"Message was not encrypted for this device. Please make sure the sender trusts deviceid %d and that they have you as a contact." = "Message was not encrypted for this device. Please make sure the sender trusts deviceid %d and that they have you as a contact.";
"Messages never archived by default." = "Messages never archived by default.";
"Monal" = "Monal";
"Monal did not received a gps location. Please try again later." = "Monal did not received a gps location. Please try again later.";
"Monal does not have access to your location. Please update the location access in your device's Privacy Settings." = "Monal does not have access to your location. Please update the location access in your device's Privacy Settings.";
"Monal Push Server" = "Monal Push Server";
"Monal uses OMEMO encryption to protect your conversations" = "Monal uses OMEMO encryption to protect your conversations";
"Mute" = "Mute";
"My Encryption Keys" = "My Encryption Keys";
"My Keys" = "My Keys";
"Name can't be empty" = "Name can't be empty";
"Neither can see keys." = "Neither can see keys.";
"New Password" = "New Password";
"Nickname" = "Nickname";
"No" = "No";
"No connected accounts" = "No connected accounts";
"No Contact Selected" = "No Contact Selected";
"No Empty Values" = "No Empty Values";
"No GPS location received" = "No GPS location received";
"No groups yet" = "No groups yet";
"No one is here" = "No one is here";
"Nothing to see" = "Nothing to see";
"Notification Changes" = "Notification Changes";
"Notification Settings" = "Notification Settings";
"Notifications" = "Notifications";
"Notifications have changed in iOS 13 because of some iOS changes. For now you will just see something saying there is a new message and not the text or who sent it. I have decided to do this so you have reliable messaging while I work to update Monal to get the old expereince back." = "Notifications have changed in iOS 13 because of some iOS changes. For now you will just see something saying there is a new message and not the text or who sent it. I have decided to do this so you have reliable messaging while I work to update Monal to get the old expereince back.";
"Offline Contacts" = "Offline Contacts";
"Ok" = "Ok";
"Online" = "Online";
"Open Source" = "Open Source";
"Participants" = "Participants";
"Password" = "Password";
"Password cannot be empty" = "Password cannot be empty";
"Permission Requested" = "Permission Requested";
"Photos" = "Photos";
"Pin Chat" = "Pin Chat";
"Play Sounds" = "Play Sounds";
"Please Allow Audio Access" = "Please Allow Audio Access";
"Please enter a password." = "Please enter a password.";
"Please make sure at least one account has connected before trying to add a contact." = "Please make sure at least one account has connected before trying to add a contact.";
"Please make sure at least one account has connected before trying to message someone." = "Please make sure at least one account has connected before trying to message someone.";
"Please make sure you are connected before changing your password." = "Please make sure you are connected before changing your password.";
"Please make sure you have entered a username, password." = "Please make sure you have entered a username, password.";
"Port" = "Port";
"Port: %@, Is Secure: %@, Prio: %@" = "Port: %1$@, Is Secure: %2$@, Prio: %3$@";
"Presence" = "Presence";
"Privacy" = "Privacy";
"Privacy Settings" = "Privacy Settings";
"Quick Setup" = "Quick Setup";
"Rate Monal" = "Rate Monal";
"Read" = "Read";
"Rebuild Tokens" = "Rebuild Tokens";
"Rebuilding is useful if you are experiencing problems. This will require an app restart to work." = "Rebuilding is useful if you are experiencing problems. This will require an app restart to work.";
"Receive push notifications from via Apple even when disconnected. Vastly improves reliability." = "Receive push notifications from via Apple even when disconnected. Vastly improves reliability.";
"Received" = "Received";
"Recently Seen" = "Recently Seen";
"Recipient Name" = "Recipient Name";
"Recipient name can't be empty" = "Recipient name can't be empty";
"Recipients are usually in the format: username@domain.something" = "Recipients are usually in the format: username@domain.something";
"Reconnecting" = "Reconnecting";
"Remove %@ from contacts?" = "Remove %@ from contacts?";
"Remove Contact" = "Remove Contact";
"Reply" = "Reply";
"ReplyButton" = "ReplyButton";
"Resource" = "Resource";
"Resources" = "Resources";
"Resume a stream when disconnected. Results in faster reconnect and saves battery life." = "Resume a stream when disconnected. Results in faster reconnect and saves battery life.";
"Retry" = "Retry";
"Retry sending message?" = "Retry sending message?";
"Room" = "Room";
"Select a Background" = "Select a Background";
"Select a background to display behind conversations" = "Select a background to display behind conversations";
"Select Action" = "Select Action";
"Select Background" = "Select Background";
"Select File" = "Select File";
"Select From Photos" = "Select From Photos";
"Select Message Archive Management (MAM) Preferences " = "Select Message Archive Management (MAM) Preferences ";
"Select sounds that are played with new message notifications. Default is Xylophone." = "Select sounds that are played with new message notifications. Default is Xylophone.";
"Send A Message" = "Send A Message";
"Send Last Interaction Time" = "Send Last Interaction Time";
"Send Location" = "Send Location";
"Send Typing Notifications" = "Send Typing Notifications";
"Sending..." = "Sending...";
"Sent" = "Sent";
"Sent a Link 🔗" = "Sent a Link 🔗";
"Sent a location 📍" = "Sent a location 📍";
"Sent an Image 📷" = "Sent an Image 📷";
"Server" = "Server";
"Server: %@" = "Server: %@";
"Set a nickname" = "Set a nickname";
"Show Inline Geo Location" = "Show Inline Geo Location";
"Show Inline Images" = "Show Inline Images";
"Signing Up" = "Signing Up";
"Skip" = "Skip";
"Sort By Status" = "Sort By Status";
"Sounds" = "Sounds";
"Sounds courtesy Emrah" = "Sounds courtesy Emrah";
"Spread The Word" = "Spread The Word";
"SRV entry prohibits XMPP connection" = "SRV entry prohibits XMPP connection";
"SSL Error: Certificate chain is invalid" = "SSL Error: Certificate chain is invalid";
"SSL Error: Certificate expired" = "SSL Error: Certificate expired";
"SSL Error: Host name mismatch" = "SSL Error: Host name mismatch";
"SSL Error: Unknown root certificate" = "SSL Error: Unknown root certificate";
"Start Using Monal" = "Start Using Monal";
"Status" = "Status";
"Status Message" = "Status Message";
"Submit A Bug" = "Submit A Bug";
"Success" = "Success";
"Success!" = "Success!";
"Support" = "Support";
"Synchronize your messages on all loggedin devices." = "Synchronize your messages on all loggedin devices.";
"Tell my contacts when I'm typing" = "Tell my contacts when I'm typing";
"The account has been deleted" = "The account has been deleted";
"The account has been saved" = "The account has been saved";
"The new contact will be added to your contacts list when the person you've added has approved your request." = "The new contact will be added to your contacts list when the person you've added has approved your request.";
"The password has been changed" = "The password has been changed";
"The username does not need to have an @ symbol. Please try again." = "The username does not need to have an @ symbol. Please try again.";
"There is no configured email account. Please email info@monal.im ." = "There is no configured email account. Please email info@monal.im .";
"There was an error decrypting this encrypted message (Signal error). To resolve this, try sending an encrypted message to this person." = "There was an error decrypting this encrypted message (Signal error). To resolve this, try sending an encrypted message to this person.";
"There was an error uploading the file to the server" = "There was an error uploading the file to the server";
"These are SRV resource records found for your domain" = "These are SRV resource records found for your domain";
"These are the modern XMPP capabilities Monal detected on your server after you have logged in." = "These are the modern XMPP capabilities Monal detected on your server after you have logged in.";
"These are your encryption keys. Each device is a different place you have logged in. You should trust a key when you have verified it." = "These are your encryption keys. Each device is a different place you have logged in. You should trust a key when you have verified it.";
"They can see your keys. You can't see theirs" = "They can see your keys. You can't see theirs";
"They will no longer see when you are online. They may not be able to access your encryption keys." = "They will no longer see when you are online. They may not be able to access your encryption keys.";
"They will no longer see when you are online. They may not be able to send you encrypted messages." = "They will no longer see when you are online. They may not be able to send you encrypted messages.";
"They will see when you are online. They will be able to send you encrypted messages." = "They will see when you are online. They will be able to send you encrypted messages.";
"This account already exists in Monal." = "This account already exists in Monal.";
"This contact does not appear to have any devices that support encryption." = "This contact does not appear to have any devices that support encryption.";
"This message failed to send." = "This message failed to send.";
"This sender will be able to send you messages" = "This sender will be able to send you messages";
"This sender will no longer be able to contact you" = "This sender will no longer be able to contact you";
"This server does not appear to support HTTP file uploads (XEP-0363). Please ask the administrator to enable it." = "This server does not appear to support HTTP file uploads (XEP-0363). Please ask the administrator to enable it.";
"This will remove this account and the associated data from this device." = "This will remove this account and the associated data from this device.";
"Typing..." = "Typing...";
"Unable to connect to server" = "Unable to connect to server";
"Unblock Sender" = "Unblock Sender";
"Unknown Subcription" = "Unknown Subcription";
"Unmute" = "Unmute";
"Unnamed" = "Unnamed";
"Unpin Chat" = "Unpin Chat";
"Unread Messages Below" = "Unread Messages Below";
"Upload files to the server to share with others." = "Upload files to the server to share with others.";
"Uploading" = "Uploading";
"Uploading file to server" = "Uploading file to server";
"Use your existing account or make a new one on the many servers around the world" = "Use your existing account or make a new one on the many servers around the world";
"Using Account: %@" = "Using Account: %@";
"Validate certificate" = "Validate certificate";
"Version" = "Version";
"Version %@ (%@ %@ UTC)" = "Version %1$@ (%2$@ %3$@ UTC)";
"Version %@ (%@)" = "Version %1$@ (%2$@)";
"View Images Received" = "View Images Received";
"Waiting for GPS signal" = "Waiting for GPS signal";
"We were not able to connect your account. Please check your credentials and make sure you are connected to the internet." = "We were not able to connect your account. Please check your credentials and make sure you are connected to the internet.";
"Welcome to Monal" = "Welcome to Monal";
"When you have some favorite groups, they will be here for you." = "When you have some favorite groups, they will be here for you.";
"When you start talking to someone,\n they will show up here." = "When you start talking to someone,\n they will show up here.";
"Will logout and reconnect any connected accounts." = "Will logout and reconnect any connected accounts.";
"Will make a HTTP HEAD call on all links" = "Will make a HTTP HEAD call on all links";
"XEP-0198: Stream Management" = "XEP-0198: Stream Management";
"XEP-0280: Message Carbons" = "XEP-0280: Message Carbons";
"XEP-0313: Message Archive Management" = "XEP-0313: Message Archive Management";
"XEP-0352: Client State Indication" = "XEP-0352: Client State Indication";
"XEP-0357: Push Notifications" = "XEP-0357: Push Notifications";
"XEP-0363: HTTP File Upload" = "XEP-0363: HTTP File Upload";
"XMPP" = "XMPP";
"Yes" = "Yes";
"You are not trapped in a garden. Talk to anyone else without anyone tracking you." = "You are not trapped in a garden. Talk to anyone else without anyone tracking you.";
"You are set up and connected." = "You are set up and connected.";
"You can see their keys. They can't see yours" = "You can see their keys. They can't see yours";
"You have been invited to a conversation %@?" = "You have been invited to a conversation %@?";
"You have not received any images in this conversation." = "You have not received any images in this conversation.";
"You need friends for this ride" = "You need friends for this ride";
"You should trust a key when you have verified it. Verify by comparing the key below to the one on your contact's screen." = "You should trust a key when you have verified it. Verify by comparing the key below to the one on your contact's screen.";
"Your XMPP account should be in in the format user@domain. For special configurations, use manual setup." = "Your XMPP account should be in in the format user@domain. For special configurations, use manual setup.";
"📍 A Location" = "📍 A Location";
"📷 An Image" = "📷 An Image";
"🔗 A Link" = "🔗 A Link";
"Last seen: %@" = "Last seen: %@";
<<<<<<< HEAD

/* No comment provided by engineer. */
"now" = "now";

/* No comment provided by engineer. */
"Jabber, Prosody, ejabberd etc.   " = "Jabber, Prosody, ejabberd etc.   ";

/* No comment provided by engineer. */
"Name: " = "Name: ";

/* No comment provided by engineer. */
"Os: " = "Os: ";

/* No comment provided by engineer. */
"Software Version" = "Software Version";

/* No comment provided by engineer. */
"Version: " = "Version: ";
=======
"now" = "now";
"Jabber, Openfire, Prosody etc. " = "Jabber, Prosody, ejabberd и др.   ";
>>>>>>> 15456841
<|MERGE_RESOLUTION|>--- conflicted
+++ resolved
@@ -293,13 +293,9 @@
 "📷 An Image" = "📷 An Image";
 "🔗 A Link" = "🔗 A Link";
 "Last seen: %@" = "Last seen: %@";
-<<<<<<< HEAD
-
-/* No comment provided by engineer. */
 "now" = "now";
-
-/* No comment provided by engineer. */
-"Jabber, Prosody, ejabberd etc.   " = "Jabber, Prosody, ejabberd etc.   ";
+/* No comment provided by engineer. */
+"Jabber, Prosody, ejabberd etc.   " = "Jabber, Prosody, ejabberd и др.   ";
 
 /* No comment provided by engineer. */
 "Name: " = "Name: ";
@@ -311,8 +307,4 @@
 "Software Version" = "Software Version";
 
 /* No comment provided by engineer. */
-"Version: " = "Version: ";
-=======
-"now" = "now";
-"Jabber, Openfire, Prosody etc. " = "Jabber, Prosody, ejabberd и др.   ";
->>>>>>> 15456841
+"Version: " = "Version: ";