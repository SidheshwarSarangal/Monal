--- conflicted
+++ resolved
@@ -350,13 +350,9 @@
                          kinfoTypeKey:@"connect", kinfoStatusKey:@"Disconnected"};
     [self.contactsVC showConnecting:info2];
     
-<<<<<<< HEAD
     dispatch_after(dispatch_time(DISPATCH_TIME_NOW, 3ull * NSEC_PER_SEC), q_background,  ^{
          [self.contactsVC hideConnecting:info2];
     });
-=======
-   
->>>>>>> 30a90a44
     }
     else
     {
