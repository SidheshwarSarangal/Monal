//
//  xmpp.m
//  Monal
//
//  Created by Anurodh Pokharel on 6/29/13.
//
//

#import <CommonCrypto/CommonCrypto.h>
#import <CFNetwork/CFSocketStream.h>
#import "xmpp.h"
#import "DataLayer.h"
#import "EncodingTools.h"
#import "MLXMPPManager.h"


#if TARGET_OS_IPHONE
#import "UIAlertView+Blocks.h"
#import "PasswordManager.h"
#else
#import "STKeyChain.h"
#endif

#import "MLImageManager.h"

//objects
#import "XMPPIQ.h"
#import "XMPPPresence.h"
#import "XMPPMessage.h"

//parsers
#import "ParseStream.h"
#import "ParseIq.h"
#import "ParsePresence.h"
#import "ParseMessage.h"
#import "ParseChallenge.h"
#import "ParseFailure.h"
#import "ParseEnabled.h"
#import "ParseA.h"
#import "ParseResumed.h"

#import "NXOAuth2.h"
#import "MLHTTPRequest.h"




#define kXMPPReadSize 5120 // bytes

#define kConnectTimeout 20ull //seconds
#define kPingTimeout 120ull //seconds


NSString *const kId=@"id";
NSString *const kMessageId=@"MessageID";
NSString *const kSendTimer=@"SendTimer";

NSString *const kStanzaID=@"stanzaID";
NSString *const kStanza=@"stanza";


NSString *const kFileName=@"fileName";
NSString *const kContentType=@"contentType";
NSString *const kData=@"data";
NSString *const kContact=@"contact";

NSString *const kCompletion=@"completion";

static const int ddLogLevel = LOG_LEVEL_VERBOSE;

@interface xmpp()
{
    BOOL _loginStarted;
    BOOL _reconnectScheduled;
}

@property (nonatomic ,strong) NSDate *loginStartTimeStamp;

@property (nonatomic, strong) NSString *pingID;
@property (nonatomic, strong) NSOperationQueue *networkQueue;
@property (nonatomic, strong) NSOperationQueue *processQueue;

@property (nonatomic, assign) BOOL supportsPush;

//HTTP upload
@property (nonatomic, assign) BOOL supportsHTTPUpload;
@property (nonatomic, strong) NSMutableArray *httpUploadQueue;

//ping
@property (nonatomic, assign) BOOL supportsPing;

//stream resumption
@property (nonatomic, assign) BOOL supportsSM2;
@property (nonatomic, assign) BOOL supportsSM3;

@property (nonatomic, assign) BOOL supportsResume;
@property (nonatomic, strong) NSString *streamID;

// client state
@property (nonatomic, assign) BOOL supportsClientState;

//message archive
@property (nonatomic, assign) BOOL supportsMam0;

//carbons
@property (nonatomic, assign) BOOL usingCarbons2;

//server details
@property (nonatomic, strong) NSSet *serverFeatures;

/**
 h to go out in r stanza
 */
@property (nonatomic, strong) NSNumber *lastHandledInboundStanza;

/**
 h from a stanza
 */
@property (nonatomic, strong) NSNumber *lastHandledOutboundStanza;

/**
 internal counter that should match lastHandledOutboundStanza
 */
@property (nonatomic, strong) NSNumber *lastOutboundStanza;

/**
 Array of NSdic with stanzas that have not been acked.
 NSDic {stanzaID, stanza}
 */
@property (nonatomic, strong) NSMutableArray *unAckedStanzas;

@property (nonatomic, strong) NXOAuth2Account *oauthAccount;

@end



@implementation xmpp

-(id) init
{
    self=[super init];
    _accountState = kStateLoggedOut;
    
    _discoveredServerList=[[NSMutableArray alloc] init];
    _inputBuffer=[[NSMutableString alloc] init];
    _outputQueue=[[NSMutableArray alloc] init];
    _port=5552;
    _SSL=YES;
    _oldStyleSSL=NO;
    _resource = [[NSUUID UUID] UUIDString];
    
    self.networkQueue =[[NSOperationQueue alloc] init];
    self.networkQueue.maxConcurrentOperationCount=1;
    
    self.processQueue =[[NSOperationQueue alloc] init];
 
    //placing more common at top to reduce iteration
    _stanzaTypes=[NSArray arrayWithObjects:
                  @"iq",
                  @"message",
                  @"presence",
                  @"stream:stream",
                  @"stream:error",
                  @"stream",
                  @"csi",
                  @"features",
                  @"proceed",
                  @"failure",
                  @"challenge",
                  @"response",
                  @"success",
                  @"enabled",
                  @"resumed", // should be before r since that will match many things
                  @"failed",
                  @"r",
                  @"a",
                  nil];
    
    
    _versionHash=[self getVersionString];


    return self;
}

-(void)dealloc
{
    [[NSNotificationCenter defaultCenter] removeObserver:self];
}

-(void) setRunLoop
{
        [_oStream setDelegate:self];
        [_oStream scheduleInRunLoop:[NSRunLoop mainRunLoop] forMode:NSDefaultRunLoopMode];
        
        [_iStream setDelegate:self];
        [_iStream scheduleInRunLoop:[NSRunLoop mainRunLoop] forMode:NSDefaultRunLoopMode];
}

-(void) createStreams
{
    
    NSDictionary* info=@{kaccountNameKey:_fulluser, kaccountNoKey:_accountNo,
                         kinfoTypeKey:@"connect", kinfoStatusKey:@"Opening Connection"};
    [self.contactsVC showConnecting:info];
   
    DDLogInfo(@"stream  creating to  server: %@ port: %d", _server, (UInt32)_port);
    
    if([NSStream respondsToSelector:@selector(getStreamsToHostWithName: port: inputStream: outputStream:)]) {
        NSInputStream *localIStream;
        NSOutputStream *localOStream;
        
        [NSStream getStreamsToHostWithName:self.server port:self.port inputStream:&localIStream outputStream:&localOStream];
        if(localIStream) {
            _iStream=localIStream;
        }
        
        if(localOStream) {
            _oStream = localOStream;
        }
    }
    else  {
        CFReadStreamRef readRef= NULL;
        CFWriteStreamRef writeRef= NULL;
        CFStreamCreatePairWithSocketToHost(NULL, (__bridge CFStringRef)_server, (UInt32)_port , &readRef, &writeRef);
        _iStream= (__bridge_transfer NSInputStream *)readRef;
        _oStream= (__bridge_transfer NSOutputStream *) writeRef;
    }
    
    if((_iStream==nil) || (_oStream==nil))
    {
        DDLogError(@"Connection failed");
        return;
    }
    else
        DDLogInfo(@"streams created ok");
    
    #if TARGET_OS_IPHONE
    if((CFReadStreamSetProperty((__bridge CFReadStreamRef)_iStream,
                                kCFStreamNetworkServiceType,  kCFStreamNetworkServiceTypeVoIP))
       //       &&
       //       (CFWriteStreamSetProperty((__bridge CFWriteStreamRef)_oStream,
       //                                 kCFStreamNetworkServiceType,  kCFStreamNetworkServiceTypeVoIP))
       )
    {
        DDLogInfo(@"Set VOIP properties on streams.");
    }
    else
    {
        DDLogInfo(@"could not set VOIP properties on streams.");
    }
#else

#endif
 
    
    if((_SSL==YES)  && (_oldStyleSSL==YES))
    {
        // do ssl stuff here
        DDLogInfo(@"securing connection.. for old style");
        
        NSMutableDictionary *settings = [ [NSMutableDictionary alloc ]
                                         initWithObjectsAndKeys:
                                         [NSNull null],kCFStreamSSLPeerName,
                                         kCFStreamSocketSecurityLevelNegotiatedSSL,
                                         kCFStreamSSLLevel,
                                         nil ];
        
        if(self.selfSigned)
        {
            NSDictionary* secureOFF= [ [NSDictionary alloc ]
                                      initWithObjectsAndKeys:
                                      [NSNumber numberWithBool:YES], kCFStreamSSLAllowsExpiredCertificates,
                                      [NSNumber numberWithBool:YES], kCFStreamSSLAllowsExpiredRoots,
                                      [NSNumber numberWithBool:YES], kCFStreamSSLAllowsAnyRoot,
                                      [NSNumber numberWithBool:NO], kCFStreamSSLValidatesCertificateChain, nil];
            
            [settings addEntriesFromDictionary:secureOFF];
            
            
            
        }
        
        
        CFReadStreamSetProperty((__bridge CFReadStreamRef)_iStream,
                                kCFStreamPropertySSLSettings, (__bridge CFTypeRef)settings);
        CFWriteStreamSetProperty((__bridge CFWriteStreamRef)_oStream,
                                 kCFStreamPropertySSLSettings, (__bridge CFTypeRef)settings);
        
        DDLogInfo(@"connection secured");
    }
    
    MLXMLNode* xmlOpening = [[MLXMLNode alloc] initWithElement:@"xml"];
    [self send:xmlOpening];
    [self startStream];
    [self setRunLoop];
    
    
    
    dispatch_queue_t q_background = dispatch_get_global_queue(DISPATCH_QUEUE_PRIORITY_DEFAULT, 0);
    dispatch_source_t streamTimer = dispatch_source_create(DISPATCH_SOURCE_TYPE_TIMER, 0, 0,q_background
                                                           );
    
    dispatch_source_set_timer(streamTimer,
                              dispatch_time(DISPATCH_TIME_NOW, 5ull * NSEC_PER_SEC),
                             DISPATCH_TIME_FOREVER
                              , 1ull * NSEC_PER_SEC);
    
    NSDictionary* info2=@{kaccountNameKey:_fulluser, kaccountNoKey:_accountNo,
                          kinfoTypeKey:@"connect", kinfoStatusKey:@"Logging in"};
    
    dispatch_source_set_event_handler(streamTimer, ^{
        DDLogError(@"stream connection timed out");
        dispatch_source_cancel(streamTimer);
        [self.contactsVC hideConnecting:info2];
        [self disconnect];
    });
    
    
    dispatch_source_set_cancel_handler(streamTimer, ^{
        DDLogError(@"stream timer cancelled");
    });
    
    dispatch_resume(streamTimer);
    
    
    [_iStream open];
    [_oStream open];
    
 
    [self.contactsVC updateConnecting:info2];
    
    dispatch_source_cancel(streamTimer);
    
    
}

-(void) connectionTask
{
    
    if([_domain length]>0) {
        _fulluser=[NSString stringWithFormat:@"%@@%@", _username, _domain];
    }
    else {
        _fulluser=_username;
    }
    
    if(self.oAuth) {
        
        [[NXOAuth2AccountStore sharedStore] setClientID:@"472865344000-q63msgarcfs3ggiabdobkkis31ehtbug.apps.googleusercontent.com"
                                                     secret:@"IGo7ocGYBYXf4znad5Qhumjt"
                                                      scope:[NSSet setWithArray:@[@"https://www.googleapis.com/auth/googletalk"]]
                                           authorizationURL:[NSURL URLWithString:@"https://accounts.google.com/o/oauth2/auth"]
                                                   tokenURL:[NSURL URLWithString:@"https://www.googleapis.com/oauth2/v3/token"]
                                                redirectURL:[NSURL URLWithString:@"urn:ietf:wg:oauth:2.0:oob:auto"]
                                              keyChainGroup:@"MonalGTalk"
                                             forAccountType:_fulluser];
        
        
        [[NSNotificationCenter defaultCenter] addObserverForName:NXOAuth2AccountStoreDidFailToRequestAccessNotification
                                                          object:[NXOAuth2AccountStore sharedStore]
                                                           queue:nil
                                                      usingBlock:^(NSNotification *aNotification){
                                                          NSError *error = [aNotification.userInfo objectForKey:NXOAuth2AccountStoreErrorKey];
                                                          // Do something with the error
                                                      }];
        
        NSArray *accounts= [[NXOAuth2AccountStore sharedStore] accountsWithAccountType:_fulluser];
        
        if([accounts count]>0)
        {
            self.oauthAccount= [accounts objectAtIndex:0];
        }
        
        [[NSNotificationCenter defaultCenter] addObserverForName:NXOAuth2AccountDidChangeAccessTokenNotification
                                                          object:self.oauthAccount queue:nil usingBlock:^(NSNotification *note) {
                                                              
                                                              NSError *error;
                                                              self.password= self.oauthAccount.accessToken.accessToken;
                                                              
                                                              [self reconnect];
                                                              
                                                              
                                                          }];
    }
    
    if(_oldStyleSSL==NO) {
        // do DNS discovery if it hasn't already been set
        if([_discoveredServerList count]==0) {
            [self dnsDiscover];
        }
    }
    
    if([_discoveredServerList count]>0) {
        //sort by priority
        NSSortDescriptor *descriptor = [[NSSortDescriptor alloc] initWithKey:@"priority"  ascending:YES];
        NSArray* sortArray =[NSArray arrayWithObjects:descriptor,nil];
        [_discoveredServerList sortUsingDescriptors:sortArray];
        
        // take the top one
        _server=[[_discoveredServerList objectAtIndex:0] objectForKey:@"server"];
        _port=[[[_discoveredServerList objectAtIndex:0] objectForKey:@"port"] integerValue];
    }
    
    [self createStreams];
}


-(void) connect
{
    if(self.explicitLogout) return;
    if(self.accountState==kStateLoggedIn )
    {
        DDLogError(@"assymetrical call to login without a teardown loggedin");
        return;
    }
    _loginStarted=YES;
    self.loginStartTimeStamp=[NSDate date];
    self.pingID=nil;
    
    DDLogInfo(@"XMPP connnect  start");
    _outputQueue=[[NSMutableArray alloc] init];
    
    [self connectionTask];
    
    dispatch_queue_t q_background = dispatch_get_global_queue(DISPATCH_QUEUE_PRIORITY_DEFAULT, 0);
    dispatch_source_t loginCancelOperation = dispatch_source_create(DISPATCH_SOURCE_TYPE_TIMER, 0, 0,
                                                                    q_background);
    
    dispatch_source_set_timer(loginCancelOperation,
                              dispatch_time(DISPATCH_TIME_NOW, kConnectTimeout* NSEC_PER_SEC),
                              DISPATCH_TIME_FOREVER,
                              1ull * NSEC_PER_SEC);
    
    dispatch_source_set_event_handler(loginCancelOperation, ^{
        DDLogInfo(@"login cancel op");
        NSString *fulluserCopy = [_fulluser copy];
        NSString *accountNoCopy = [_accountNo copy];
       
        //hide connecting message
        if(fulluserCopy && accountNoCopy) {
            NSDictionary* info=@{kaccountNameKey:fulluserCopy, kaccountNoKey:accountNoCopy,
                                 kinfoTypeKey:@"connect", kinfoStatusKey:@""};
            [self.contactsVC hideConnecting:info];
        }
        
        _loginStarted=NO;
        // try again
        if((self.accountState<kStateHasStream) && (_loggedInOnce))
        {
            DDLogInfo(@"trying to login again");
            //make sure we are enabled still.
            if([[DataLayer sharedInstance] isAccountEnabled:[NSString stringWithFormat:@"%@",self.accountNo]]) {
#if TARGET_OS_IPHONE
                //temp background task while a new one is created
                __block UIBackgroundTaskIdentifier tempTask= [[UIApplication sharedApplication] beginBackgroundTaskWithExpirationHandler:^(void) {
                    [[UIApplication sharedApplication] endBackgroundTask:tempTask];
                    tempTask=UIBackgroundTaskInvalid;
                }];
                
#endif
                [self reconnect];
                
#if TARGET_OS_IPHONE
                [[UIApplication sharedApplication] endBackgroundTask:tempTask];
                tempTask=UIBackgroundTaskInvalid;
#endif
                
            }
        }
        else if (self.accountState==kStateLoggedIn ) {
            NSString *accountName =[NSString stringWithFormat:@"%@@%@", self.username, self.domain];
            NSDictionary *dic =@{@"AccountNo":self.accountNo, @"AccountName":accountName};
            [[NSNotificationCenter defaultCenter] postNotificationName:kMLHasConnectedNotice object:dic];
        }
        else {
            DDLogInfo(@"failed to login and not retrying");
        }
        
    });
    
    dispatch_source_cancel(loginCancelOperation);
    
    
    dispatch_source_set_cancel_handler(loginCancelOperation, ^{
        DDLogInfo(@"login timer cancelled");
        if(self.accountState<kStateHasStream)
        {
            if(!_reconnectScheduled)
            {
                _loginStarted=NO;
                DDLogInfo(@"login client does not have stream");
                _accountState=kStateReconnecting;
                [self reconnect];
            }
        }
    });
    
    dispatch_resume(loginCancelOperation);
    
    
}

-(void) disconnect
{
    [self disconnectWithCompletion:nil];
}

-(void) disconnectWithCompletion:(void(^)(void))completion
{
    if(self.explicitLogout && _accountState>=kStateHasStream)
    {
        MLXMLNode* stream = [[MLXMLNode alloc] init];
        stream.element=@"/stream:stream"; //hack to close stream
        [self writeToStream:stream.XMLString]; // dont even bother queueing
        self.streamID=nil;
    }
    
    if(_accountState == kStateDisconnected) {
        
        _startTLSComplete=NO;
        _streamHasSpace=NO;
        _loginStarted=NO;
        _loginStartTimeStamp=nil;
        _loginError=NO;
        _reconnectScheduled =NO;
        
        if(completion)completion();
        return;
    }
    
    [self.networkQueue cancelAllOperations];

    [self.networkQueue addOperationWithBlock:^{
        if(self.explicitLogout) {
            self.unAckedStanzas=nil;
        }
        self.connectedTime =nil; 
        self.pingID=nil;
        DDLogInfo(@"removing streams");
        
        //prevent any new read or write
        [_iStream setDelegate:nil];
        [_oStream setDelegate:nil];
        
        [_oStream removeFromRunLoop:[NSRunLoop mainRunLoop]
                            forMode:NSDefaultRunLoopMode];
        
        [_iStream removeFromRunLoop:[NSRunLoop mainRunLoop]
                            forMode:NSDefaultRunLoopMode];
        DDLogInfo(@"removed streams");
        
        _inputBuffer=[[NSMutableString alloc] init];
        _outputQueue=[[NSMutableArray alloc] init];
        
        @try
        {
            [_iStream close];
        }
        @catch(id theException)
        {
            DDLogError(@"Exception in istream close");
        }
        
        @try
        {
            [_oStream close];
        }
        @catch(id theException)
        {
            DDLogError(@"Exception in ostream close");
        }
     
        _iStream=nil;
        _oStream=nil;
        
   
    
    
    [_contactsVC clearContactsForAccount:_accountNo];
    [[DataLayer sharedInstance] resetContactsForAccount:_accountNo];
    
    DDLogInfo(@"Connections closed");
    
    _startTLSComplete=NO;
    _streamHasSpace=NO;
    _loginStarted=NO;
    _loginStartTimeStamp=nil;
    _loginError=NO;
    _accountState=kStateDisconnected;
    _reconnectScheduled =NO;
    
    self.httpUploadQueue =nil;
    
    DDLogInfo(@"All closed and cleaned up");
    
   //for good measure
    NSString* user=_fulluser;
    if(!_fulluser) {
        user=@"";
    }
    NSDictionary* info=@{kaccountNameKey:user, kaccountNoKey:_accountNo,
                         kinfoTypeKey:@"connect", kinfoStatusKey:@""};
    [self.contactsVC hideConnecting:info];
    
    NSDictionary* info2=@{kaccountNameKey:user, kaccountNoKey:_accountNo,
                          kinfoTypeKey:@"connect", kinfoStatusKey:@"Disconnected"};
    
    
    if(!_loggedInOnce)
    {
        info2=@{kaccountNameKey:user, kaccountNoKey:_accountNo,
                kinfoTypeKey:@"connect", kinfoStatusKey:@"Could not login."};
    }
    
    [self.contactsVC showConnecting:info2];
    dispatch_queue_t q_background = dispatch_get_global_queue(DISPATCH_QUEUE_PRIORITY_DEFAULT, 0);
    dispatch_after(dispatch_time(DISPATCH_TIME_NOW, 3ull * NSEC_PER_SEC), q_background,  ^{
        [self.contactsVC hideConnecting:info2];
    });
    
    
    [[DataLayer sharedInstance]  resetContactsForAccount:_accountNo];
 
    
    [[NSNotificationCenter defaultCenter] postNotificationName:kMonalAccountStatusChanged object:nil];
        if(completion) completion();
        
    }];
}

-(void) reconnect
{
    [self reconnect:5.0];
}

-(void) reconnect:(NSInteger) scheduleWait
{
    [self.networkQueue cancelAllOperations];
    
    [self.networkQueue addOperationWithBlock: ^{
    DDLogVerbose(@"reconnecting ");
    //can be called multiple times
    
    if(_loginStarted && [[NSDate date] timeIntervalSinceDate:self.loginStartTimeStamp]<=10) {
        DDLogVerbose(@"reconnect called while one already in progress. Stopping.");
        return;
    }
    else if (_loginStarted && [[NSDate date] timeIntervalSinceDate:self.loginStartTimeStamp]>10)
    {
        DDLogVerbose(@"reconnect called while one already in progress that took more than 10 seconds. disconnect before reconnect.");
        [self disconnectWithCompletion:^{
            [self reconnect];
        }];
    }
    
    _loginStarted=YES;
#if TARGET_OS_IPHONE
    
    __block UIBackgroundTaskIdentifier reconnectBackgroundTask = [[UIApplication sharedApplication] beginBackgroundTaskWithExpirationHandler:^(void) {
        
        if((([UIApplication sharedApplication].applicationState==UIApplicationStateBackground)
            || ([UIApplication sharedApplication].applicationState==UIApplicationStateInactive )) && _accountState<kStateHasStream)
        {
            //present notification
            
            NSDate* theDate=[NSDate dateWithTimeIntervalSinceNow:0]; //immediate fire
            
            UIApplication* app = [UIApplication sharedApplication];
            
            // Create a new notification
            UILocalNotification* alarm = [[UILocalNotification alloc] init];
            if (alarm)
            {
                if(!_hasShownAlert) {
                    _hasShownAlert=YES;
                    //scehdule info
                    alarm.fireDate = theDate;
                    alarm.timeZone = [NSTimeZone defaultTimeZone];
                    alarm.repeatInterval = 0;
                    alarm.alertBody =  @"Lost connection for too long and could not reliably reconnect. Please reopen and make sure you are connected";
                    
                    [app scheduleLocalNotification:alarm];
                    
                    DDLogVerbose(@"Scheduled local disconnect alert ");
                    [self disconnect];
                }
                
            }
        }
        
        DDLogVerbose(@"Reconnect bgtask took too long. closing");
        [[UIApplication sharedApplication] endBackgroundTask:reconnectBackgroundTask];
        reconnectBackgroundTask=UIBackgroundTaskInvalid;
        
    }];
    
    if (reconnectBackgroundTask != UIBackgroundTaskInvalid) {
        if(_accountState>=kStateReconnecting) {
            DDLogInfo(@" account sate >=reconencting, disconnecting first" );
            [self disconnectWithCompletion:^{
                [self reconnect:0];
            }];
              return;
        }
        
        NSTimeInterval wait=scheduleWait;
        if(!_loggedInOnce) {
            wait=0;
        }
        
        if(!_reconnectScheduled)
        {
            _reconnectScheduled=YES;
            DDLogInfo(@"Trying to connect again in %f seconds. ", wait);
            dispatch_queue_t q_background = dispatch_get_global_queue(DISPATCH_QUEUE_PRIORITY_DEFAULT, 0);
            dispatch_after(dispatch_time(DISPATCH_TIME_NOW, wait * NSEC_PER_SEC), q_background,  ^{
                //there may be another login operation freom reachability or another timer
                if(self.accountState<kStateReconnecting) {
                    [self connect];
                    [[UIApplication sharedApplication] endBackgroundTask:reconnectBackgroundTask];
                    reconnectBackgroundTask=UIBackgroundTaskInvalid;
                }
            });
        } else  {
            DDLogInfo(@"reconnect scheduled already" );
        }
    }
    
#else
    if(_accountState>=kStateReconnecting) {
        DDLogInfo(@" account sate >=reconencting, disconnecting first" );
        [self disconnectWithCompletion:^{
            [self reconnect:0];
        }];
        return;
    }
    
    NSTimeInterval wait=scheduleWait;
    if(!_loggedInOnce) {
        wait=0;
    }
    
    if(!_reconnectScheduled)
    {
         _loginStarted=YES;
        _reconnectScheduled=YES;
        DDLogInfo(@"Trying to connect again in %f seconds. ", wait);
        dispatch_queue_t q_background = dispatch_get_global_queue(DISPATCH_QUEUE_PRIORITY_DEFAULT, 0);
        dispatch_after(dispatch_time(DISPATCH_TIME_NOW, wait * NSEC_PER_SEC), q_background,  ^{
            //there may be another login operation freom reachability or another timer
            if(self.accountState<kStateReconnecting) {
                [self connect];
            }
        });
    } else  {
        DDLogInfo(@"reconnect scheduled already" );
    }
    
#endif
    
    DDLogInfo(@"reconnect exits");
    }];
}

#pragma mark XMPP

-(void) startStream
{
    [self.networkQueue addOperationWithBlock: ^{
        //flush buffer to ignore all prior input
        _inputBuffer=[[NSMutableString alloc] init];
        
        DDLogInfo(@" got read queue");
        
        MLXMLNode* stream = [[MLXMLNode alloc] init];
        stream.element=@"stream:stream";
        [stream.attributes setObject:@"jabber:client" forKey:@"xmlns"];
        [stream.attributes setObject:@"http://etherx.jabber.org/streams" forKey:@"xmlns:stream"];
        [stream.attributes setObject:@"1.0" forKey:@"version"];
        if(_domain)
            [stream.attributes setObject:_domain forKey:@"to"];
        [self send:stream];
    }];
}


-(void)setPingTimerForID:(NSString *)pingID
{
    DDLogInfo(@"setting timer for ping %@", pingID);
    self.pingID=pingID;
    dispatch_queue_t q_background = dispatch_get_global_queue(DISPATCH_QUEUE_PRIORITY_DEFAULT, 0);
    dispatch_source_t pingTimeOut = dispatch_source_create(DISPATCH_SOURCE_TYPE_TIMER, 0, 0,
                                                           q_background);
    
    dispatch_source_set_timer(pingTimeOut,
                              dispatch_time(DISPATCH_TIME_NOW, kPingTimeout* NSEC_PER_SEC),
                              DISPATCH_TIME_FOREVER,
                              1ull * NSEC_PER_SEC);
    
    dispatch_source_set_event_handler(pingTimeOut, ^{
        
        if(self.pingID)
        {
            DDLogVerbose(@"ping timed out without a reply to %@",self.pingID);
            _accountState=kStateReconnecting;
            [self reconnect];
        }
        else
        {
            DDLogVerbose(@"ping reply was seen");
            
        }
        
        dispatch_source_cancel(pingTimeOut);
        
    });
    
    dispatch_source_set_cancel_handler(pingTimeOut, ^{
        DDLogInfo(@"ping timer cancelled");
    });
    
    dispatch_resume(pingTimeOut);
}

-(void) sendPing
{
    if(self.accountState<kStateReconnecting  && !_reconnectScheduled)
    {
        DDLogInfo(@" ping calling reconnect");
        _accountState=kStateReconnecting;
        [self reconnect:0];
        return;
    }
    
    if(self.accountState<kStateLoggedIn)
    {
        if(_loginStarted && [[NSDate date] timeIntervalSinceDate:self.loginStartTimeStamp]<=10) {
            DDLogInfo(@"ping attempt before logged in. returning.");
            return;
        }
        else if (_loginStarted && [[NSDate date] timeIntervalSinceDate:self.loginStartTimeStamp]>10)
        {
            DDLogVerbose(@"ping called while one already in progress that took more than 10 seconds. disconnect before reconnect.");
            [self reconnect:0];
        }
    
    }
    else  {
        if(self.supportsSM3 && self.unAckedStanzas.count>0)
        {
            MLXMLNode* rNode =[[MLXMLNode alloc] initWithElement:@"r"];
            NSDictionary *dic=@{@"xmlns":@"urn:xmpp:sm:3"};
            rNode.attributes =[dic mutableCopy];
            [self send:rNode];
        }
        else  {
            if(self.supportsPing) {
                XMPPIQ* ping =[[XMPPIQ alloc] initWithType:kiqGetType];
                [ping setiqTo:_domain];
                [ping setPing];
                [self send:ping];
            } else  {
                [self sendWhiteSpacePing];
            }
        }
    }
}

-(void) sendWhiteSpacePing
{
    if(self.accountState<kStateReconnecting  )
    {
        DDLogInfo(@" whitespace ping calling reconnect");
        _accountState=kStateReconnecting;
        [self reconnect:0];
        return;
    }
    
    MLXMLNode* ping =[[MLXMLNode alloc] initWithElement:@"whitePing"]; // no such element. Node has logic to  print white space
    [self send:ping];
}




-(NSMutableDictionary*) nextStanza
{
    NSString* __block toReturn=nil;
    NSString* __block stanzaType=nil;
    
    NSInteger stanzacounter=0;
    NSInteger maxPos=[_inputBuffer length];
    DDLogVerbose(@"maxPos %ld", (long)maxPos);
    
    if(maxPos<2)
    {
        return nil;
    }
    //accouting for white space
    NSRange startrange=[_inputBuffer rangeOfString:@"<"
                                           options:NSCaseInsensitiveSearch range:NSMakeRange(0, [_inputBuffer length])];
    if (startrange.location==NSNotFound)
    {
        toReturn= nil;
        return nil;
    }
    
    
    NSInteger finalstart=0;
    NSInteger finalend=0;
    
    
    NSInteger startpos=startrange.location;
    DDLogVerbose(@"start pos%ld", (long)startpos);
    
    if(maxPos>startpos)
        while(stanzacounter<[_stanzaTypes count])
        {
            //look for the beginning of stanza
            NSRange pos=[_inputBuffer rangeOfString:[NSString stringWithFormat:@"<%@",[_stanzaTypes objectAtIndex:stanzacounter]]
                                            options:NSCaseInsensitiveSearch range:NSMakeRange(startpos, maxPos-startpos)];
            if((pos.location<maxPos) && (pos.location!=NSNotFound))
            {
                stanzaType=[_stanzaTypes objectAtIndex:stanzacounter];
                
                
                if([[_stanzaTypes objectAtIndex:stanzacounter] isEqualToString:@"stream:stream"])
                {
                    //no children and one line stanza
                    NSRange endPos=[_inputBuffer rangeOfString:@">"
                                                       options:NSCaseInsensitiveSearch range:NSMakeRange(pos.location, maxPos-pos.location)];
                    
                    if((endPos.location<maxPos) && (endPos.location!=NSNotFound))
                    {
                        
                        finalstart=pos.location;
                        finalend=endPos.location+1;//+2 to inclde closing />
                        DDLogVerbose(@"at  1");
                        break;
                    }
                    
                    
                }
                else
                {
                    
                    
                    NSRange dupePos=[_inputBuffer rangeOfString:[NSString stringWithFormat:@"<%@",[_stanzaTypes objectAtIndex:stanzacounter]]
                                                        options:NSCaseInsensitiveSearch range:NSMakeRange(pos.location+1, maxPos-pos.location-1)];
                 
                    
                    if([stanzaType isEqualToString:@"message"] && dupePos.location!=NSNotFound)
                    {
                        //check for carbon forwarded
                        NSRange forwardPos=[_inputBuffer rangeOfString:@"<forwarded"
                                                               options:NSCaseInsensitiveSearch range:NSMakeRange(pos.location, dupePos.location-pos.location-1)];
                        
                        if(forwardPos.location!=NSNotFound)
                        {
                            
                            //look for next message close
                            NSRange forwardClosePos=[_inputBuffer rangeOfString:@"</forwarded"
                                                         options:NSCaseInsensitiveSearch range:NSMakeRange(pos.location, maxPos-pos.location)];
                            
                            if(forwardClosePos.location!=NSNotFound) {
                                NSRange messageClose =[_inputBuffer rangeOfString:[NSString stringWithFormat:@"</%@",stanzaType]
                                                                          options:NSCaseInsensitiveSearch range:NSMakeRange(forwardClosePos.location, maxPos-forwardClosePos.location)];
                                //ensure it is set to future max
                                
                                
                                finalstart=pos.location;
                                finalend=messageClose.location+messageClose.length+1; //+1 to inclde closing <
                                DDLogVerbose(@"at  2.5");
                                break;
                            }
                          
                        }
                        
                        
                    }

                    
                    //since there is another block of the same stanza, short cuts dont work.check to find beginning of next element
                    if((dupePos.location<maxPos) && (dupePos.location!=NSNotFound))
                    {
                        //reduce search to within the set of this and at max the next element of the same kind
                        maxPos=dupePos.location;
                        
                    }
                    
                    //  we need to find the end of this stanza
                    NSRange closePos=[_inputBuffer rangeOfString:[NSString stringWithFormat:@"</%@",stanzaType]
                                                         options:NSCaseInsensitiveSearch range:NSMakeRange(pos.location, maxPos-pos.location)];
                    
                    
                    if((closePos.location<maxPos) && (closePos.location!=NSNotFound))
                    {
                        //we have the start of the stanza close
                        
                        NSRange endPos=[_inputBuffer rangeOfString:@">"
                                                           options:NSCaseInsensitiveSearch range:NSMakeRange(closePos.location, maxPos-closePos.location)];
                        
                        finalstart=pos.location;
                        finalend=endPos.location+1; //+1 to inclde closing <
                        DDLogVerbose(@"at  3");
                        break;
                    }
                    else
                    {
                        //no children and one line stanzas
                        NSRange endPos=[_inputBuffer rangeOfString:@"/>"
                                                           options:NSCaseInsensitiveSearch range:NSMakeRange(pos.location, maxPos-pos.location)];
                        
                        if((endPos.location<maxPos) && (endPos.location!=NSNotFound))
                        {
                            
                            finalstart=pos.location;
                            finalend=endPos.location+2; //+2 to inclde closing />
                            DDLogVerbose(@"at  4");
                            break;
                        }
                        else
                            if([[_stanzaTypes objectAtIndex:stanzacounter] isEqualToString:@"stream"])
                            {
                                
                                //stream will have no terminal.
                                finalstart=pos.location;
                                finalend=maxPos;
                                DDLogVerbose(@"at  5");
                            }
                        
                    }
                    
                    
                }
            }
            stanzacounter++;
        }
    
    //if this happens its  probably a stream error.sanity check is  preventing crash
    if((finalend-finalstart<=maxPos) && finalend!=NSNotFound && finalstart!=NSNotFound && finalend>=finalstart)
    {
        toReturn=  [_inputBuffer substringWithRange:NSMakeRange(finalstart,finalend-finalstart)];
    }
    if([toReturn length]==0) toReturn=nil;
    
    if(!stanzaType)
    {
        //this is junk data no stanza start
        _inputBuffer=[[NSMutableString alloc] init];
        DDLogVerbose(@"wiped input buffer with no start");
        
    }
    else{
        if((finalend-finalstart<=maxPos) && finalend!=NSNotFound && finalstart!=NSNotFound && finalend>=finalstart)
        {
            //  DDLogVerbose(@"to del start %d end %d: %@", finalstart, finalend, _inputBuffer);
            if(finalend <[_inputBuffer length] ) {
                [_inputBuffer deleteCharactersInRange:NSMakeRange(finalstart, finalend-finalstart) ];
            } else {
                 [_inputBuffer deleteCharactersInRange:NSMakeRange(finalstart, [_inputBuffer length] -finalstart) ];
            }
            //  DDLogVerbose(@"result: %@", _inputBuffer);
        }
    }
    
    NSMutableDictionary* returnDic=nil;
    
    if(stanzaType && toReturn)
    {
        returnDic=[[NSMutableDictionary alloc]init];
        [returnDic setObject:toReturn forKey:@"stanzaString"];
        [returnDic setObject:stanzaType forKey:@"stanzaType"];
    }
    
    return  returnDic;
}

#pragma mark message ACK
-(void) sendUnAckedMessages
{
    [self.networkQueue addOperation:
    [NSBlockOperation blockOperationWithBlock:^{
        for (NSDictionary *dic in self.unAckedStanzas)
        {
            [self send:(MLXMLNode*)[dic objectForKey:kStanza]];
        }}]];
}

-(void) removeUnAckedMessagesLessThan:(NSNumber*) hvalue
{
    [self.networkQueue addOperation:
    [NSBlockOperation blockOperationWithBlock:^{
        NSMutableArray *discard =[[NSMutableArray alloc] initWithCapacity:[self.unAckedStanzas count]];
        for (NSDictionary *dic in self.unAckedStanzas)
        {
            NSNumber *stanzaNumber = [dic objectForKey:kStanzaID];
            if([stanzaNumber integerValue]<[hvalue integerValue])
            {
                [discard addObject:dic];
            }
        }
        
        [self.unAckedStanzas removeObjectsInArray:discard];
    }]];
}


#pragma mark stanza handling
-(void) processInput
{
    //prevent reconnect attempt
    if(_accountState<kStateHasStream) _accountState=kStateHasStream;
    [self.networkQueue addOperationWithBlock:^{
        NSDictionary* stanzaToParse=[self nextStanza];
        while (stanzaToParse)
        {
            [self.processQueue addOperationWithBlock:^{
                DDLogDebug(@"got stanza %@", stanzaToParse);
                
                if([[stanzaToParse objectForKey:@"stanzaType"]  isEqualToString:@"iq"])
                {
                    self.lastHandledInboundStanza=[NSNumber numberWithInteger: [self.lastHandledInboundStanza integerValue]+1];
                    ParseIq* iqNode= [[ParseIq alloc]  initWithDictionary:stanzaToParse];
                    if ([iqNode.type isEqualToString:kiqErrorType])
                    {
                        return;
                    }
                    
                    if(iqNode.features && iqNode.discoInfo) {
                        if([iqNode.from isEqualToString:self.server] || [iqNode.from isEqualToString:self.domain]) {
                            self.serverFeatures=[iqNode.features copy];
                        }
                        
                        if([iqNode.features containsObject:@"urn:xmpp:carbons:2"])
                        {
                            XMPPIQ* carbons =[[XMPPIQ alloc] initWithId:@"enableCarbons" andType:kiqSetType];
                            MLXMLNode *enable =[[MLXMLNode alloc] initWithElement:@"enable"];
                            [enable setXMLNS:@"urn:xmpp:carbons:2"];
                            [carbons.children addObject:enable];
                            [self send:carbons];
                        }
                        
                        if([iqNode.features containsObject:@"urn:xmpp:ping"])
                        {
                            self.supportsPing=YES;
                        }
                        
                        if([iqNode.features containsObject:@"urn:xmpp:http:upload"])
                        {
                            self.supportsHTTPUpload=YES;
                        self.uploadServer = iqNode.from;
                        }
                        
                        if([iqNode.features containsObject:@"urn:xmpp:mam:0"])
                        {
                            self.supportsMam0=YES;
                        }
                        
                        
                        if([iqNode.features containsObject:@"http://jabber.org/protocol/muc"])
                        {
                            self.conferenceServer=iqNode.from;
                        }
                        
                        if([iqNode.from isEqualToString:self.fulluser] && [iqNode.features containsObject:@"urn:xmpp:push:0"])
                        {
                            self.supportsPush=true;
                            [self enablePush];
                        }
                    
                    }
                    
                    if(iqNode.legacyAuth)
                    {
                        XMPPIQ* auth =[[XMPPIQ alloc] initWithId:@"auth2" andType:kiqSetType];
                        [auth setAuthWithUserName:self.username resource:self.resource andPassword:self.password];
                        [self send:auth];
                    }
                    
                    if(iqNode.shouldSetBind)
                    {
                        _jid=iqNode.jid;
                        DDLogVerbose(@"Set jid %@", _jid);
                        
                        XMPPIQ* sessionQuery= [[XMPPIQ alloc] initWithType:kiqSetType];
                        MLXMLNode* session = [[MLXMLNode alloc] initWithElement:@"session"];
                        [session setXMLNS:@"urn:ietf:params:xml:ns:xmpp-session"];
                        [sessionQuery.children addObject:session];
                        [self send:sessionQuery];
                        
                        XMPPIQ* discoItems =[[XMPPIQ alloc] initWithType:kiqGetType];
                        [discoItems setiqTo:_domain];
                        MLXMLNode* items = [[MLXMLNode alloc] initWithElement:@"query"];
                        [items setXMLNS:@"http://jabber.org/protocol/disco#items"];
                        [discoItems.children addObject:items];
                        [self send:discoItems];
                        
                        XMPPIQ* discoInfo =[[XMPPIQ alloc] initWithType:kiqGetType];
                        [discoInfo setiqTo:_domain];
                        [discoInfo setDiscoInfoNode];
                        [self send:discoInfo];
                        
                        
                        //no need to pull roster on every call if disconenct
                        if(!_rosterList)
                        {
                            XMPPIQ* roster =[[XMPPIQ alloc] initWithType:kiqGetType];
                            [roster setRosterRequest];
                            [self send:roster];
                        }
                        
                        self.priority= [[[NSUserDefaults standardUserDefaults] stringForKey:@"XMPPPriority"] integerValue];
                        self.statusMessage=[[NSUserDefaults standardUserDefaults] stringForKey:@"StatusMessage"];
                        self.awayState=[[NSUserDefaults standardUserDefaults] boolForKey:@"Away"];
                        self.visibleState=[[NSUserDefaults standardUserDefaults] boolForKey:@"Visible"];
                        
                        XMPPPresence* presence =[[XMPPPresence alloc] initWithHash:_versionHash];
                        [presence setPriority:self.priority];
                        if(self.statusMessage) [presence setStatus:self.statusMessage];
                        if(self.awayState) [presence setAway];
                        if(!self.visibleState) [presence setInvisible];
                        
                        [self send:presence];
                        
                    }
                    
                    if((iqNode.discoInfo) && [iqNode.type isEqualToString:kiqGetType])
                    {
                        XMPPIQ* discoInfo =[[XMPPIQ alloc] initWithId:iqNode.idval andType:kiqResultType];
                        [discoInfo setiqTo:iqNode.from];
                        [discoInfo setDiscoInfoWithFeaturesAndNode:iqNode.queryNode];
                        [self send:discoInfo];
                        
                    }
                    
                    if(iqNode.vCard)
                    {
                        NSString* fullname=iqNode.fullName;
                        if(iqNode.fullName)
                        {
                            [[DataLayer sharedInstance] setFullName:iqNode.fullName forContact:iqNode.user andAccount:_accountNo];
                        }
                        
                        if(iqNode.photoBinValue)
                        {
                            
                            
                            [[MLImageManager sharedInstance] setIconForContact:iqNode.user andAccount:_accountNo WithData:iqNode.photoBinValue ];
                            
                            
                        }

                        if(!fullname) fullname=iqNode.user;
                        
                        NSDictionary* userDic=@{kusernameKey: iqNode.user,
                                                kfullNameKey: fullname,
                                                kaccountNoKey:_accountNo
                                                };
                        
                        [self.networkQueue addOperationWithBlock:^{
                            [self.contactsVC addOnlineUser:userDic];
                        }];
                        
                    }
                    
                    if(iqNode.ping)
                    {
                        XMPPIQ* pong =[[XMPPIQ alloc] initWithId:iqNode.idval andType:kiqResultType];
                        [pong setiqTo:_domain];
                        [self send:pong];
                    }
                    
                    if([iqNode.idval isEqualToString:self.pingID])
                    {
                        //response to my ping
                        self.pingID=nil;
                    }
                    
                    if(iqNode.httpUpload)
                    {
                        NSDictionary *matchingRow;
                        //look up id val in upload queue array
                        for(NSDictionary * row in self.httpUploadQueue)
                        {
                            if([[row objectForKey:kId] isEqualToString:iqNode.idval])
                            {
                                matchingRow= row;
                                break;
                            }
                        }
                        
                        if(matchingRow) {
                        
                            //upload to put
                            dispatch_async(dispatch_get_main_queue(), ^{
                                [MLHTTPRequest sendWithVerb:kPut path:iqNode.putURL withArguments:nil data:[matchingRow objectForKey:kData] andCompletionHandler:^(NSError *error, id result) {
                                    void (^completion) (NSString *url,  NSError *error)  = [matchingRow objectForKey:kCompletion];
                                    if(!error)
                                    {
                                        //send get to contact
                                        if(completion)
                                        {
                                            completion(iqNode.getURL, nil);
                                        }
                                    } else  {
                                        if(completion)
                                        {
                                            completion(nil, error);
                                        }
                                    }
                                    
                                }];
                            });
                        
                        }
                    }
                    
                    
                    if (iqNode.version)
                    {
                        XMPPIQ* versioniq =[[XMPPIQ alloc] initWithId:iqNode.idval andType:kiqResultType];
                        [versioniq setiqTo:iqNode.from];
                        [versioniq setVersion];
                        [self send:versioniq];
                    }
                    
                    if (iqNode.last)
                    {
                        XMPPIQ* lastiq =[[XMPPIQ alloc] initWithId:iqNode.idval andType:kiqResultType];
                        [lastiq setiqTo:iqNode.from];
                        [lastiq setLast];
                        [self send:lastiq];
                    }
                    
                    if (iqNode.time)
                    {
                        XMPPIQ* timeiq =[[XMPPIQ alloc] initWithId:iqNode.idval andType:kiqResultType];
                        [timeiq setiqTo:iqNode.from];
                        //[lastiq setLast];
                        [self send:timeiq];
                    }
                    
                    
                    if ([iqNode.type isEqualToString:kiqResultType])
                    {
                        if([iqNode.idval isEqualToString:@"enableCarbons"])
                        {
                            self.usingCarbons2=YES;
                        }
                        
                        if(iqNode.discoItems==YES)
                        {
                            if(([iqNode.from isEqualToString:self.server] || [iqNode.from isEqualToString:self.domain]) && !_discoveredServices)
                            {
                                for (NSDictionary* item in iqNode.items)
                                {
                                    if(!_discoveredServices) _discoveredServices=[[NSMutableArray alloc] init];
                                    [_discoveredServices addObject:item];
                                    
                                    if((![[item objectForKey:@"jid"] isEqualToString:self.server]  &&  ![[item objectForKey:@"jid"] isEqualToString:self.domain])) {
                                    [self discoverService:[item objectForKey:@"jid"]];
                                    }
                                }
                                [self discoverService:self.fulluser];   //discover push support
                            }
                            else
                            {
                                
                            }
                        }
                        else if (iqNode.roster==YES)
                        {
                            self.rosterList=iqNode.items;
                            
                            for(NSDictionary* contact in self.rosterList)
                            {
                                
                                if([[contact objectForKey:@"subscription"] isEqualToString:@"both"])
                                {
                                    [[DataLayer sharedInstance] addContact:[contact objectForKey:@"jid"]?[contact objectForKey:@"jid"]:@"" forAccount:_accountNo fullname:[contact objectForKey:@"name"]?[contact objectForKey:@"name"]:@"" nickname:[contact objectForKey:@"name"]?[contact objectForKey:@"name"]:@"" withCompletion:^(BOOL success) {
                                        
                                        if(!success)
                                        {
                                            [[DataLayer sharedInstance] setFullName:[contact objectForKey:@"name"]?[contact objectForKey:@"name"]:@"" forContact:[contact objectForKey:@"jid"]?[contact objectForKey:@"jid"]:@"" andAccount:_accountNo ] ;
                                        }
                                        
                                    }];
    
                                }
                                else
                                {
                                    
                                }
                            }
                            
                        }
                        
                        //confirmation of set call after we accepted
                        if([iqNode.idval isEqualToString:self.jingle.idval])
                        {
                            NSArray* nameParts= [iqNode.from componentsSeparatedByString:@"/"];
                            NSString* from;
                            if([nameParts count]>1) {
                                from=[nameParts objectAtIndex:0];
                            } else from = iqNode.from;
                            
                            NSString* fullName;
                            fullName=[[DataLayer sharedInstance] fullName:from forAccount:_accountNo];
                            if(!fullName) fullName=from;
                            
                            NSDictionary* userDic=@{@"buddy_name":from,
                                                    @"full_name":fullName,
                                                    @"account_id":_accountNo
                                                    };
                            
                            [[NSNotificationCenter defaultCenter]
                            postNotificationName: kMonalCallStartedNotice object: userDic];
                            
                            
                            [self.jingle rtpConnect];
                            return;
                        }
                        
                    }
                    
                    
                    if ([iqNode.type isEqualToString:kiqSetType]) {
                        if(iqNode.jingleSession) {
                            
                            //accpetance of our call
                            if([[iqNode.jingleSession objectForKey:@"action"] isEqualToString:@"session-accept"] &&
                            [[iqNode.jingleSession objectForKey:@"sid"] isEqualToString:self.jingle.thesid])
                            {
                                
                                NSDictionary* transport1;
                                NSDictionary* transport2;
                                for(NSDictionary* candidate in iqNode.jingleTransportCandidates) {
                                    if([[candidate objectForKey:@"component"] isEqualToString:@"1"]) {
                                        transport1=candidate;
                                    }
                                    if([[candidate objectForKey:@"component"] isEqualToString:@"2"]) {
                                        transport2=candidate;
                                    }
                                }
                                
                                NSDictionary* pcmaPayload;
                                for(NSDictionary* payload in iqNode.jinglePayloadTypes) {
                                    if([[payload objectForKey:@"name"] isEqualToString:@"PCMA"]) {
                                        pcmaPayload=payload;
                                        break;
                                    }
                                }
                                
                                if (pcmaPayload && transport1) {
                                    self.jingle.recipientIP=[transport1 objectForKey:@"ip"];
                                    self.jingle.destinationPort= [transport1 objectForKey:@"port"];
                                    
                                    XMPPIQ* node = [[XMPPIQ alloc] initWithId:iqNode.idval andType:kiqResultType];
                                    [node setiqTo:[NSString stringWithFormat:@"%@/%@", iqNode.user,iqNode.resource]];
                                    [self send:node];
                                    
                                    [self.jingle rtpConnect];
                                }
                                return;
                            }
                            
                            if([[iqNode.jingleSession objectForKey:@"action"] isEqualToString:@"session-terminate"] &&  [[iqNode.jingleSession objectForKey:@"sid"] isEqualToString:self.jingle.thesid]) {
                                XMPPIQ* node = [[XMPPIQ alloc] initWithId:iqNode.idval andType:kiqResultType];
                                [node setiqTo:[NSString stringWithFormat:@"%@/%@", iqNode.user,iqNode.resource]];
                                [self send:node];
                                [self.jingle rtpDisconnect];
                            }
                            
                            if([[iqNode.jingleSession objectForKey:@"action"] isEqualToString:@"session-initiate"]) {
                                NSDictionary* pcmaPayload;
                                for(NSDictionary* payload in iqNode.jinglePayloadTypes) {
                                    if([[payload objectForKey:@"name"] isEqualToString:@"PCMA"]) {
                                        pcmaPayload=payload;
                                        break;
                                    }
                                }
                                
                                NSDictionary* transport1;
                                NSDictionary* transport2;
                                for(NSDictionary* candidate in iqNode.jingleTransportCandidates) {
                                    if([[candidate objectForKey:@"component"] isEqualToString:@"1"]) {
                                        transport1=candidate;
                                    }
                                    if([[candidate objectForKey:@"component"] isEqualToString:@"2"]) {
                                        transport2=candidate;
                                    }
                                }
                                
                                if (pcmaPayload && transport1) {
                                    self.jingle = [[jingleCall alloc] init];
                                    self.jingle.initiator= [iqNode.jingleSession objectForKey:@"initiator"];
                                    self.jingle.responder= [iqNode.jingleSession objectForKey:@"responder"];
                                    self.jingle.thesid= [iqNode.jingleSession objectForKey:@"sid"];
                                    self.jingle.destinationPort= [transport1 objectForKey:@"port"];
                                    self.jingle.idval=iqNode.idval;
                                    if(transport2) {
                                        self.jingle.destinationPort2= [transport2 objectForKey:@"port"];
                                    }
                                    else {
                                        self.jingle.destinationPort2=[transport1 objectForKey:@"port"]; // if nothing is provided just reuse..
                                    }
                                    self.jingle.recipientIP=[transport1 objectForKey:@"ip"];
                                    
                                    
                                    if(iqNode.user && iqNode.resource) {
                                        
                                        dispatch_async(dispatch_get_main_queue(), ^{
    #if TARGET_OS_IPHONE
                                            NSString* messageString = [NSString  stringWithFormat:NSLocalizedString(@"Incoming Call From %@?", nil), iqNode.from ];
                                            RIButtonItem* cancelButton = [RIButtonItem itemWithLabel:NSLocalizedString(@"Decline", nil) action:^{
                                                XMPPIQ* node =[self.jingle rejectJingleTo:iqNode.user withId:iqNode.idval andResource:iqNode.resource];
                                                [self send:node];
                                                self.jingle=nil;
                                            }];
                                            
                                            RIButtonItem* yesButton = [RIButtonItem itemWithLabel:NSLocalizedString(@"Accept Call", nil) action:^{
                                                
                                                XMPPIQ* node =[self.jingle acceptJingleTo:iqNode.user withId:iqNode.idval andResource:iqNode.resource];
                                                [self send:node];
                                            }];
                                            
                                            UIAlertView* alert =[[UIAlertView alloc] initWithTitle:@"Audio Call" message:messageString cancelButtonItem:cancelButton otherButtonItems:yesButton, nil];
                                            [alert show];
    #else
    #endif
                                        } );
                                        
                                        
                                    }
                                }
                                else {
                                    //does not support the same formats
                                }
                                
                            }
                        }
                    }
                    
            
                    if([iqNode.from isEqualToString:_conferenceServer] && iqNode.discoItems)
                    {
<<<<<<< HEAD
                        NSString *jidWithoutResource = [NSString stringWithFormat:@"%@@%@", self.username, self.domain ];
                        
                        BOOL unread=YES;
                        BOOL showAlert=YES;
                        if( [messageNode.from isEqualToString:jidWithoutResource] ) {
                            unread=NO;
                            showAlert=NO;
                        }
                        
                        [[DataLayer sharedInstance] addMessageFrom:messageNode.from to:messageNode.to
                                                        forAccount:_accountNo withBody:messageNode.messageText
                                                      actuallyfrom:messageNode.actualFrom delivered:YES  unread:unread  serverMessageId:messageNode.idval andOverrideDate:messageNode.delayTimeStamp withCompletion:^(BOOL success) {
                                                          if(success)
                                                          {
                                                              [self.networkQueue addOperationWithBlock:^{
                                                                  [[DataLayer sharedInstance] addActiveBuddies:messageNode.from forAccount:_accountNo withCompletion:nil];
                                                                  
                                                                  
                                                                  if(messageNode.from  ) {
                                                                      NSString* actuallyFrom= messageNode.actualFrom;
                                                                      if(!actuallyFrom) actuallyFrom=messageNode.from;
                                                                      
                                                                      NSString* messageText=messageNode.messageText;
                                                                      if(!messageText) messageText=@"";
                                                                      
                                                                      BOOL shouldRefresh = NO;
                                                                      if(messageNode.delayTimeStamp)  shouldRefresh =YES;
                                                                      
                                                                      NSArray *jidParts= [self.jid componentsSeparatedByString:@"/"];
                                                                      
                                                                      NSString *recipient;
                                                                      if([jidParts count]>1) {
                                                                          recipient= jidParts[0];
                                                                      }
                                                                      if(!recipient) recipient= _fulluser;
                                                                          
                                                                     
                                                                      NSDictionary* userDic=@{@"from":messageNode.from,
                                                                                              @"actuallyfrom":actuallyFrom,
                                                                                              @"messageText":messageText,
                                                                                              @"to":messageNode.to?messageNode.to:recipient,
                                                                                              @"accountNo":_accountNo,
                                                                                              @"showAlert":[NSNumber numberWithBool:showAlert],
                                                                                              @"shouldRefresh":[NSNumber numberWithBool:shouldRefresh]
                                                                                              };
                                                                      
                                                                      [[NSNotificationCenter defaultCenter] postNotificationName:kMonalNewMessageNotice object:self userInfo:userDic];
                                                                  }
                                                              }];
                                                          }
                                                          
                                                      }];
                        
=======
                        _roomList=iqNode.items;
                        [[NSNotificationCenter defaultCenter]
                        postNotificationName: kMLHasRoomsNotice object: self];
>>>>>>> d7f88ae4
                    }
                    
                    
                }
                else  if([[stanzaToParse objectForKey:@"stanzaType"]  isEqualToString:@"message"])
                {
                    self.lastHandledInboundStanza=[NSNumber numberWithInteger: [self.lastHandledInboundStanza integerValue]+1];
                    ParseMessage* messageNode= [[ParseMessage alloc]  initWithDictionary:stanzaToParse];
                    if([messageNode.type isEqualToString:kMessageErrorType])
                    {
                        //TODO: mark message as error
                        return;
                    }
                    
                    
                    if(messageNode.mucInvite)
                    {
                        dispatch_async(dispatch_get_main_queue(), ^{
    #if TARGET_OS_IPHONE
                            NSString* messageString = [NSString  stringWithFormat:NSLocalizedString(@"You have been invited to a conversation %@?", nil), messageNode.from ];
                            RIButtonItem* cancelButton = [RIButtonItem itemWithLabel:NSLocalizedString(@"Cancel", nil) action:^{
                                
                            }];
                            
                            RIButtonItem* yesButton = [RIButtonItem itemWithLabel:NSLocalizedString(@"Join", nil) action:^{
                                
                                [self joinRoom:messageNode.from withPassword:nil];
                            }];
                            
                            UIAlertView* alert =[[UIAlertView alloc] initWithTitle:@"Chat Invite" message:messageString cancelButtonItem:cancelButton otherButtonItems:yesButton, nil];
                            [alert show];
    #else
    #endif
                        });
                        
                    }
                    
                    if(messageNode.hasBody)
                    {
                        if ([messageNode.type isEqualToString:kMessageGroupChatType]
                            && [messageNode.actualFrom isEqualToString:_username])
                        {
                            //this is just a muc echo
                        }
                        else
                        {
                            NSString *jidWithoutResource = [NSString stringWithFormat:@"%@@%@", self.username, self.domain ];
                            
                            BOOL unread=YES;
                            BOOL showAlert=YES;
                            if( [messageNode.from isEqualToString:jidWithoutResource] ) {
                                unread=NO;
                                showAlert=NO;
                            }
                            
                            [[DataLayer sharedInstance] addMessageFrom:messageNode.from to:messageNode.to
                                                            forAccount:_accountNo withBody:messageNode.messageText
                                                        actuallyfrom:messageNode.actualFrom delivered:YES  unread:unread  serverMessageId:messageNode.idval andOverrideDate:messageNode.delayTimeStamp withCompletion:^(BOOL success) {
                                                            if(success)
                                                            {
                                                                [self.networkQueue addOperationWithBlock:^{
                                                                    [[DataLayer sharedInstance] addActiveBuddies:messageNode.from forAccount:_accountNo withCompletion:nil];
                                                                    
                                                                    
                                                                    if(messageNode.from  ) {
                                                                        NSString* actuallyFrom= messageNode.actualFrom;
                                                                        if(!actuallyFrom) actuallyFrom=messageNode.from;
                                                                        
                                                                        NSString* messageText=messageNode.messageText;
                                                                        if(!messageText) messageText=@"";
                                                                        
                                                                        BOOL shouldRefresh = NO;
                                                                        if(messageNode.delayTimeStamp)  shouldRefresh =YES;
                                                                        
                                                                        NSArray *jidParts= [self.jid componentsSeparatedByString:@"/"];
                                                                        
                                                                        NSString *recipient;
                                                                        if([jidParts count]>1) {
                                                                            recipient= jidParts[0];
                                                                        }
                                                                        if(!recipient) recipient= _fulluser;
                                                                            
                                                                        
                                                                        NSDictionary* userDic=@{@"from":messageNode.from,
                                                                                                @"actuallyfrom":actuallyFrom,
                                                                                                @"messageText":messageText,
                                                                                                @"to":recipient,
                                                                                                @"accountNo":_accountNo,
                                                                                                @"showAlert":[NSNumber numberWithBool:showAlert],
                                                                                                @"shouldRefresh":[NSNumber numberWithBool:shouldRefresh]
                                                                                                };
                                                                        
                                                                        [[NSNotificationCenter defaultCenter] postNotificationName:kMonalNewMessageNotice object:self userInfo:userDic];
                                                                    }
                                                                }];
                                                            }
                                                            
                                                        }];
                            
                        }
                    }
                    
                    if(messageNode.avatarData)
                    {
                        
                        [[MLImageManager sharedInstance] setIconForContact:messageNode.actualFrom andAccount:_accountNo WithData:messageNode.avatarData];

                    }
                    
                }
                else  if([[stanzaToParse objectForKey:@"stanzaType"]  isEqualToString:@"presence"])
                {
                    self.lastHandledInboundStanza=[NSNumber numberWithInteger: [self.lastHandledInboundStanza integerValue]+1];
                    ParsePresence* presenceNode= [[ParsePresence alloc]  initWithDictionary:stanzaToParse];
                    if([presenceNode.user isEqualToString:_fulluser]) {
                            //ignore self
                    }
                    else {
                        if([presenceNode.type isEqualToString:kpresencesSubscribe])
                        {

                            dispatch_async(dispatch_get_main_queue(), ^{
    #if TARGET_OS_IPHONE

                                NSString* messageString = [NSString  stringWithFormat:NSLocalizedString(@"Do you wish to allow %@ to add you to their contacts?", nil), presenceNode.from ];
                                RIButtonItem* cancelButton = [RIButtonItem itemWithLabel:NSLocalizedString(@"No", nil) action:^{
                                    [self rejectFromRoster:presenceNode.from];
                                    
                                }];
                                
                                RIButtonItem* yesButton = [RIButtonItem itemWithLabel:NSLocalizedString(@"Yes", nil) action:^{
                                    [self approveToRoster:presenceNode.from];
                                    [self addToRoster:presenceNode.from];
                                    
                                }];
                                
                                UIAlertView* alert =[[UIAlertView alloc] initWithTitle:@"Approve Contact" message:messageString cancelButtonItem:cancelButton otherButtonItems:yesButton, nil];
                                [alert show];
    #else
                                [self.contactsVC showAuthRequestForContact:presenceNode.from  withCompletion:^(BOOL allowed) {
                                    
                                    if(allowed)
                                    {
                                        [self approveToRoster:presenceNode.from];
                                        [self addToRoster:presenceNode.from];
                                    } else {
                                        [self rejectFromRoster:presenceNode.from];
                                    }
                                    
                                }];
                                
    #endif
                            });
                            
                        }
                        
                        if(presenceNode.MUC)
                        {
                            for (NSString* code in presenceNode.statusCodes) {
                                if([code isEqualToString:@"201"]) {
                                    //201- created and needs configuration
                                    //make instant room
                                    XMPPIQ *configNode = [[XMPPIQ alloc] initWithType:kiqSetType];
                                    [configNode setiqTo:presenceNode.from];
                                    [configNode setInstantRoom];
                                    [self send:configNode];
                                }
                            }
                            
                            //mark buddy as MUC
                        }
                        
                        if(presenceNode.type ==nil)
                        {
                            DDLogVerbose(@"presence priority notice from %@", presenceNode.user);
                            
                            if((presenceNode.user!=nil) && ([[presenceNode.user stringByTrimmingCharactersInSet:
                                                            [NSCharacterSet whitespaceAndNewlineCharacterSet]] length]>0))
                            {
                                
                                
                                [[DataLayer sharedInstance] addContact:presenceNode.user forAccount:_accountNo fullname:@"" nickname:@"" withCompletion:^(BOOL success) {
                                    if(!success)
                                    {
                                        DDLogVerbose(@"Contact already in list");
                                    }
                                    else
                                    {
                                        DDLogVerbose(@"Contact not already in list");
                                    }
                                
                                    DDLogVerbose(@" showing as online from presence");
                                    
                                    [[DataLayer sharedInstance] setOnlineBuddy:presenceNode forAccount:_accountNo];
                                    [[DataLayer sharedInstance] setBuddyState:presenceNode forAccount:_accountNo];
                                    [[DataLayer sharedInstance] setBuddyStatus:presenceNode forAccount:_accountNo];
                                    
                                    NSString* state=presenceNode.show;
                                    if(!state) state=@"";
                                    NSString* status=presenceNode.status;
                                    if(!status) status=@"";
                                    NSDictionary* userDic=@{kusernameKey: presenceNode.user,
                                                            kaccountNoKey:_accountNo,
                                                            kstateKey:state,
                                                            kstatusKey:status
                                                            };
                                    [self.networkQueue addOperationWithBlock: ^{
                                        [self.contactsVC addOnlineUser:userDic];
                                        [[NSNotificationCenter defaultCenter] postNotificationName:kMonalContactOnlineNotice object:self userInfo:userDic];
                                    }];
                                }];
                                
                                if(!presenceNode.MUC) {
                                    // do not do this in the background
                                    
                                    BOOL checkChange = YES;
                                
                                    
    #if TARGET_OS_IPHONE
                                    if([UIApplication sharedApplication].applicationState==UIApplicationStateBackground)
                                    {
                                        checkChange=NO;
                                    }
    #else
    #endif
                                    
                                if(checkChange)
                                    {
                                        //check for vcard change
                                        if(presenceNode.photoHash) {
                                            [[DataLayer sharedInstance]  contactHash:presenceNode.user forAccount:_accountNo withCompeltion:^(NSString *iconHash) {
                                                if([presenceNode.photoHash isEqualToString:iconHash])
                                                {
                                                    DDLogVerbose(@"photo hash is the  same");
                                                }
                                                else
                                                {
                                                    [[DataLayer sharedInstance]  setContactHash:presenceNode forAccount:_accountNo];
                                                    XMPPIQ* iqVCard= [[XMPPIQ alloc] initWithType:kiqGetType];
                                                    [iqVCard getVcardTo:presenceNode.user];
                                                    [self send:iqVCard];
                                                }
                                
                                            }];
                                            
                                        }
                                    }
                                    else
                                    {
                                        // just set and request when in foreground if needed
                                        [[DataLayer sharedInstance]  setContactHash:presenceNode forAccount:_accountNo];
                                    }
                                }
                                else {
                                    
                                }
                                
                            }
                            else
                            {
                                DDLogError(@"ERROR: presence priority notice but no user name.");
                                
                            }
                        }
                        else if([presenceNode.type isEqualToString:kpresenceUnavailable])
                        {
                            if ([[DataLayer sharedInstance] setOfflineBuddy:presenceNode forAccount:_accountNo] ) {
                                NSDictionary* userDic=@{kusernameKey: presenceNode.user,
                                                        kaccountNoKey:_accountNo};
                                [self.networkQueue addOperationWithBlock: ^{
                                    [self.contactsVC removeOnlineUser:userDic];
                                    [[NSNotificationCenter defaultCenter] postNotificationName:kMonalContactOfflineNotice object:self userInfo:userDic];
                                }];
                            }
                            
                        }
                    }
                    
                }
                else  if([[stanzaToParse objectForKey:@"stanzaType"] isEqualToString:@"stream:error"])
                {
                    [self disconnect];
                    [self reconnect:5];
                }
                else  if([[stanzaToParse objectForKey:@"stanzaType"] isEqualToString:@"stream:stream"])
                {
                    //  ParseStream* streamNode= [[ParseStream alloc]  initWithDictionary:nextStanzaPos];
                }
                else  if([[stanzaToParse objectForKey:@"stanzaType"] isEqualToString:@"stream"])
                {
                    ParseStream* streamNode= [[ParseStream alloc]  initWithDictionary:stanzaToParse];
                    
                    //perform logic to handle stream
                    if(streamNode.error)
                    {
                        return;
                        
                    }
                    
                    if(self.accountState!=kStateLoggedIn )
                    {
                        
                        if(streamNode.callStartTLS &&  _SSL)
                        {
                            MLXMLNode* startTLS= [[MLXMLNode alloc] init];
                            startTLS.element=@"starttls";
                            [startTLS.attributes setObject:@"urn:ietf:params:xml:ns:xmpp-tls" forKey:@"xmlns"];
                            [self send:startTLS];
                            
                        }
                        
                        if ((_SSL && _startTLSComplete) || (!_SSL && !_startTLSComplete) || (_SSL && _oldStyleSSL))
                        {
                            //look at menchanisms presented
                            
                            if(streamNode.SASLX_OAUTH2 && self.oAuth)
                            {
                                NSString* saslplain=[EncodingTools encodeBase64WithString: [NSString stringWithFormat:@"\0%@\0%@",  _username, self.oauthAccount.accessToken.accessToken ]];
                                
                                MLXMLNode* saslXML= [[MLXMLNode alloc]init];
                                saslXML.element=@"auth";
                                [saslXML.attributes setObject: @"urn:ietf:params:xml:ns:xmpp-sasl"  forKey:@"xmlns"];
                                [saslXML.attributes setObject: @"X-OAUTH2"forKey: @"mechanism"];
                                [saslXML.attributes setObject: @"auth:service"forKey: @"oauth2"];
                                
                                [saslXML.attributes setObject:@"http://www.google.com/talk/protocol/auth" forKey: @"xmlns:auth"];
                        
                                saslXML.data=saslplain;
                                [self send:saslXML];
                                
                            }
                            else if (streamNode.SASLPlain)
                            {
                                NSString* saslplain=[EncodingTools encodeBase64WithString: [NSString stringWithFormat:@"\0%@\0%@",  _username, _password ]];
                                
                                MLXMLNode* saslXML= [[MLXMLNode alloc]init];
                                saslXML.element=@"auth";
                                [saslXML.attributes setObject: @"urn:ietf:params:xml:ns:xmpp-sasl"  forKey:@"xmlns"];
                                [saslXML.attributes setObject: @"PLAIN"forKey: @"mechanism"];
                                

                                [saslXML.attributes setObject:@"http://www.google.com/talk/protocol/auth" forKey: @"xmlns:ga"];
                                [saslXML.attributes setObject:@"true" forKey: @"ga:client-uses-full-bind-result"];
                                
                                saslXML.data=saslplain;
                                [self send:saslXML];
                                
                            }
                            else
                                if(streamNode.SASLDIGEST_MD5)
                                {
                                    MLXMLNode* saslXML= [[MLXMLNode alloc]init];
                                    saslXML.element=@"auth";
                                    [saslXML.attributes setObject: @"urn:ietf:params:xml:ns:xmpp-sasl"  forKey:@"xmlns"];
                                    [saslXML.attributes setObject: @"DIGEST-MD5"forKey: @"mechanism"];
                                    
                                    [self send:saslXML];
                                }
                                else
                                {
                                    
                                    //no supported auth mechanism try legacy
                                    //[self disconnect];
                                    DDLogInfo(@"no auth mechanism. will try legacy auth");
                                    XMPPIQ* iqNode =[[XMPPIQ alloc] initWithElement:@"iq"];
                                    [iqNode getAuthwithUserName:self.username ];
                                    
                                    [self send:iqNode];
                                    
                                    
                                }
                        }
                        
                        
                    }
                    else
                    {
                        
                        if(self.streamID) {
                            MLXMLNode *resumeNode =[[MLXMLNode alloc] initWithElement:@"resume"];
                            NSDictionary *dic=@{@"xmlns":@"urn:xmpp:sm:3",@"h":[NSString stringWithFormat:@"%@",self.lastHandledInboundStanza], @"previd":self.streamID };
                            resumeNode.attributes =[dic mutableCopy];
                            [self send:resumeNode];
                        }
                        else {
                            XMPPIQ* iqNode =[[XMPPIQ alloc] initWithType:kiqSetType];
                            [iqNode setBindWithResource:_resource];
                            
                            [self send:iqNode];
                            
                            if(streamNode.supportsSM3)
                            {
                                [self enableSM3];
                            }
                            
                            if(streamNode.supportsClientState)
                            {
                                self.supportsClientState=YES;
                            }
                            
                        }
                        
                    }
                    
                }
                else  if([[stanzaToParse objectForKey:@"stanzaType"] isEqualToString:@"enabled"])
                {
                    ParseEnabled* enabledNode= [[ParseEnabled alloc]  initWithDictionary:stanzaToParse];
                    self.supportsResume=enabledNode.resume;
                    self.streamID=enabledNode.streamID;
                    //initilize values
                    self.lastHandledInboundStanza=[NSNumber numberWithInteger:0];
                    self.lastHandledOutboundStanza=[NSNumber numberWithInteger:0];
                    self.lastOutboundStanza=[NSNumber numberWithInteger:0];
                    self.unAckedStanzas =[[NSMutableArray alloc] init];
                    
                }
                else  if([[stanzaToParse objectForKey:@"stanzaType"] isEqualToString:@"r"] && self.supportsSM3)
                {
                    MLXMLNode *aNode =[[MLXMLNode alloc] initWithElement:@"a"];
                    NSDictionary *dic=@{@"xmlns":@"urn:xmpp:sm:3",@"h":[NSString stringWithFormat:@"%@",self.lastHandledInboundStanza] };
                    aNode.attributes =[dic mutableCopy];
                    [self send:aNode];
                    
                }
                else  if([[stanzaToParse objectForKey:@"stanzaType"] isEqualToString:@"a"] && self.supportsSM3)
                {
                    ParseA* aNode= [[ParseA alloc]  initWithDictionary:stanzaToParse];
                    self.lastHandledOutboundStanza=aNode.h;
                    
                    //remove acked messages
                    [self removeUnAckedMessagesLessThan:aNode.h];
                    
                }
                else  if([[stanzaToParse objectForKey:@"stanzaType"] isEqualToString:@"resumed"])
                {
                    ParseResumed* resumeNode= [[ParseResumed alloc]  initWithDictionary:stanzaToParse];
                    //h would be compared to outbound value
                    if([resumeNode.h integerValue]==[self.lastHandledOutboundStanza integerValue])
                    {
                        [self.networkQueue addOperation:
                            [NSBlockOperation blockOperationWithBlock:^{
                                [self.unAckedStanzas removeAllObjects];
                        }]];
                    }
                    else {
                        [self removeUnAckedMessagesLessThan:resumeNode.h];
                        //send unacked stanzas
                        [self sendUnAckedMessages];
                    }
                    
                }
                else  if([[stanzaToParse objectForKey:@"stanzaType"] isEqualToString:@"failed"])
                {
                    //remove session
                    self.streamID=nil;
            
                    
                    // if resume failed. bind like normal
                    XMPPIQ* iqNode =[[XMPPIQ alloc] initWithType:kiqSetType];
                    [iqNode setBindWithResource:_resource];
                    
                    [self send:iqNode];
                    [self enableSM3];
                    
                }
                
                else  if([[stanzaToParse objectForKey:@"stanzaType"] isEqualToString:@"features"])
                {
                    
                }
                else  if([[stanzaToParse objectForKey:@"stanzaType"] isEqualToString:@"proceed"])
                {
                    
                    ParseStream* streamNode= [[ParseStream alloc]  initWithDictionary:stanzaToParse];
                    //perform logic to handle proceed
                    if(!streamNode.error)
                    {
                        if(streamNode.startTLSProceed)
                        {
                            NSMutableDictionary *settings = [ [NSMutableDictionary alloc ]
                                                            initWithObjectsAndKeys:
                                                            [NSNull null],kCFStreamSSLPeerName,
                                                            nil ];
                            
                            if(_brokenServerSSL)
                            {
                                DDLogInfo(@"recovering from broken SSL implemtation limit to ss3-tl1");
                                [settings addEntriesFromDictionary:@{@"kCFStreamSSLLevel":@"kCFStreamSocketSecurityLevelTLSv1_0SSLv3"}];
                            }
                            else
                            {
                                [settings addEntriesFromDictionary:@{@"kCFStreamSSLLevel":@"kCFStreamSocketSecurityLevelTLSv1"}];
                            }
                            
                            if(self.selfSigned)
                            {
                                NSDictionary* secureOFF= [ [NSDictionary alloc ]
                                                        initWithObjectsAndKeys:
                                                        [NSNumber numberWithBool:YES], kCFStreamSSLAllowsExpiredCertificates,
                                                        [NSNumber numberWithBool:YES], kCFStreamSSLAllowsExpiredRoots,
                                                        [NSNumber numberWithBool:YES], kCFStreamSSLAllowsAnyRoot,
                                                        [NSNumber numberWithBool:NO], kCFStreamSSLValidatesCertificateChain, nil];
                                
                                [settings addEntriesFromDictionary:secureOFF];
                            
                            }
                            
                            if (CFReadStreamSetProperty((__bridge CFReadStreamRef)_iStream,
                                                            kCFStreamPropertySSLSettings, (__bridge CFTypeRef)settings) &&
                                CFWriteStreamSetProperty((__bridge CFWriteStreamRef)_oStream,
                                                        kCFStreamPropertySSLSettings, (__bridge CFTypeRef)settings))
                                
                            {
                                DDLogInfo(@"Set TLS properties on streams. Security level %@", [_iStream propertyForKey:NSStreamSocketSecurityLevelKey]);
                                
                                NSDictionary* info2=@{kaccountNameKey:_fulluser, kaccountNoKey:_accountNo,
                                                    kinfoTypeKey:@"connect", kinfoStatusKey:@"Securing Connection"};
                                [self.contactsVC updateConnecting:info2];
                            }
                            else
                            {
                                DDLogError(@"not sure.. Could not confirm Set TLS properties on streams.");
                                DDLogInfo(@"Set TLS properties on streams.security level %@", [_iStream propertyForKey:NSStreamSocketSecurityLevelKey]);
                                
                                //                        NSDictionary* info2=@{kaccountNameKey:_fulluser, kaccountNoKey:_accountNo,
                                //                                              kinfoTypeKey:@"connect", kinfoStatusKey:@"Could not secure connection"};
                                //                        [self.contactsVC updateConnecting:info2];
                                
                            }
                            
                            [self startStream];
                            
                            _startTLSComplete=YES;
                        }
                    }
                }
                else  if([[stanzaToParse objectForKey:@"stanzaType"] isEqualToString:@"failure"])
                {
                    ParseFailure* failure = [[ParseFailure alloc] initWithDictionary:stanzaToParse];
                    if(failure.saslError || failure.notAuthorized)
                    {
                        _loginError=YES;
                        [self disconnect];
                        //check for oauth
                        
                        if(self.oAuth) {
                            self.oauthAccount.oauthClient.desiredScope=[NSSet setWithArray:@[@"https://www.googleapis.com/auth/googletalk"]];
                            dispatch_async(dispatch_get_main_queue(), ^{
                                [self.oauthAccount.oauthClient refreshAccessToken];
                            });
                        }
                        
                    }
                
                }
                else  if([[stanzaToParse objectForKey:@"stanzaType"] isEqualToString:@"challenge"])
                {
                    ParseChallenge* challengeNode= [[ParseChallenge alloc]  initWithDictionary:stanzaToParse];
                    if(challengeNode.saslChallenge)
                    {
                        MLXMLNode* responseXML= [[MLXMLNode alloc]init];
                        responseXML.element=@"response";
                        [responseXML.attributes setObject: @"urn:ietf:params:xml:ns:xmpp-sasl"  forKey:@"xmlns"];
                        
                        
                        NSString* decoded=[[NSString alloc]  initWithData: (NSData*)[EncodingTools dataWithBase64EncodedString:challengeNode.challengeText] encoding:NSASCIIStringEncoding];
                        DDLogVerbose(@"decoded challenge to %@", decoded);
                        NSArray* parts =[decoded componentsSeparatedByString:@","];
                        
                        if([parts count]<2)
                        {
                            //this is a success message  from challenge
                            
                            NSArray* rspparts= [[parts objectAtIndex:0] componentsSeparatedByString:@"="];
                            if([[rspparts objectAtIndex:0] isEqualToString:@"rspauth"])
                            {
                                DDLogVerbose(@"digest-md5 success");
                                
                            }
                            
                        }
                        else{
                            
                            NSString* realm;
                            NSString* nonce;
                            
                            for(NSString* part in parts)
                            {
                                NSArray* split = [part componentsSeparatedByString:@"="];
                                if([split count]>1)
                                {
                                    if([split[0] isEqualToString:@"realm"]) {
                                        realm=[split[1]  substringWithRange:NSMakeRange(1, [split[1]  length]-2)] ;
                                    }
                                    
                                    if([split[0] isEqualToString:@"nonce"]) {
                                        nonce=[split[1]  substringWithRange:NSMakeRange(1, [split[1]  length]-2)] ;
                                    }
                                    
                                }
                            }
                            
                            if(!realm) realm=@"";
                            
                            NSData* cnonce_Data=[EncodingTools MD5: [NSString stringWithFormat:@"%d",arc4random()%100000]];
                            NSString* cnonce =[EncodingTools hexadecimalString:cnonce_Data];
                            
                            
                            //                if([password length]==0)
                            //                {
                            //                    if(theTempPass!=NULL)
                            //                        password=theTempPass;
                            //
                            //                }
                            
                            //  nonce=@"580F35C1AE408E7DA57DE4DEDC5B9CA7";
                            //    cnonce=@"B9E01AE3-29E5-4FE5-9AA0-72F99742428A";
                            
                            
                            // ****** digest stuff going on here...
                            NSString* X= [NSString stringWithFormat:@"%@:%@:%@", self.username, realm, self.password ];
                            DDLogVerbose(@"X: %@", X);
                            
                            NSData* Y = [EncodingTools MD5:X];
                            
                            // above is correct
                            
                            /*
                            NSString* A1= [NSString stringWithFormat:@"%@:%@:%@:%@@%@/%@",
                            Y,[nonce substringWithRange:NSMakeRange(1, [nonce length]-2)],cononce,account,domain,resource];
                            */
                            
                            //  if you have the authzid  here you need it below too but it wont work on som servers
                            // so best not include it
                            
                            NSString* A1Str=[NSString stringWithFormat:@":%@:%@",
                                            nonce,cnonce];
                            NSData* A1= [A1Str
                                        dataUsingEncoding:NSUTF8StringEncoding];
                            
                            NSMutableData *HA1data = [NSMutableData dataWithCapacity:([Y length] + [A1 length])];
                            [HA1data appendData:Y];
                            [HA1data appendData:A1];
                            DDLogVerbose(@" HA1data : %@",HA1data  );
                            
                            
                            //this hash is wrong..
                            NSData* HA1=[EncodingTools DataMD5:HA1data];
                            
                            //below is correct
                            
                            NSString* A2=[NSString stringWithFormat:@"AUTHENTICATE:xmpp/%@", realm];
                            DDLogVerbose(@"%@", A2);
                            NSData* HA2=[EncodingTools MD5:A2];
                            
                            NSString* KD=[NSString stringWithFormat:@"%@:%@:00000001:%@:auth:%@",
                                        [EncodingTools hexadecimalString:HA1], nonce,
                                        cnonce,
                                        [EncodingTools hexadecimalString:HA2]];
                            
                            // DDLogVerbose(@" ha1: %@", [self hexadecimalString:HA1] );
                            //DDLogVerbose(@" ha2: %@", [self hexadecimalString:HA2] );
                            
                            DDLogVerbose(@" KD: %@", KD );
                            NSData* responseData=[EncodingTools MD5:KD];
                            // above this is ok
                            NSString* response=[NSString stringWithFormat:@"username=\"%@\",realm=\"%@\",nonce=\"%@\",cnonce=\"%@\",nc=00000001,qop=auth,digest-uri=\"xmpp/%@\",response=%@,charset=utf-8",
                                                self.username,realm, nonce, cnonce, realm, [EncodingTools hexadecimalString:responseData]];
                            //,authzid=\"%@@%@/%@\"  ,account,domain, resource
                            
                            DDLogVerbose(@"  response :  %@", response);
                            NSString* encoded=[EncodingTools encodeBase64WithString:response];
                            
                            //                NSString* xmppcmd = [NSString stringWithFormat:@"<response xmlns='urn:ietf:params:xml:ns:xmpp-sasl'>%@</response>", encoded]
                            //                [self talk:xmppcmd];
                            
                            responseXML.data=encoded;
                        }
                        
                        [self send:responseXML];
                        return;
                        
                    }
                }
                else  if([[stanzaToParse objectForKey:@"stanzaType"] isEqualToString:@"response"])
                {
                    
                }
                else  if([[stanzaToParse objectForKey:@"stanzaType"] isEqualToString:@"success"])
                {
                    ParseStream* streamNode= [[ParseStream alloc]  initWithDictionary:stanzaToParse];
                    //perform logic to handle proceed
                    if(!streamNode.error)
                    {
                        if(streamNode.SASLSuccess)
                        {
                            DDLogInfo(@"Got SASL Success");
                            
                            srand([[NSDate date] timeIntervalSince1970]);
                            
                            [self startStream];
                            _accountState=kStateLoggedIn;
                            self.connectedTime=[NSDate date];
                            _loggedInOnce=YES;
                            _loginStarted=NO;
                            self.loginStartTimeStamp=nil;
                            
                            
                            NSDictionary* info=@{kaccountNameKey:_fulluser, kaccountNoKey:_accountNo,
                                                kinfoTypeKey:@"connect", kinfoStatusKey:@""};
                            
                            [self.contactsVC hideConnecting:info];
                            
                            
                            NSString *accountName =[NSString stringWithFormat:@"%@@%@", self.username, self.domain];
                            NSDictionary *dic =@{@"AccountNo":self.accountNo, @"AccountName":accountName};
                            [[NSNotificationCenter defaultCenter] postNotificationName:kMLHasConnectedNotice object:dic];
                            
                            [[NSNotificationCenter defaultCenter] postNotificationName:kMonalAccountStatusChanged object:nil];
                            
                        }
                    }
                }
            
            
            }];
            stanzaToParse=[self nextStanza];
        }
        
    }];
    
}



-(void) send:(MLXMLNode*) stanza
{
    if(!stanza) return;
    
    if(self.supportsSM3 && self.unAckedStanzas)
    {
        [self.networkQueue addOperation:
         [NSBlockOperation blockOperationWithBlock:^{
        NSDictionary *dic =@{kStanzaID:[NSNumber numberWithInteger: [self.lastOutboundStanza integerValue]], kStanza:stanza};
        [self.unAckedStanzas addObject:dic];
        self.lastOutboundStanza=[NSNumber numberWithInteger:[self.lastOutboundStanza integerValue]+1];
        }]];
    }
    
    [self.networkQueue addOperation:
     [NSBlockOperation blockOperationWithBlock:^{
        DDLogVerbose(@"adding to send %@", stanza.XMLString);
        [_outputQueue addObject:stanza];
        [self writeFromQueue];  // try to send if there is space
        
    }]];
}


#pragma mark messaging

-(void) sendMessage:(NSString*) message toContact:(NSString*) contact isMUC:(BOOL) isMUC andMessageId:(NSString *) messageId
{
    XMPPMessage* messageNode =[[XMPPMessage alloc] init];
    [messageNode.attributes setObject:contact forKey:@"to"];
    [messageNode setBody:message];
    [messageNode setXmppId:messageId ];
    
    if(isMUC)
    {
        [messageNode.attributes setObject:kMessageGroupChatType forKey:@"type"];
    } else  {
        [messageNode.attributes setObject:kMessageChatType forKey:@"type"];
    }
    
    [self send:messageNode];
}


#pragma mark set connection attributes

-(void) enableSM3
{
    self.supportsSM3=YES;
    
    MLXMLNode *enableNode =[[MLXMLNode alloc] initWithElement:@"enable"];
    NSDictionary *dic=@{@"xmlns":@"urn:xmpp:sm:3",@"resume":@"true" };
    enableNode.attributes =[dic mutableCopy];
    [self send:enableNode];
    
}

-(void) setStatusMessageText:(NSString*) message
{
    if([message length]>0)
        self.statusMessage=message;
    else
        message=nil;
    
    XMPPPresence* node =[[XMPPPresence alloc] initWithHash:self.versionHash];
    if(message)[node setStatus:message];
    
    if(self.awayState) [node setAway];
    
    [self send:node];
}

-(void) setAway:(BOOL) away
{
    self.awayState=away;
    XMPPPresence* node =[[XMPPPresence alloc] initWithHash:self.versionHash];
    if(away)
        [node setAway];
    else
        [node setAvailable];
    
    if(self.statusMessage) [node setStatus:self.statusMessage];
    [self send:node];
}

-(void) setVisible:(BOOL) visible
{
    self.visibleState=visible;
    XMPPPresence* node =[[XMPPPresence alloc] initWithHash:self.versionHash];
    if(!visible)
        [node setInvisible];
    else
    {
        if(self.statusMessage) [node setStatus:self.statusMessage];
        if(self.awayState) [node setAway];
    }
    
    [self send:node];
}

-(void) updatePriority:(NSInteger) priority
{
    self.priority=priority;
    
    XMPPPresence* node =[[XMPPPresence alloc] initWithHash:self.versionHash];
    [node setPriority:priority];
    [self send:node];
    
}



#pragma mark query info

-(NSString*)getVersionString
{
    // We may need this later
    //    NSString* unhashed=[NSString stringWithFormat:@"client/pc//Monal %@<http://jabber.org/protocol/disco#info<http://jabber.org/protocol/disco#items<http://jabber.org/protocol/muc#user<jabber:iq:version<urn:xmpp:jingle:1<urn:xmpp:jingle:apps:rtp:1<urn:xmpp:jingle:apps:rtp:audio<urn:xmpp:jingle:transports:raw-udp:0<urn:xmpp:jingle:transports:raw-udp:1<", [[[NSBundle mainBundle] infoDictionary] objectForKey:@"CFBundleShortVersionString"]];
    //
    NSString* unhashed=[NSString stringWithFormat:@"client/phone//Monal %@<http://jabber.org/protocol/caps<http://jabber.org/protocol/disco#info<http://jabber.org/protocol/disco#items<http://jabber.org/protocol/muc<", [[[NSBundle mainBundle] infoDictionary] objectForKey:@"CFBundleShortVersionString"]];
    NSData* hashed;
    //<http://jabber.org/protocol/offline<
    unsigned char digest[CC_SHA1_DIGEST_LENGTH];
    NSData *stringBytes = [unhashed dataUsingEncoding: NSUTF8StringEncoding]; /* or some other encoding */
    if (CC_SHA1([stringBytes bytes], (UInt32)[stringBytes length], digest)) {
        hashed =[NSData dataWithBytes:digest length:CC_SHA1_DIGEST_LENGTH];
    }
    
    NSString* hashedBase64= [EncodingTools encodeBase64WithData:hashed];
    
    
    return hashedBase64;
    
}


-(void) getServiceDetails
{
    if(_hasRequestedServerInfo)
        return;  // no need to call again on disconnect
    
    if(!_discoveredServices)
    {
        DDLogInfo(@"no discovered services");
        return;
    }
    
    for (NSDictionary *item in _discoveredServices)
    {
        XMPPIQ* discoInfo =[[XMPPIQ alloc] initWithType:kiqGetType];
        NSString* jid =[item objectForKey:@"jid"];
        if(jid)
        {
            [discoInfo setiqTo:jid];
            [discoInfo setDiscoInfoNode];
            [self send:discoInfo];
            
            _hasRequestedServerInfo=YES;
        } else
        {
            DDLogError(@"no jid on info");
        }
    }
    
    
}

-(void) discoverService:(NSString *) node
{
    XMPPIQ* discoInfo =[[XMPPIQ alloc] initWithType:kiqGetType];
    [discoInfo setiqTo:node];
    [discoInfo setDiscoInfoNode];
    [self send:discoInfo];
}


#pragma mark HTTP upload

-(void) requestHTTPSlotWithParams:(NSDictionary *)params andCompletion:(void(^)(NSString *url,  NSError *error)) completion
{
    NSString *uuid = [[NSUUID UUID] UUIDString];
     XMPPIQ* httpSlotRequest =[[XMPPIQ alloc] initWithId:uuid andType:kiqGetType];
    [httpSlotRequest setiqTo:self.uploadServer];
    NSData *data= [params objectForKey:kData];
    NSNumber *size=[NSNumber numberWithInteger: data.length];
    
    NSMutableDictionary *iqParams =[NSMutableDictionary dictionaryWithDictionary:params];
    [iqParams setObject:uuid forKey:kId];
    [iqParams setObject:completion forKey:kCompletion];
    
    if(!self.httpUploadQueue)
    {
        self.httpUploadQueue = [[NSMutableArray alloc] init];
    }
    
    [self.httpUploadQueue addObject:iqParams];
    [httpSlotRequest httpUploadforFile:[params objectForKey:kFileName] ofSize:size andContentType:[params objectForKey:kContentType]];
    [self send:httpSlotRequest];
}

#pragma mark client state
-(void) setClientActive
{
    MLXMLNode *activeNode =[[MLXMLNode alloc] initWithElement:@"active" ];
    [activeNode setXMLNS:@"urn:xmpp:csi:0"];
    [self send:activeNode];
    
}

-(void) setClientInactive
{
    MLXMLNode *activeNode =[[MLXMLNode alloc] initWithElement:@"inactive" ];
    [activeNode setXMLNS:@"urn:xmpp:csi:0"];
    [self send:activeNode];
}

#pragma mark Message archive

-(void) setMAMQueryFromStart:(NSDate *) startDate toDate:(NSDate *) endDate  andJid:(NSString *)jid
{
    XMPPIQ* query =[[XMPPIQ alloc] initWithId:[[NSUUID UUID] UUIDString] andType:kiqSetType];
    [query setMAMQueryFromStart:startDate toDate:endDate andJid:jid];
    [self send:query];
}

#pragma mark  MUC

-(void) getConferenceRooms
{
    if(_conferenceServer && !_roomList)
    {
        [self discoverService:_conferenceServer];
    }
    else
    {
        if(!_conferenceServer) DDLogInfo(@"no conference server discovered");
        if(_roomList){
            [[NSNotificationCenter defaultCenter] postNotificationName: kMLHasRoomsNotice object: self];
        }
    }
}


-(void) joinRoom:(NSString*) room withPassword:(NSString *)password
{
    XMPPPresence* presence =[[XMPPPresence alloc] init];
    NSArray* parts =[room componentsSeparatedByString:@"@"];
    if([parts count]>1)
    {
        [presence joinRoom:[parts objectAtIndex:0] withPassword:password onServer:[parts objectAtIndex:1] withName:_username];
        //allow nick name in the future
        
    }
    else{
        [presence joinRoom:room withPassword:password onServer:_conferenceServer withName:_username]; //allow nick name in the future
        
    }
    [self send:presence];
}

-(void) leaveRoom:(NSString*) room
{
    XMPPPresence* presence =[[XMPPPresence alloc] init];
    [presence leaveRoom:room onServer:_conferenceServer withName:_username];
    [self send:presence];
}


#pragma mark XMPP add and remove contact
-(void) removeFromRoster:(NSString*) contact
{
    XMPPIQ* iq = [[XMPPIQ alloc] initWithType:kiqSetType];
    [iq setRemoveFromRoster:contact];
    [self send:iq];
    
    XMPPPresence* presence =[[XMPPPresence alloc] init];
    [presence unsubscribeContact:contact];
    [self send:presence];
    
    
    XMPPPresence* presence2 =[[XMPPPresence alloc] init];
    [presence2 unsubscribedContact:contact];
    [self send:presence2];
    
}

-(void) rejectFromRoster:(NSString*) contact
{
    XMPPPresence* presence2 =[[XMPPPresence alloc] init];
    [presence2 unsubscribedContact:contact];
    [self send:presence2];
}


-(void) addToRoster:(NSString*) contact
{
    XMPPPresence* presence =[[XMPPPresence alloc] init];
    [presence subscribeContact:contact];
    [self send:presence];
    
    
}

-(void) approveToRoster:(NSString*) contact
{
    
    XMPPPresence* presence2 =[[XMPPPresence alloc] init];
    [presence2 subscribedContact:contact];
    [self send:presence2];
}

#pragma mark Jingle calls
-(void)call:(NSDictionary*) contact
{
    if(self.jingle) return;
    self.jingle=[[jingleCall alloc] init];
    self.jingle.me=self.jid;
    
    NSArray* resources= [[DataLayer sharedInstance] resourcesForContact:[contact objectForKey:@"buddy_name"]];
    if([resources count]>0)
    {
        //TODO selct resource action sheet?
        XMPPIQ* jingleiq =[self.jingle initiateJingleTo:[contact objectForKey:@"buddy_name" ] withId:[[NSUUID UUID] UUIDString] andResource:[[resources objectAtIndex:0] objectForKey:@"resource"]];
        [self send:jingleiq];
    }
}

-(void)hangup:(NSDictionary*) contact
{
    XMPPIQ* jingleiq =[self.jingle terminateJinglewithId:[[NSUUID UUID] UUIDString]];
    [self send:jingleiq];
    [self.jingle rtpDisconnect];
    self.jingle=nil;
}


#pragma mark nsstream delegate

- (void)stream:(NSStream *)stream handleEvent:(NSStreamEvent)eventCode
{
    DDLogVerbose(@"Stream has event");
 
    if(stream!=_iStream && stream!=_oStream)
    {
         DDLogVerbose(@"event from stale stream");
        return;
    }
    
    switch(eventCode)
    {
        case NSStreamEventOpenCompleted:
        {
            DDLogVerbose(@"Stream open completed");
            //            if(stream ==_iStream) {
            //                CFDataRef socketData = CFReadStreamCopyProperty((__bridge CFReadStreamRef)(stream), kCFStreamPropertySocketNativeHandle);
            //                CFSocketNativeHandle socket;
            //                CFDataGetBytes(socketData, CFRangeMake(0, sizeof(CFSocketNativeHandle)), (UInt8 *)&socket);
            //                CFRelease(socketData);
            //
            //                int on = 1;
            //                if (setsockopt(socket, SOL_SOCKET, SO_KEEPALIVE, &on, sizeof(on)) == -1) {
            //                    DDLogVerbose(@"setsockopt failed: %s", strerror(errno));
            //                }
            //            }
        }
            //for writing
        case NSStreamEventHasSpaceAvailable:
        {
            [self.networkQueue addOperationWithBlock: ^{
                _streamHasSpace=YES;
                
                DDLogVerbose(@"Stream has space to write");
                [self writeFromQueue];
            }];
            break;
        }
            
            //for reading
        case  NSStreamEventHasBytesAvailable:
        {
            DDLogVerbose(@"Stream has bytes to read");
            [self.networkQueue addOperationWithBlock: ^{
                [self readToBuffer];
            }];
            
            break;
        }
            
        case NSStreamEventErrorOccurred:
        {
            NSError* st_error= [stream streamError];
            DDLogError(@"Stream error code=%ld domain=%@   local desc:%@ ",(long)st_error.code,st_error.domain,  st_error.localizedDescription);
            
            //everythign comes twice just use the input stream
            if(stream==_oStream){
                return;
            }
            
            if(_loggedInOnce)
            {
                DDLogInfo(@" stream error calling reconnect for account that logged in once before");
                [self disconnectWithCompletion:^{
                    [self reconnect:5];
                }];
            }
         

            if(st_error.code==2)// operation couldnt be completed // socket not connected
            {
               [self disconnectWithCompletion:^{
                    [self reconnect:5];
               }];
                return;
            }
            
            
            if(st_error.code==60)// could not complete operation
            {
                [self disconnectWithCompletion:^{
                    [self reconnect:5];
                }];
                return;
            }
            
            if(st_error.code==64)// Host is down
            {
                [self disconnectWithCompletion:^{
                    [self reconnect:5];
                }];
                return;
            }
            
            
            
            if(st_error.code==-9807)// Could not complete operation. SSL probably
            {
                [self disconnect];
                return;
            }
            
            if(st_error.code==-9820)// Could not complete operation. SSL broken on server
            {
                DDLogInfo(@"setting broken ssl on server. retrying");
                _brokenServerSSL=YES;
                _loginStarted=NO;
                _accountState=kStateReconnecting;
                [self reconnect:0];
                
                return;
            }
            
            break;
            
        }
        case NSStreamEventNone:
        {
            DDLogVerbose(@"Stream event none");
            break;
            
        }
            
            
        case NSStreamEventEndEncountered:
        {
            if(_loggedInOnce)
            {
            DDLogInfo(@"%@ Stream end encoutered.. reconnecting.", [stream class] );
            _accountState=kStateReconnecting;
            _loginStarted=NO;
            [self reconnect:5];
            }
            else  if(self.oauthAccount)
            {
                //allow failure to process an oauth to be refreshed
                dispatch_after(dispatch_time(DISPATCH_TIME_NOW, 5ull * NSEC_PER_SEC), dispatch_get_main_queue(),  ^{
                    DDLogInfo(@"%@ Stream end encoutered.. on oauth acct. Wait for refresh.", [stream class] );
                    if(_accountState<kStateHasStream) {
                        [self reconnect:5];
                    } else  {
                        DDLogVerbose(@"already connected/connecting .doing nothimg");
                    }
                });
            }
            
            
            break;
                
        }
            
    }
    
}

#pragma mark network I/O
-(void) writeFromQueue
{
    if(!_streamHasSpace)
    {
        DDLogVerbose(@"no space to write. returning. ");
        return;
    }
    
    for(MLXMLNode* node in _outputQueue)
    {
        DDLogVerbose(@"iterating output ");
        BOOL success=[self writeToStream:node.XMLString];
        if(success) {
            if([node isKindOfClass:[XMPPMessage class]])
            {
                XMPPMessage *messageNode = (XMPPMessage *) node;
                NSDictionary *dic =@{kMessageId:messageNode.xmppId};
                [[NSNotificationCenter defaultCenter] postNotificationName: kMonalSentMessageNotice object:self userInfo:dic];
                
            }
            else if([node isKindOfClass:[XMPPIQ class]])
            {
                XMPPIQ *iq = (XMPPIQ *)node;
                if([iq.children count]>0)
                {
                    MLXMLNode *child =[iq.children objectAtIndex:0];
                    if ([[child element] isEqualToString:@"ping"])
                    {
                        [self setPingTimerForID:[iq.attributes objectForKey:@"id"]];
                    }
                }
            }
        }
    }
    
    DDLogVerbose(@"removing all objs from output ");
    [_outputQueue removeAllObjects];
    
}

-(BOOL) writeToStream:(NSString*) messageOut
{
    if(!messageOut) {
        DDLogVerbose(@" tried to send empty message. returning");
        return NO;
    }
    _streamHasSpace=NO; // triggers more has space messages
    
    //we probably want to break these into chunks
    DDLogVerbose(@"sending: %@ ", messageOut);
    const uint8_t * rawstring = (const uint8_t *)[messageOut UTF8String];
    NSInteger len= strlen((char*)rawstring);
    DDLogVerbose(@"size : %ld",(long)len);
    if([_oStream write:rawstring maxLength:len]!=-1)
    {
        DDLogVerbose(@"done writing ");
        return YES;
    }
    else
    {
        NSError* error= [_oStream streamError];
        DDLogVerbose(@"sending: failed with error %ld domain %@ message %@",(long)error.code, error.domain, error.userInfo);
    }
    
    return NO;
}

-(void) readToBuffer
{
    
    if(![_iStream hasBytesAvailable])
    {
        DDLogVerbose(@"no bytes  to read");
        return;
    }
    
    uint8_t* buf=malloc(kXMPPReadSize);
    NSInteger len = 0;
    
    len = [_iStream read:buf maxLength:kXMPPReadSize];
    DDLogVerbose(@"done reading %ld", (long)len);
    if(len>0) {
        NSData* data = [NSData dataWithBytes:(const void *)buf length:len];
        DDLogVerbose(@" got raw string %s ", buf);
        if(data)
        {
            // DDLogVerbose(@"waiting on net read queue");
            [self.networkQueue addOperation:[NSBlockOperation blockOperationWithBlock:^{
                // DDLogVerbose(@"got net read queue");
                NSString* inputString=[[NSString alloc] initWithData:data encoding:NSUTF8StringEncoding];
                if(inputString) {
                    [_inputBuffer appendString:inputString];
                }
                else {
                    DDLogError(@"got data but not string");
                }
            }]];
            
        }
        free(buf);
    }
    else
    {
        free(buf);
        return;
    }
    
    
    [self processInput];
    
}

#pragma mark DNS

-(void) dnsDiscover
{
    DNSServiceRef sdRef;
    DNSServiceErrorType res;
    
    NSString* serviceDiscoveryString=[NSString stringWithFormat:@"_xmpp-client._tcp.%@", _domain];
    
    res=DNSServiceQueryRecord(
                              &sdRef, 0, 0,
                              [serviceDiscoveryString UTF8String],
                              kDNSServiceType_SRV,
                              kDNSServiceClass_IN,
                              query_cb,
                              ( __bridge void *)(self)
                              );
    if(res==kDNSServiceErr_NoError)
    {
        int sock=DNSServiceRefSockFD(sdRef);
        
        fd_set set;
        struct timeval timeout;
        
        /* Initialize the file descriptor set. */
        FD_ZERO (&set);
        FD_SET (sock, &set);
        
        /* Initialize the timeout data structure. */
        timeout.tv_sec = 2ul;
        timeout.tv_usec = 0;
        
        /* select returns 0 if timeout, 1 if input available, -1 if error. */
        int ready= select (FD_SETSIZE,&set, NULL, NULL,
                           &timeout) ;
        
        if(ready>0)
        {
            
            DNSServiceProcessResult(sdRef);
            DNSServiceRefDeallocate(sdRef);
        }
        else
        {
            DDLogVerbose(@"dns call timed out");
        }
        
    }
}






char *ConvertDomainLabelToCString_withescape(const domainlabel *const label, char *ptr, char esc)
{
    const u_char *      src = label->c;                         // Domain label we're reading
    const u_char        len = *src++;                           // Read length of this (non-null) label
    const u_char *const end = src + len;                        // Work out where the label ends
    if (len > MAX_DOMAIN_LABEL) return(NULL);           // If illegal label, abort
    while (src < end)                                           // While we have characters in the label
    {
        u_char c = *src++;
        if (esc)
        {
            if (c == '.')                                       // If character is a dot,
                *ptr++ = esc;                                   // Output escape character
            else if (c <= ' ')                                  // If non-printing ascii,
            {                                                   // Output decimal escape sequence
                *ptr++ = esc;
                *ptr++ = (char)  ('0' + (c / 100)     );
                *ptr++ = (char)  ('0' + (c /  10) % 10);
                c      = (u_char)('0' + (c      ) % 10);
            }
        }
        *ptr++ = (char)c;                                       // Copy the character
    }
    *ptr = 0;                                                   // Null-terminate the string
    return(ptr);                                                // and return
}

char *ConvertDomainNameToCString_withescape(const domainname *const name, char *ptr, char esc)
{
    const u_char *src         = name->c;                        // Domain name we're reading
    const u_char *const max   = name->c + MAX_DOMAIN_NAME;      // Maximum that's valid
    
    if (*src == 0) *ptr++ = '.';                                // Special case: For root, just write a dot
    
    while (*src)                                                                                                        // While more characters in the domain name
    {
        if (src + 1 + *src >= max) return(NULL);
        ptr = ConvertDomainLabelToCString_withescape((const domainlabel *)src, ptr, esc);
        if (!ptr) return(NULL);
        src += 1 + *src;
        *ptr++ = '.';                                           // Write the dot after the label
    }
    
    *ptr++ = 0;                                                 // Null-terminate the string
    return(ptr);                                                // and return
}

// print arbitrary rdata in a readable manned
void print_rdata(int type, int len, const u_char *rdata, void* context)
{
    int i;
    srv_rdata *srv;
    char targetstr[MAX_CSTRING];
    struct in_addr in;
    
    switch (type)
    {
        case T_TXT:
        {
            // print all the alphanumeric and punctuation characters
            for (i = 0; i < len; i++)
                if (rdata[i] >= 32 && rdata[i] <= 127) printf("%c", rdata[i]);
            printf("\n");
            ;
            return;
        }
        case T_SRV:
        {
            srv = (srv_rdata *)rdata;
            ConvertDomainNameToCString_withescape(&srv->target, targetstr, 0);
            //  DDLogVerbose(@"pri=%d, w=%d, port=%d, target=%s\n", ntohs(srv->priority), ntohs(srv->weight), ntohs(srv->port), targetstr);
            
            xmpp* client=(__bridge xmpp*) context;
            int portval=ntohs(srv->port);
            NSString* theserver=[NSString stringWithUTF8String:targetstr];
            NSNumber* num=[NSNumber numberWithInt:ntohs(srv->priority)];
            NSNumber* theport=[NSNumber numberWithInt:portval];
            if(theserver && num && theport) {
                NSDictionary* row=[NSDictionary dictionaryWithObjectsAndKeys:num,@"priority", theserver, @"server", theport, @"port",nil];
                [client.discoveredServerList addObject:row];
            }
            //	DDLogVerbose(@"DISCOVERY: server  %@", theserver);
            
            return;
        }
        case T_A:
        {
            assert(len == 4);
            memcpy(&in, rdata, sizeof(in));
            //   DDLogVerbose(@"%s\n", inet_ntoa(in));
            
            return;
        }
        case T_PTR:
        {
            ConvertDomainNameToCString_withescape((domainname *)rdata, targetstr, 0);
            //  DDLogVerbose(@"%s\n", targetstr);
            
            return;
        }
        default:
        {
            //   DDLogVerbose(@"ERROR: I dont know how to print RData of type %d\n", type);
            
            return;
        }
    }
}

void query_cb(const DNSServiceRef DNSServiceRef, const DNSServiceFlags flags, const u_int32_t interfaceIndex, const DNSServiceErrorType errorCode, const char *name, const u_int16_t rrtype, const u_int16_t rrclass, const u_int16_t rdlen, const void *rdata, const u_int32_t ttl, void *context)
{
    (void)DNSServiceRef;
    (void)flags;
    (void)interfaceIndex;
    (void)rrclass;
    (void)ttl;
    (void)context;
    
    if (errorCode)
    {
        // DDLogVerbose(@"query callback: error==%d\n", errorCode);
        return;
    }
    // DDLogVerbose(@"query callback - name = %s, rdata=\n", name);
    print_rdata(rrtype, rdlen, rdata, context);
}


/*
 // this is useful later for ichat bonjour
 
 #pragma mark DNS service discovery
 - (void)netServiceBrowserWillSearch:(NSNetServiceBrowser *)netServiceBrowser
 {
 DDLogVerbose(@"began service search of domain %@", domain);
 }
 
 
 - (void)netServiceBrowser:(NSNetServiceBrowser *)netServiceBrowser didNotSearch:(NSDictionary *)errorInfo
 {
 DDLogVerbose(@"did not  service search");
 }
 
 - (void)netServiceBrowser:(NSNetServiceBrowser *)netServiceBrowser didFindService:(NSNetService *)netService moreComing:(BOOL)moreServicesComing
 {
 [netService retain];
 DDLogVerbose(@"Add service %@. %@ %@\n", [netService name], [netService type], [netService domain]);
 }
 
 - (void)netServiceBrowserDidStopSearch:(NSNetServiceBrowser *)netServiceBrowser
 {
 DDLogVerbose(@"stopped service search");
 }
 */

-(void) enablePush
{
    if(self.accountState==kStateLoggedIn && [self.pushNode length]>0 && [self.pushSecret length]>0 && self.supportsPush)
    {
        DDLogInfo(@"************************ ENABLING PUSH: %@ < %@", self.pushNode, self.pushSecret);
        XMPPIQ* enable =[[XMPPIQ alloc] initWithType:kiqSetType];
        [enable setPushEnableWithNode:self.pushNode andSecret:self.pushSecret];
        [self send:enable];
    }
    else
        DDLogInfo(@"************************ NOT enabling push: %@ < %@", self.pushNode, self.pushSecret);
}

@end<|MERGE_RESOLUTION|>--- conflicted
+++ resolved
@@ -1547,65 +1547,9 @@
             
                     if([iqNode.from isEqualToString:_conferenceServer] && iqNode.discoItems)
                     {
-<<<<<<< HEAD
-                        NSString *jidWithoutResource = [NSString stringWithFormat:@"%@@%@", self.username, self.domain ];
-                        
-                        BOOL unread=YES;
-                        BOOL showAlert=YES;
-                        if( [messageNode.from isEqualToString:jidWithoutResource] ) {
-                            unread=NO;
-                            showAlert=NO;
-                        }
-                        
-                        [[DataLayer sharedInstance] addMessageFrom:messageNode.from to:messageNode.to
-                                                        forAccount:_accountNo withBody:messageNode.messageText
-                                                      actuallyfrom:messageNode.actualFrom delivered:YES  unread:unread  serverMessageId:messageNode.idval andOverrideDate:messageNode.delayTimeStamp withCompletion:^(BOOL success) {
-                                                          if(success)
-                                                          {
-                                                              [self.networkQueue addOperationWithBlock:^{
-                                                                  [[DataLayer sharedInstance] addActiveBuddies:messageNode.from forAccount:_accountNo withCompletion:nil];
-                                                                  
-                                                                  
-                                                                  if(messageNode.from  ) {
-                                                                      NSString* actuallyFrom= messageNode.actualFrom;
-                                                                      if(!actuallyFrom) actuallyFrom=messageNode.from;
-                                                                      
-                                                                      NSString* messageText=messageNode.messageText;
-                                                                      if(!messageText) messageText=@"";
-                                                                      
-                                                                      BOOL shouldRefresh = NO;
-                                                                      if(messageNode.delayTimeStamp)  shouldRefresh =YES;
-                                                                      
-                                                                      NSArray *jidParts= [self.jid componentsSeparatedByString:@"/"];
-                                                                      
-                                                                      NSString *recipient;
-                                                                      if([jidParts count]>1) {
-                                                                          recipient= jidParts[0];
-                                                                      }
-                                                                      if(!recipient) recipient= _fulluser;
-                                                                          
-                                                                     
-                                                                      NSDictionary* userDic=@{@"from":messageNode.from,
-                                                                                              @"actuallyfrom":actuallyFrom,
-                                                                                              @"messageText":messageText,
-                                                                                              @"to":messageNode.to?messageNode.to:recipient,
-                                                                                              @"accountNo":_accountNo,
-                                                                                              @"showAlert":[NSNumber numberWithBool:showAlert],
-                                                                                              @"shouldRefresh":[NSNumber numberWithBool:shouldRefresh]
-                                                                                              };
-                                                                      
-                                                                      [[NSNotificationCenter defaultCenter] postNotificationName:kMonalNewMessageNotice object:self userInfo:userDic];
-                                                                  }
-                                                              }];
-                                                          }
-                                                          
-                                                      }];
-                        
-=======
                         _roomList=iqNode.items;
                         [[NSNotificationCenter defaultCenter]
                         postNotificationName: kMLHasRoomsNotice object: self];
->>>>>>> d7f88ae4
                     }
                     
                     
@@ -1692,7 +1636,7 @@
                                                                         NSDictionary* userDic=@{@"from":messageNode.from,
                                                                                                 @"actuallyfrom":actuallyFrom,
                                                                                                 @"messageText":messageText,
-                                                                                                @"to":recipient,
+                                                                                                @"to":messageNode.to?messageNode.to:recipient,
                                                                                                 @"accountNo":_accountNo,
                                                                                                 @"showAlert":[NSNumber numberWithBool:showAlert],
                                                                                                 @"shouldRefresh":[NSNumber numberWithBool:shouldRefresh]
