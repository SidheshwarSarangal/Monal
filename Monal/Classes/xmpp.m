//
//  xmpp.m
//  SworIM
//
//  Created by Anurodh Pokharel on 11/18/08.
//  Copyright 2008 __MyCompanyName__. All rights reserved.
//

#import "xmpp.h"


@implementation xmpp


@synthesize serverList; 
@synthesize theset; 
@synthesize chatServer; 
@synthesize chatSearchServer; 
@synthesize userSearchServer; 
@synthesize userSearchItems; 

-(id)init:(NSString*) theserver:(unsigned short) theport:(NSString*) theaccount: (NSString*) theresource: (NSString*) thedomain:(BOOL) SSLsetting : (DataLayer*) thedb:(NSString*) accountNo:(NSString*) tempPass
{
	self = [super init];
	loggedin=false; 
	away=false; 
	 self.statusMessage=nil;
	domain=thedomain;
	server=theserver; 
	port=(unsigned short)theport; 
	account= theaccount;
	
	resource=theresource;
	
	debug_NSLog(@"%@  %@", account, resource); 
	
    if(tempPass==nil) theTempPass=nil; else
    {
    theTempPass=[NSString stringWithString:tempPass];
    }
    
	accountNumber=accountNo;
    
    debug_NSLog(@" accno %@", accountNumber);
	SSL=SSLsetting;
	
		
    chatServer=@""; // blank for start
    chatSearchServer=@""; // blank for start
    userSearchServer=@""; // blank for start
    
    iqsearch=[[iqSearch alloc] init]; 
    jingleCall=[[iqJingle alloc] init];
    presenceObj=[[presence alloc] init];
    iqObj=[[iq alloc] init];
    
    
    messageUser=@"";
	
	responseUser=@""; 
	
   
    
	loginstate=0; 
	keepAliveCounter=0;

	errorState=0; 

	
//	buddyListKeys=[NSArray arrayWithObjects:@"username", @"status", @"message", @"icon", @"count",@"fullname", nil];
	
	userSearchItems=[[NSMutableArray alloc] init]; 
	
	
	State=nil; 

	theset=nil;
  
   
	
	lastEndedElement=nil;
	vCardUser=nil; 
	vCardFullName=nil; 
	
	responseUser=nil; // this is the JID we get from the server
	
	mucUser=nil;
	
		db=[DataLayer sharedInstance];
	
	loggedin=false; 
	
	DNSthreadreturn=false; 

	
	
	// outer state machien
	loginstate=0; 
	

	
    
	serverDiscoItems=[[NSMutableArray alloc] init];
	
	serverList=[[NSMutableArray alloc] init];

	if(port!=443) // quick hack to enable gtalk on 443
	[NSThread detachNewThreadSelector:@selector(dnsDiscover) toTarget:self withObject:nil];
	
	//setting own name value
    self.ownName=[NSString stringWithString:account];
    
    //now check to see if own name was already set.. 
    NSString* ownName_temp=[db fullName:[NSString stringWithFormat:@"%@@%@",account, domain] :accountNo]; 
    if(ownName_temp!=nil)
    {
        self.ownName=ownName_temp;
    }
    
    
    
    
    
	//discover the SRV server if there is one for local
	/*
	// override the server used if found
  resolver = [[NSNetServiceBrowser alloc] init] ;
	[resolver setDelegate:self];
	
	//ichat bonjour
	//[resolver searchForServicesOfType:@"_presence._tcp." inDomain:@""];
	
	
//	[resolver stop];
	*/
    
    
    
    
    
    self.verHash=[self getVersionString];
    //@"VUFD6HcFmUT2NxJkBGCiKlZnS3M=" ; // plucked from pidgin .. need to make my own later
    
    
    messageoutBuffer=[[NSMutableString alloc] init];
    outBufferLock=[NSLock new];
    
    
    inThreadLock=[NSLock new];
    
	return self;

}



-(void) dnsDiscover
{
	
	DNSServiceRef sdRef;
	DNSServiceErrorType res;
	
	NSString* serviceDiscoveryString=[NSString stringWithFormat:@"_xmpp-client._tcp.%@", domain];
	
	res=DNSServiceQueryRecord(
							  &sdRef, 0, 0,
							  [serviceDiscoveryString UTF8String],
							  kDNSServiceType_SRV,
							  kDNSServiceClass_IN,
							  query_cb,
							  ( __bridge void *)(self)
							  );
	if(res==kDNSServiceErr_NoError)
	{
		int sock= DNSServiceRefSockFD(sdRef);
		
		DNSServiceProcessResult(sdRef);
		DNSServiceRefDeallocate(sdRef);
	}
	DNSthreadreturn=true; 
	;
	[NSThread exit]; 
}


char *ConvertDomainLabelToCString_withescape(const domainlabel *const label, char *ptr, char esc)
{
    const u_char *      src = label->c;                         // Domain label we're reading
    const u_char        len = *src++;                           // Read length of this (non-null) label
    const u_char *const end = src + len;                        // Work out where the label ends
    if (len > MAX_DOMAIN_LABEL) return(NULL);           // If illegal label, abort
    while (src < end)                                           // While we have characters in the label
	{
        u_char c = *src++;
        if (esc)
		{
            if (c == '.')                                       // If character is a dot,
                *ptr++ = esc;                                   // Output escape character
            else if (c <= ' ')                                  // If non-printing ascii,
			{                                                   // Output decimal escape sequence
                *ptr++ = esc;
                *ptr++ = (char)  ('0' + (c / 100)     );
                *ptr++ = (char)  ('0' + (c /  10) % 10);
                c      = (u_char)('0' + (c      ) % 10);
			}
		}
        *ptr++ = (char)c;                                       // Copy the character
	}
    *ptr = 0;                                                   // Null-terminate the string
    return(ptr);                                                // and return
}

char *ConvertDomainNameToCString_withescape(const domainname *const name, char *ptr, char esc)
{
    const u_char *src         = name->c;                        // Domain name we're reading
    const u_char *const max   = name->c + MAX_DOMAIN_NAME;      // Maximum that's valid
	
    if (*src == 0) *ptr++ = '.';                                // Special case: For root, just write a dot
	
    while (*src)                                                                                                        // While more characters in the domain name
	{
        if (src + 1 + *src >= max) return(NULL);
        ptr = ConvertDomainLabelToCString_withescape((const domainlabel *)src, ptr, esc);
        if (!ptr) return(NULL);
        src += 1 + *src;
        *ptr++ = '.';                                           // Write the dot after the label
	}
	
    *ptr++ = 0;                                                 // Null-terminate the string
    return(ptr);                                                // and return
}

// print arbitrary rdata in a readable manned 
void print_rdata(int type, int len, const u_char *rdata, void* context)
{
    int i;
    srv_rdata *srv;
    char targetstr[MAX_CSTRING];
    struct in_addr in;
    
    switch (type)
	{
        case T_TXT:
        {
            // print all the alphanumeric and punctuation characters
            for (i = 0; i < len; i++)
                if (rdata[i] >= 32 && rdata[i] <= 127) printf("%c", rdata[i]);
            printf("\n");
				; 
            return;
        }
        case T_SRV:
        {
            srv = (srv_rdata *)rdata;
            ConvertDomainNameToCString_withescape(&srv->target, targetstr, 0);
            debug_NSLog(@"pri=%d, w=%d, port=%d, target=%s\n", ntohs(srv->priority), ntohs(srv->weight), ntohs(srv->port), targetstr);
			
			xmpp* client=(__bridge xmpp*) context; 
			int portval=ntohs(srv->port);
			NSString* theserver=[NSString stringWithUTF8String:targetstr];
			NSNumber* num=[NSNumber numberWithInt:ntohs(srv->priority)];
			NSNumber* theport=[NSNumber numberWithInt:portval];
			NSArray* row=[NSArray arrayWithObjects:num,theserver,theport,nil];
			
			[client.serverList addObject:row];
			debug_NSLog(@"DISCOVERY: server  %@", theserver); 
			; 
            return;
        }
        case T_A:
        {
            assert(len == 4);
            memcpy(&in, rdata, sizeof(in));
            debug_NSLog(@"%s\n", inet_ntoa(in));
				; 
            return;
        }
        case T_PTR:
        {
            ConvertDomainNameToCString_withescape((domainname *)rdata, targetstr, 0);
            debug_NSLog(@"%s\n", targetstr);
				; 
            return;
        }
        default:
        {
            debug_NSLog(@"ERROR: I dont know how to print RData of type %d\n", type);
				; 
            return;
        }
	}
}

 void query_cb(const DNSServiceRef DNSServiceRef, const DNSServiceFlags flags, const u_int32_t interfaceIndex, const DNSServiceErrorType errorCode, const char *name, const u_int16_t rrtype, const u_int16_t rrclass, const u_int16_t rdlen, const void *rdata, const u_int32_t ttl, void *context) 
{
    (void)DNSServiceRef;
    (void)flags;
    (void)interfaceIndex;
    (void)rrclass;
    (void)ttl;
    (void)context;
    
    if (errorCode)
	{
        debug_NSLog(@"query callback: error==%d\n", errorCode);
        return;
	}
    debug_NSLog(@"query callback - name = %s, rdata=\n", name);
    print_rdata(rrtype, rdlen, rdata, context);
}


/*
// this is useful later for ichat bonjour 
 
 #pragma mark DNS service discovery
- (void)netServiceBrowserWillSearch:(NSNetServiceBrowser *)netServiceBrowser
{
	debug_NSLog(@"began service search of domain %@", domain); 
}


- (void)netServiceBrowser:(NSNetServiceBrowser *)netServiceBrowser didNotSearch:(NSDictionary *)errorInfo
{
	debug_NSLog(@"did not  service search"); 
}

- (void)netServiceBrowser:(NSNetServiceBrowser *)netServiceBrowser didFindService:(NSNetService *)netService moreComing:(BOOL)moreServicesComing
{
	[netService retain];
	debug_NSLog(@"Add service %@. %@ %@\n", [netService name], [netService type], [netService domain]);
}

- (void)netServiceBrowserDidStopSearch:(NSNetServiceBrowser *)netServiceBrowser
{
	debug_NSLog(@"stopped service search"); 
}
*/


#pragma mark regular XMPP stuff

- (void)parserDidStartDocument:(NSXMLParser *)parser{	
	debug_NSLog(@"parsing"); 
	parserCol=0;
	
}

- (void)parser:(NSXMLParser *)parser didStartElement:(NSString *)elementName namespaceURI:(NSString *)namespaceURI qualifiedName:(NSString *)qName attributes:(NSDictionary *)attributeDict{			
	 debug_NSLog(@"began this element: %@", elementName);

	
	
	
	//recoverding from stream error
	if([elementName isEqualToString:@"stream:error"])
	{
		loginstate++;  
        
        State=@"StreamError"; 
	
		;
		return; 
		
	}
    
    
    if(([State isEqualToString:@"StreamError"]) &&([elementName isEqualToString:@"host-unknown"]))
	{
   
        //legit error 
        [[NSNotificationCenter defaultCenter] 
         postNotificationName: @"LoginFailed" object: self];
        ; 
        return; 
        
    }
	
	
	//getting login mechanisms
	if([elementName isEqualToString:@"stream:features"])
	{
		State=@"Features";
			;
		return; 
		
	}
	
    if(([State isEqualToString:@"Features"]) &&([elementName isEqualToString:@"auth"]))
	{
        debug_NSLog(@"Supports legacy auth"); 
        legacyAuth=true; 
        ;
		return; 
    }
    
    if(([State isEqualToString:@"Features"]) &&([elementName isEqualToString:@"register"]))
	{
        debug_NSLog(@"Supports user registration"); 
        ;
		return; 
    }
    
	if(([State isEqualToString:@"Features"]) &&([elementName isEqualToString:@"starttls"]))
	{
	
	if((SSL==true) ) //&& (port==5222) if starttls no need to check for 5222
	{
		debug_NSLog(@"Using new style SSL"); 
		NSString* xmpprequest=[NSString stringWithString:@"<starttls xmlns='urn:ietf:params:xml:ns:xmpp-tls'/>"]; 
		[self talk:xmpprequest];
	}
	
		;
		return; 
	}
		
		
	if(([elementName isEqualToString:@"proceed"]) && ([[attributeDict objectForKey:@"xmlns"] isEqualToString:@"urn:ietf:params:xml:ns:xmpp-tls"]) )
	{
		debug_NSLog(@"Got SartTLS procced");
		//trying to switch to TLS
        
        
		
		NSDictionary *settings = [ [NSDictionary alloc ] 
								  initWithObjectsAndKeys:
								  [NSNumber numberWithBool:YES], kCFStreamSSLAllowsExpiredCertificates,
								  [NSNumber numberWithBool:YES], kCFStreamSSLAllowsExpiredRoots,
								  [NSNumber numberWithBool:YES], kCFStreamSSLAllowsAnyRoot,
								 [NSNumber numberWithBool:NO], kCFStreamSSLValidatesCertificateChain,
								  [NSNull null],kCFStreamSSLPeerName,
							
                                  kCFStreamSocketSecurityLevelSSLv3,
                                  kCFStreamSSLLevel,
                                 
								  
								  nil ];
	
		
		

		if ( 	CFReadStreamSetProperty((__bridge CFReadStreamRef)iStream, 
										@"kCFStreamPropertySSLSettings", (__bridge CFTypeRef)settings) &&
			CFWriteStreamSetProperty((__bridge CFWriteStreamRef)oStream, 
									 @"kCFStreamPropertySSLSettings", (__bridge CFTypeRef)settings)	 )
			
		{
			debug_NSLog(@"Set TLS properties on streams.");
			
			
		}
		else 
		{
			debug_NSLog(@"not sure.. Could not confirm Set TLS properties on streams.");
			//fatal=true; 	
		}
		
		
	
		
		
		NSString* xmpprequest;
	  if([domain length]>0)
		
		 xmpprequest=[NSString stringWithFormat:
							   @"<stream:stream to='%@' xmlns='jabber:client' xmlns:stream='http://etherx.jabber.org/streams'  version='1.0'>",domain];
        else
            xmpprequest=[NSString stringWithFormat:
                         @"<stream:stream  xmlns='jabber:client' xmlns:stream='http://etherx.jabber.org/streams'  version='1.0'>"];
            
		[self talk:xmpprequest];
		loginstate=1; // reset everything
		[[NSNotificationCenter defaultCenter] addObserver:self selector:@selector(login:) name: @"XMPPMech" object:self];
		
		return; 
		
	}
		
	// state >1 at the end of sasl and then reset to 1 in bind. so if it is 1 then bind was already sent
	if(([State isEqualToString:@"Features"]) && ([elementName isEqualToString:@"bind"])
	   && (loginstate!=1) )
	{
		loginstate=1; //reset for new stream
        
        debug_NSLog(@"%@", self.sessionKey);
	NSString* bindString=[NSString stringWithFormat:@"<iq id='%@' type='set' ><bind xmlns='urn:ietf:params:xml:ns:xmpp-bind'><resource>%@</resource></bind></iq>", _sessionKey,resource];
		[self talk:bindString]; 
		
			;
		return;
		}
	
	

	
	

	// first time it is read loginstate  will always be 1
	
	if(([State isEqualToString:@"Features"]) && [elementName isEqualToString:@"mechanisms"] && (loginstate<2))
	{
		loginstate++;
		debug_NSLog(@"mechanisms xmlns:%@ ", [attributeDict objectForKey:@"xmlns"]); 
		if([[attributeDict objectForKey:@"xmlns"] isEqualToString:@"urn:ietf:params:xml:ns:xmpp-sasl"])
		{
			debug_NSLog(@"SASL supported"); 
			SASLSupported=true; 
		}
		
		State=@"Mechanisms";
		
		;
		return;
		
	
	}
	
	if(([State isEqualToString:@"Mechanisms"]) && [elementName isEqualToString:@"mechanism"])
	{
		debug_NSLog(@"Reading mechanism"); 
		State=@"Mechanism";
		
		;
		return;
		
		
	}
	
	
	
	
	
	//****** failure
	//sasl failure = login failure
	if(([elementName isEqualToString:@"failure"]) && ([[attributeDict objectForKey:@"xmlns"] isEqualToString:@"urn:ietf:params:xml:ns:xmpp-sasl"]) )
	{
		/*UIAlertView *alert = [[[UIAlertView alloc] initWithTitle:@"Login Error"
														 message:@"Could not login to server. Make sure username and password are correct.  "
														delegate:self cancelButtonTitle:nil
											   otherButtonTitles:@"Close", nil] autorelease];
		[alert show];
		*/
		
		[[NSNotificationCenter defaultCenter] 
		 postNotificationName: @"LoginFailed" object: self];
	
		
	}
	
	
	if([elementName isEqualToString:@"failure"])
	{
		State=@"Failure";
		; 
		return; 
		
	}
    
    if([State isEqualToString:@"Failure"])
	{
  
       /* UIAlertView *alert = [[[UIAlertView alloc] initWithTitle:@"XMPP Failure"
														 message:elementName
														delegate:self cancelButtonTitle:nil
											   otherButtonTitles:@"Close", nil] autorelease];
		[alert show];*/
        
        if ([elementName isEqualToString:@"not-authorized"])
        {
            UIAlertView *alert = [[UIAlertView alloc] initWithTitle:@"XMPP Failure"
                                                             message:elementName
                                                            delegate:self cancelButtonTitle:nil
                                                   otherButtonTitles:@"Close", nil];
            [alert show];
            
            fatal=true; 
        }
        
        
        ; 
        return; 
        
    }
	
	
	// Digest MD5 handler
	if((SASLDIGEST_MD5==true)   &&
		(([elementName isEqualToString:@"challenge"]) && ([[attributeDict objectForKey:@"xmlns"] isEqualToString:@"urn:ietf:params:xml:ns:xmpp-sasl"]) ))
	{
		
		if(State!=nil) 
			if([State isEqualToString:@"DigestClientResponse"])
			{
				//this is a challenge after our response .. finsih up digest
				NSString* xmppcmd= @"<response xmlns='urn:ietf:params:xml:ns:xmpp-sasl'/>";
				[self talk:xmppcmd]; //this should get us a success
				; 
				return; 
				
			}
		
		State=@"DigestChallenge";
		
		if(messageBuffer!=nil) 
		{
			messageBuffer=nil;
		}
		
		; 
		return;
		
	}
	
	
	//getting presence details
	if(([State isEqualToString:@"presence"])&&(([elementName isEqualToString:@"c"])|| ([elementName isEqualToString:@"caps:c"])) )
    {
        presenceObj.ver=[attributeDict objectForKey:@"ver"];
        
        [db setResourceVer:presenceObj: accountNumber];
        
        //check for ver for caps. If not then request it  from this one
        debug_NSLog(@"requesting ver caps");
        if([db capsforVer:presenceObj.ver]==nil)
        {
            //request caps
            [self queryDiscoInfo:presenceObj.from:_sessionKey];
        }
        
        //legacy caps
         NSString* ext=[attributeDict objectForKey:@"ext"];
        if(ext!=nil)
        {
            NSArray* caps =[ext componentsSeparatedByString:@" "];
            
                int capsIter=0;
                while (capsIter<[caps count])
                {
                    [db setLegacyCap:[caps objectAtIndex:capsIter] forUser:presenceObj accountNo:accountNumber];
                    capsIter++;
                }
            
        }

    }
	
	
	
	//***** begin error handling
	if(([elementName isEqualToString:@"iq"]) &&  ([[attributeDict objectForKey:@"type"] isEqualToString:@"error"])
	   )
		
	{
		State=@"error";  // this would be an iq error
		;
		return; 
	}
    
    
    //specifically a presence error
    if(([State isEqualToString:@"presence"])&&([elementName isEqualToString:@"error"]))
    {
        
        //also code 401 but that is deprecated
        if([[attributeDict objectForKey:@"type"] isEqualToString:@"auth"])
        {
            NSString* askmsg=[NSString stringWithFormat:@"%@ says, you were not authorized to access this resource. Check your password.", presenceObj.user];
            //ask for authorization 
            
            UIAlertView *alert = [[UIAlertView alloc] initWithTitle:@"Error"
                                                             message:askmsg
                                                            delegate:self cancelButtonTitle:@"Close"
                                                   otherButtonTitles:nil, nil];
            [alert show];
            
        }
        ; 
        return; 
    }
    
	//any other error
	if([elementName isEqualToString:@"error"] ) // this would be a returning error code
		
	{
		State=@"errormsg"; 
		;
		return; 
	}
	
	
	
	
	
	
	
	
	//****** nothing below should be processed unless there was a login attempt suff*****
	
	// Login mechanisms
	if(([elementName isEqualToString:@"mechanisms"]) &&  ([[attributeDict objectForKey:@"xmlns"] isEqualToString:@"urn:ietf:params:xml:ns:xmpp-sasl"])
		 )
		
	{
		State=@"SASLmechanisms";  // this would be an iq error
		;
		return; 
	}
	
	if(([elementName isEqualToString:@"mechanism"]) && ([State isEqualToString:@"SASLmechanisms"]))
	{
		State=@"SASLmethod"; 
			;
		return; 
	}
		

	
	//***** sasl success...
	if(([elementName isEqualToString:@"success"]) &&  ([[attributeDict objectForKey:@"xmlns"] isEqualToString:@"urn:ietf:params:xml:ns:xmpp-sasl"])
	   )
		
	{
		loginstate++;
		State=@"SASLSuccess"; 
		
		//start tracking messages now
	
		
		;
		return; 
		
	}
	
	//start sessionafter bind reply
	if(([elementName isEqualToString:@"jid"]) && [State isEqualToString:@"Bind"]
	   )
	{
		State=@"Jid"; 
		
		if(messageBuffer!=nil) 
		{
			messageBuffer=nil; 
		}
		
		;
		return;
	}

	
	
	//start sessionafter bind reply
	if(([elementName isEqualToString:@"bind"]) && [State isEqualToString:@"iq"]
		)
	{
		

		NSString* sessionQuery=[NSString stringWithFormat:@"<iq id='%@' type='set'><session xmlns='urn:ietf:params:xml:ns:xmpp-session'/></iq>", _sessionKey];
		[self talk:sessionQuery];
        
        [self queryDiscoItems:domain : _sessionKey ];
        
        [self queryDiscoInfo:domain : _sessionKey ];
		
	
		
        
        
		
		debug_NSLog(@"startign bind "); 
		State=@"Bind"; 
	
		
			;
		return; 
	}
	

	
	
	//***** begin auth handling > not in xmpp 1 
	/*if(([elementName isEqualToString:@"iq"]) &&  ([[attributeDict objectForKey:@"type"] isEqualToString:@"result"])
		 &&  ([[attributeDict objectForKey:@"id"] isEqualToString:@"auth2"])
		)
	{
		[responseUser release];
		responseUser=[attributeDict objectForKey:@"to"];
		[responseUser retain];
		;
		return;
	}
	*/

	
	
	
	//******* begin roster state machine
	if([elementName isEqualToString:@"iq"])
	{
		State=@"iq";
		
        [iqObj reset];
        
      
         iqObj.type=[attributeDict objectForKey:@"type"];
        
        iqObj.from=[attributeDict objectForKey:@"from"];
        debug_NSLog(@"iq from full user : %@", iqObj.from);
        
        iqObj.user=[[(NSString*)[attributeDict objectForKey:@"from"] componentsSeparatedByString:@"/" ] objectAtIndex:0];
        
        if([[[attributeDict objectForKey:@"from"] componentsSeparatedByString:@"/" ] count ] >1)
            iqObj.resource=[[(NSString*)[attributeDict objectForKey:@"from"] componentsSeparatedByString:@"/" ] objectAtIndex:1];
        debug_NSLog(@"iq  user: %@", iqObj.user);
        
        //if they are requesting stuff.. they are online
        iqObj.idval=[attributeDict objectForKey:@"id"];
        debug_NSLog(@"iq  id: %@", iqObj.idval);
        
        
        //iq set request
        if( [[attributeDict objectForKey:@"type"] isEqualToString:@"set"])
		{
		
            debug_NSLog(@"iq set"); 
            State=@"iqSet";
        }
        
	
		//iq get request
	//	if(([[attributeDict objectForKey:@"get"] length]>0))
		if( [[attributeDict objectForKey:@"type"] isEqualToString:@"get"])
		{
			
		  debug_NSLog(@"iq get"); 
            State=@"iqGet";
			
		}
		
        
        else
		//iq resutl vc2 
		if( [[attributeDict objectForKey:@"type"] isEqualToString:@"result"])
        {
		
            	if( [[attributeDict objectForKey:@"id"] isEqualToString:@"auth2"])
                {
                    debug_NSLog(@"legacy login success");
                    loggedin=true; 
                //successful legacy login
                    [self setAvailable]; 
                    
                    // this has to come after set available becasue the post login functions in appdelegate set default status and messages
                    [[NSNotificationCenter defaultCenter] 
                     postNotificationName: @"LoggedIn" object: self];
                    
                    // send command to download the roster
                    [self getBuddies];
                    
                    
                    ; 
                    return; 
                    
                }
            
			if(loggedin==false)
			{
			
		
				
			}
			else
			
			if([[attributeDict objectForKey:@"from"] isEqualToString:server])
			{
				debug_NSLog(@"result from the server: %@", server); 
			}
		
			else
			{
				
			//request from a user 		
			vCardUser=[[(NSString*)[attributeDict objectForKey:@"from"] componentsSeparatedByString:@"/" ] objectAtIndex:0];
			debug_NSLog(@"result from user: %@", vCardUser); 
			}
			
			if(vCardUser==nil)
			{
				
				
			}
			
			
		}
		
		;
		return;
	}
	
    

    //iqSet->jingle
    if(([State isEqualToString:@"iqSet"]) 
       && (([elementName isEqualToString: @"jingle"]) ||
           ([elementName isEqualToString: @"jin:jingle"])
       )
       )
	{
     
        if((jingleCall.waitingOnUserAccept==NO)
             && (jingleCall.activeCall==NO))
        {
            [jingleCall resetVals];
        }
           
           
        jingleCall.action=[attributeDict objectForKey:@"action"];
        
      
        debug_NSLog(@"got Jingle message, sent ack");
        //send ack of message
        [self talk:[jingleCall ack:iqObj.from:iqObj.idval]];
        
       // if(	[[attributeDict objectForKey:@"xmlns"] isEqualToString:@"urn:xmpp:jingle:1"])
      //  {
            if(	[[attributeDict objectForKey:@"action"] isEqualToString:@"session-initiate"])
            {
                debug_NSLog(@"got Jingle session initiate "); 
                if( jingleCall.waitingOnUserAccept==YES)  return;
                
                
                jingleCall.thesid= [attributeDict objectForKey:@"sid"];
                
                
                
               
            }
  
  
        
        if(	[[attributeDict objectForKey:@"action"] isEqualToString:@"transport-info"])
        {
         // set Sid
           // [attributeDict objectForKey:@"sid"]
        }
        
            
            if(	[[attributeDict objectForKey:@"action"] isEqualToString:@"session-accept"])
            {
                debug_NSLog(@"got Jingle session accept");
                
                
            }
            
            if(	[[attributeDict objectForKey:@"action"] isEqualToString:@"session-terminate"])
            {
                debug_NSLog(@"got Jingle session terminate");
                jingleCall.didReceiveTerminate=YES; 
                [self endCall];
            }
            
            
        
        
        State=@"jingleAction";
        
      //  }
      
    
        
        return; 
        
    }
    
    
    if(([State isEqualToString:@"jingleAction"])
       &&(	[elementName isEqualToString:@"content"]
       || 	[elementName isEqualToString:@"jin:content"]
       ))
    {
        debug_NSLog(@"got Jingle content ");
        State=@"jingleContent";
        
        
    }
    
    
    if(([State isEqualToString:@"jingleContent"])
       &&(	[elementName isEqualToString:@"description"] || [elementName isEqualToString:@"rtp:description"] )
       && (	[[attributeDict objectForKey:@"xmlns"] isEqualToString:@"urn:xmpp:jingle:apps:rtp:1"]) )// we co rtp
    {
        debug_NSLog(@"got Jingle content description RTP");
     //   State=@"jingleContentDescription";
        
        
    }
    

    //iqSet->jingle->content->transport
    if(([State isEqualToString:@"jingleContent"])
       && (([elementName isEqualToString: @"transport"]) ||
           ([elementName isEqualToString: @"p:transport"])
           )
     //  &&( (	[[attributeDict objectForKey:@"xmlns"] isEqualToString:@"urn:xmpp:jingle:transports:raw-udp:1"])
          //||(	[[attributeDict objectForKey:@"xmlns"] isEqualToString:@"urn:xmpp:jingle:transports:ice-udp:1"])
       //   )
       
       )
	{
        debug_NSLog(@"got Jingle transport list"); 
        
        State=@"jingleTransport";
        
        return; 
        
    }
    
    
    //iqSet->jingle->content->transport->candidate
    if(([State isEqualToString:@"jingleTransport"])
       && (([elementName isEqualToString: @"candidate"]) ||
           ([elementName isEqualToString: @"p:candidate"])
                      ))
       
	{
        debug_NSLog(@"got Jingle transport candidate"); 
        
     
        
        
        if((	[[attributeDict objectForKey:@"generation"] isEqualToString:@"0"])
           &&
           ( [[attributeDict objectForKey:@"component"] isEqualToString:@"1"]  || 
            [[attributeDict objectForKey:@"preference"] isEqualToString:@"1"]) )
        {
            NSString* jingleAddress=[attributeDict objectForKey:@"address"];
            
            jingleCall.destinationPort=[attributeDict objectForKey:@"port"];
            
        }

        
       
        if((	[[attributeDict objectForKey:@"generation"] isEqualToString:@"0"])
            &&
           ( [[attributeDict objectForKey:@"component"] isEqualToString:@"2"]  || 
            [[attributeDict objectForKey:@"preference"] isEqualToString:@"1"]) )
        {
            NSString* jingleAddress=[attributeDict objectForKey:@"address"];
            if(jingleAddress==nil) jingleAddress=[attributeDict objectForKey:@"ip"];
        
            jingleCall.destinationPort2=[attributeDict objectForKey:@"port"];
            jingleCall.theaddress=jingleAddress;
            jingleCall.theusername=[attributeDict objectForKey:@"username"];
            jingleCall.thepass=[attributeDict objectForKey:@"password"];
            jingleCall.otherParty=iqObj.from;
           
            jingleCall.idval=_sessionKey;
            
            
            if( [jingleCall.action isEqualToString:@"session-initiate"])
            {
            debug_NSLog(@"got Jingle local candidate..");
                jingleCall.waitingOnUserAccept=YES;
            
                
                UIApplication* app = [UIApplication sharedApplication];
                NSDate* theDate=[NSDate dateWithTimeIntervalSinceNow:0]; //immediate fire

                UILocalNotification* alarm = [[UILocalNotification alloc] init];
                if (alarm)
                {
                    //setting badge
                    
                    //scehdule info
                    alarm.fireDate = theDate;
                    alarm.timeZone = [NSTimeZone defaultTimeZone];
                    alarm.repeatInterval = 0;
                    
                   
                        alarm.alertBody = [NSString stringWithFormat: @"Incoming call from: %@:", iqObj.user];
                    
                    if( [[NSUserDefaults standardUserDefaults] boolForKey:@"Sound"]==true)
                    {
                        alarm.soundName=UILocalNotificationDefaultSoundName;
                    }
                    
                    
                    [app scheduleLocalNotification:alarm];
                    
                    //	[app presentLocalNotificationNow:alarm];
                    debug_NSLog(@"Scheduled local message alert "); 
                    
                    
                    
                }
                
                
                
            UIAlertView *alert = [[UIAlertView alloc] initWithTitle:@"Incoming Call"
                                                            message:[NSString stringWithFormat:@"Call from %@" , iqObj.user]
                                                           delegate:self cancelButtonTitle:@"Decline"
                                                  otherButtonTitles:@"Answer",  nil] ;
            alert.tag=3;
                 [alert show];
            }
            
            if( [jingleCall.action isEqualToString:@"session-accept"])
            {
                debug_NSLog(@"connecting to jingle");
                
                
                
                dispatch_async(dispatch_get_main_queue(), ^{
                    
                    [jingleCall connect];
                });

            }
            
            //we want to set data into the jingle object here..
            
            
           
           
                    
        }
        
        
        return; 
        
    }
    
    


    //iqGet->time
    if(([State isEqualToString:@"iqGet"]) && ([elementName isEqualToString: @"time"]))
	{
        debug_NSLog(@"got time request"); 
        //respond with time info
    [self sendTime:iqObj.from:iqObj.idval];
        State=nil; 
        return;
        
    }
    
    
    //iqGet->query
    if(([State isEqualToString:@"iqGet"]) && ([elementName isEqualToString: @"query"]))
	{
     
        if(	[[attributeDict objectForKey:@"xmlns"] isEqualToString:@"jabber:iq:version"])//going to roster
		{
            debug_NSLog(@"got version request"); 
			//respond with version info
			[self sendVersion:iqObj.from:iqObj.idval];
			State=nil; 
			return;
		}
		
		if(	[[attributeDict objectForKey:@"xmlns"] isEqualToString:@"jabber:iq:last"])
		{
			
            debug_NSLog(@"got last activity request"); 
			//respond with last activity
			
			[self sendLast:iqObj.from:iqObj.idval];
			State=nil; 
			return;
		}
     
        
		if(	[[attributeDict objectForKey:@"xmlns"] isEqualToString:@"http://jabber.org/protocol/disco#info"])//going to disco info
		{
			
			
            debug_NSLog(@"got disco info request"); 
			
            if(iqObj.from!=nil)
            {
			[self sendDiscoInfo:iqObj.from:iqObj.idval];
            }
            
			State=nil;
			return;
		}
        
    }
    
    
	//iq->query
// ******** iq->query parser ******* 
	
	   if(([State isEqualToString:@"iq"]) && ([elementName isEqualToString: @"query"]))
	{
		if(	[[attributeDict objectForKey:@"xmlns"] isEqualToString:@"jabber:iq:roster"])//going to roster
		{
			
			debug_NSLog(@"result is roster"); 
			State=@"roster";
		}
		
		if(	[[attributeDict objectForKey:@"xmlns"] isEqualToString:@"http://jabber.org/protocol/disco#info"])//going to disco info
		{
			State=@"discoinfo";
			 debug_NSLog(@"got disco info"); 
			
		
		}
        
        if(	[[attributeDict objectForKey:@"xmlns"] isEqualToString:@"http://jabber.org/protocol/disco#items"])//going to disco info
		{
			State=@"discoitems";
            debug_NSLog(@"got disco items"); 
			
			
		}
        
		
        //iq->query (usersearch)
     
             if(	[[attributeDict objectForKey:@"xmlns"] isEqualToString:@"jabber:iq:search"])
        {
            State=@"UserSearch";
            
           
        }
        

		
	}


//iq->query->item  (usersearch)
if(([State isEqualToString:@"UserSearch"]) && ([elementName isEqualToString: @"item"]))
{
    
    debug_NSLog(@"got user search item"); 
    [userSearchItems addObject:[attributeDict objectForKey:@"jid"]];
    
    ; 
    return; 
}
    //standard NS fields
    if(([State isEqualToString:@"UserSearch"]) && ([elementName isEqualToString: @"first"]))
    {
        [iqsearch.userFields addObject:@"first"]; 
        
        ; 
        return; 
    }
    
    if(([State isEqualToString:@"UserSearch"]) && ([elementName isEqualToString: @"last"]))
    {
        [iqsearch.userFields addObject:@"last"]; 
        
        ; 
        return; 
    }
    
    if(([State isEqualToString:@"UserSearch"]) && ([elementName isEqualToString: @"nick"]))
    {
        [iqsearch.userFields addObject:@"nick"]; 
        
        ; 
        return; 
    }
    
    if(([State isEqualToString:@"UserSearch"]) && ([elementName isEqualToString: @"email"]))
    {
        [iqsearch.userFields addObject:@"email"]; 
        
        ; 
        return; 
    }


	//iq->query->item  (roster)
	  if(([State isEqualToString:@"roster"]) && ([elementName isEqualToString: @"item"]))
	  {
          
          if([[attributeDict objectForKey:@"subscription"] isEqualToString:@"both"])
          {
		  if([attributeDict objectForKey:@"name"]!=nil)
		  {
		  debug_NSLog(@"setting full name for %@ to %@",[attributeDict objectForKey:@"jid"], [attributeDict objectForKey:@"name"] ); 
		  // set the full name 
			  if([[attributeDict objectForKey:@"name"] length]>0)
		  [db setFullName:[attributeDict objectForKey:@"jid"]  :accountNumber:[attributeDict objectForKey:@"name"] ];
			  else
				    [db setFullName:[attributeDict objectForKey:@"jid"]  :accountNumber:[attributeDict objectForKey:@"jid"] ];
			  presenceFlag=true; // tell it to update
		  }
		  else
                if([attributeDict objectForKey:@"jid"]!=nil)
			   [db setFullName:[attributeDict objectForKey:@"jid"]  :accountNumber:[attributeDict objectForKey:@"jid"] ];
		  
		  }
		  return;
	  }
    
    
    ///iq->query->item (discoitems)
    if(([State isEqualToString:@"discoitems"]) && ([elementName isEqualToString: @"item"]))
    {
        [serverDiscoItems addObject:[attributeDict objectForKey:@"jid"] ];
        
            debug_NSLog(@"Disco Item: %@ %@",[attributeDict objectForKey:@"name"], [attributeDict objectForKey:@"jid"]   ); 
        
        //query the service fro more info
     //   [self queryDiscoInfo:[attributeDict objectForKey:@"jid"] : sessionkey ];
        
        ;
        return; 
        
        
    }
	
    //iq->query->identity
    if(([State isEqualToString:@"discoinfo"]) && ([elementName isEqualToString: @"identity"]))
    {
        
        
        if(	[[attributeDict objectForKey:@"category"] isEqualToString:@ "client"])
        {
            
            debug_NSLog(@"Identity: client   as %@", [attributeDict objectForKey:@"category"]);
           
            
            
            return;
        }
            
            
            if(	[[attributeDict objectForKey:@"category"] isEqualToString:@ "conference"])
            {
                debug_NSLog(@"Identity: conference server as %@", iqObj.from);
                // send message enabling offline messages 
              //  if(chatServer!=nil) [chatServer release]; 
                chatServer= iqObj.from;
                
                
                return; 
            }
            
        
        if(	[[attributeDict objectForKey:@"category"] isEqualToString:@ "directory"]
           && 
           [[attributeDict objectForKey:@"type"] isEqualToString:@ "chatroom"])
        {
            debug_NSLog(@"Identity: conference search server as %@", iqObj.from); 
            // send message enabling offline messages 
            //  if(chatServer!=nil) [chatServer release]; 
            chatSearchServer= iqObj.from;
            
            
            return; 
        }
        
            
        if(	[[attributeDict objectForKey:@"category"] isEqualToString:@ "directory"]
           && 
           [[attributeDict objectForKey:@"type"] isEqualToString:@ "user"])
        {
            debug_NSLog(@"Identity: user search server as %@", iqObj.from); 
            // send message enabling offline messages 
            //  if(chatServer!=nil) [chatServer release]; 
            userSearchServer= iqObj.from;
            [self requestSearchInfo]; 
            
             
            return; 
        }
            
           
        
       
    }
    
	//iq->query->feature
	 if(([State isEqualToString:@"discoinfo"]) && ([elementName isEqualToString: @"feature"]))
	 {
         //  for jingle info
         /*
          <feature var='urn:xmpp:jingle:apps:rtp:1'/>
          <feature var='urn:xmpp:jingle:apps:rtp:audio'/>
          <feature var='urn:xmpp:jingle:apps:rtp:video'/>
          <feature var='urn:xmpp:jingle:transports:raw-udp:1'/>
          <feature var='urn:xmpp:jingle:transports:ice-udp:1'/>
          
          */
         
         if(iqObj.ver==nil)
         {
             iqObj.ver=[db getVerForUser:iqObj.user Resource:iqObj.resource];
             
         }
         
         
         if(	[[attributeDict objectForKey:@"var"] isEqualToString:@"urn:xmpp:jingle:apps:rtp:1"])
		 {
             debug_NSLog(@"FEATURE: jingle RTP");
             [db setFeature:[attributeDict objectForKey:@"var"] forVer:iqObj.ver];
             
             
		 }
         
         if(	[[attributeDict objectForKey:@"var"] isEqualToString:@"urn:xmpp:jingle:apps:rtp:audio"])
		 {
             debug_NSLog(@"FEATURE: jingle RTP audio");
               [db setFeature:[attributeDict objectForKey:@"var"] forVer:iqObj.ver];
             
		 }
         
         if(	[[attributeDict objectForKey:@"var"] isEqualToString:@"urn:xmpp:jingle:apps:rtp:video"])
		 {
             debug_NSLog(@"FEATURE: jingle RTP video");
               [db setFeature:[attributeDict objectForKey:@"var"] forVer:iqObj.ver];
             
		 }
         
         if(	[[attributeDict objectForKey:@"var"] isEqualToString:@"urn:xmpp:jingle:transports:raw-udp:1"])
		 {
             debug_NSLog(@"FEATURE: jingle raw udp");
               [db setFeature:[attributeDict objectForKey:@"var"] forVer:iqObj.ver];
             
		 }
         
         
         if(	[[attributeDict objectForKey:@"var"] isEqualToString:@"urn:xmpp:jingle:transports:ice-udp:1"])
		 {
             debug_NSLog(@"FEATURE: jingle ide udp");
               [db setFeature:[attributeDict objectForKey:@"var"] forVer:iqObj.ver];
             
		 }
         
         
         //other features
         
         
		
		 if(	[[attributeDict objectForKey:@"var"] isEqualToString:@"http://jabber.org/protocol/disco#info"])
		 {
			  debug_NSLog(@"FEATURE: disco info"); 
          
		
		 }
         
         if(	[[attributeDict objectForKey:@"var"] isEqualToString:@ "http://jabber.org/protocol/muc"])
		 {
			 debug_NSLog(@"FEATURE: supports MUC"); 
			 // send message enabling offline messages 
			 
		
			 ; 
			 return; 
		 }
         
        
		 
		 if(	[[attributeDict objectForKey:@"var"] isEqualToString:@"http://jabber.org/protocol/offline"])
		 {
			 debug_NSLog(@"FEATURE: supports offline messages"); 
			 // send message enabling offline messages 
			 
			 [self talk:@"<iq type='get' id='fetch1'><offline xmlns='http://jabber.org/protocol/offline'><fetch/></offline></iq>"];
			 ; 
			 return; 
		 }
		 
		 
		 if(	[[attributeDict objectForKey:@"var"] isEqualToString:@"msgoffline"])
		 {
			 debug_NSLog(@"FEATURE: supports offline messages (msgoffline)"); 
			 // send message enabling offline messages 
			 
			// [self talk:@"<iq type='get' id='fetch1'><offline xmlns='http://jabber.org/protocol/offline'><fetch/></offline></iq>"];
			 ; 
			 return; 
		 }
		 
	 }
	
	
	
	


	
// ******** buddy icons parser******* 
	
	//iq->vcard
	if(([State isEqualToString:@"iq"]) && ([elementName isEqualToString: @"vCard"]))
	{
	
		
		debug_NSLog(@"vcard"); 
		 State=@"vCard";
			;
		return; 
		
	}
	
	
	if(([State isEqualToString:@"vCard"]) && ([elementName isEqualToString: @"FN"]))
	{
		debug_NSLog(@"vcard FN"); 
		State=@"vCardFN";
		
		if(messageBuffer!=nil) 
		{
			messageBuffer=nil; 
		}
		
		;
		return; 
		
	}
	
	if(([State isEqualToString:@"vCard"]) && ([elementName isEqualToString: @"NICKNAME"]))
	{
		debug_NSLog(@"vcard Nickname"); 
		State=@"vCardNickname";
		
		if(messageBuffer!=nil) 
		{
			messageBuffer=nil; 
		}
		
		;
		return; 
		
	}
	
	
	if((([State isEqualToString:@"vCard"]) || ([State isEqualToString:@"vCardFN"])
		|| ([State isEqualToString:@"vCardNickname"])
		
		) && ([elementName isEqualToString: @"PHOTO"]))
	{
				debug_NSLog(@"vcard photo"); 
		State=@"vCardPhoto";
			;
		return; 
		
	}
	
	
	if(([State isEqualToString:@"vCardPhoto"]) && ([elementName isEqualToString: @"TYPE"]))
	{
		
		State=@"vCardPhotoType";
		
		if(messageBuffer!=nil) 
		{
			messageBuffer=nil; 
		}
			;
		return; 
		
	}

	
	if(([State isEqualToString:@"vCardPhotoType"]) && ([elementName isEqualToString: @"BINVAL"]))
	{
		
	//	NSLog(@"binval"); 
		State=@"vCardPhotoBinval";
		
		if(messageBuffer!=nil) 
		{
			messageBuffer=nil; 
		}
			;
		return; 
		
	}
	
    
   
   
    
	
	//****** begin presence state machine
    
    //handle presence error
    
    if(([State isEqualToString:@"presence"])  && ([presenceObj.type isEqualToString:@"error"]))
    {
       /* UIAlertView *alert = [[[UIAlertView alloc] initWithTitle:@"Presence error"
														 message:[NSString stringWithFormat:@"Message: %@",elementName  ]
														delegate:self cancelButtonTitle:nil
											   otherButtonTitles:@"Close", nil] autorelease];
		[alert show];
        
        [State release]; 
        State=nil; 
        presenceType=nil; 
        */
        
		return;
    }
    
    
	if([elementName isEqualToString:@"presence"])
	{
		State=@"presence";

        [presenceObj reset];
		
        
        presenceObj.type=[attributeDict objectForKey:@"type"];
        presenceObj.user =[[(NSString*)[attributeDict objectForKey:@"from"] componentsSeparatedByString:@"/" ] objectAtIndex:0];
        if([[(NSString*)[attributeDict objectForKey:@"from"] componentsSeparatedByString:@"/" ] count]>1)
            presenceObj.resource=[[(NSString*)[attributeDict objectForKey:@"from"] componentsSeparatedByString:@"/" ] objectAtIndex:1];
		presenceObj.from =[attributeDict objectForKey:@"from"] ;
        presenceObj.idval =[attributeDict objectForKey:@"id"] ;
        
		//remove any  resource markers and get user
		debug_NSLog(@"Presence from %@", presenceObj.user);
		
		
		//get photo hash
		
		//what type?
		debug_NSLog(@" presence notice %@", presenceObj.type); 
     
        
		
		if([[attributeDict objectForKey:@"type"] isEqualToString:@"error"])
		{
			
            //we are done, parse next element
            ; 
            return; 
			
		}

		
		if([[attributeDict objectForKey:@"type"] isEqualToString:@"unavailable"])
		{
				
		
		
			//a buddy logout 
			//make sure not already there
				if(![self isInRemove:presenceObj.user])
				{
					debug_NSLog(@"removing from list"); 
					[db setOfflineBuddy:presenceObj :accountNumber];
					//remove from online list
				}
			
		
		}
		else
	
			if([[attributeDict objectForKey:@"type"] isEqualToString:@"subscribe"])
		{
			
			NSString* askmsg=[NSString stringWithFormat:@"This user would like to add you to his/her list. Allow?"]; 
			//ask for authorization 
			
			UIAlertView *alert = [[UIAlertView alloc] initWithTitle:presenceObj.user
															message:askmsg
														   delegate:self cancelButtonTitle:@"Yes"
												  otherButtonTitles:@"No", nil];
            alert.tag=1; 
			[alert show];
						
		
			
		}
        
     
			
		if( presenceObj.type ==nil)
		{
			
			debug_NSLog(@"presence priority notice"); 	
			
			if((presenceObj.user!=nil) && ([[presenceObj.user stringByTrimmingCharactersInSet:
										 [NSCharacterSet whitespaceAndNewlineCharacterSet]] length]>0))
				if(![db isBuddyInList:presenceObj.user:accountNumber]){
					
					debug_NSLog(@"Buddy not already in list"); 
					
					
					[db addBuddy:presenceObj.user :accountNumber :@"" :@""];
					[db setOnlineBuddy:presenceObj: accountNumber];
					
					
					debug_NSLog(@"Buddy added to  list");
					
					
				}
				else
				{
					debug_NSLog(@"Buddy already in list, showing as online now"); 
					[db setOnlineBuddy:presenceObj:accountNumber];
					
					
					
					
				}
		}
		
	;
		return;
	}
	
	

	

	if((([elementName isEqualToString:@"photo"])  || ([elementName isEqualToString:@"ns13:photo"]) 
	   )
	   && ([State isEqualToString:@"presence"]))
		
	{
		State=@"Photo";
		;		
		return;
	}
	
	
	if(([elementName isEqualToString:@"status"]) && ([State isEqualToString:@"presence"]))
	{
		State=@"Status";
		;
		return;
	}
	
	
	

	if(([elementName isEqualToString:@"show"]) && ([State isEqualToString:@"presence"]))
	{
		State=@"Show";
		;
		return;
	}
	

	
	if(([elementName isEqualToString:@"photo"]) && ([State isEqualToString:@"presence"]))
	{
		State=@"PresencePhoto";
			;
		return;
	}
	
	
	

	
	//********* message state machine
	
	//ignore error message
	if(([elementName isEqualToString:@"message"])  && ([[attributeDict objectForKey:@"type"] isEqualToString:@"error"]))
	{
		debug_NSLog(@"ignoring message error"); 
		
		UIAlertView *alert = [[UIAlertView alloc] initWithTitle:@"Message error"
														 message:@"Message could no be delivered"
														delegate:self cancelButtonTitle:nil
											   otherButtonTitles:@"Close", nil];
		[alert show];
		
		
		;
		return;
	}
	
	
	
	if(([elementName isEqualToString:@"message"])  && ([[attributeDict objectForKey:@"type"] isEqualToString:@"groupchat"]))
	{
		State=@"Message";
		NSArray*  parts=[[attributeDict objectForKey:@"from"] componentsSeparatedByString:@"/"];
		
		if([parts count]>1)
		{
            debug_NSLog(@"group chat message"); 
		messageUser=[parts objectAtIndex:0]; 
			mucUser=[parts objectAtIndex:1]; //stringByReplacingOccurrencesOfString:[NSString stringWithFormat:@"_%@", domain] 
												//					   withString:[NSString stringWithFormat:@"@%@", domain]] ;
		
		
			
		}
        else
            
        {
		debug_NSLog(@"group chat message from room "); 
        messageUser=[attributeDict objectForKey:@"from"]; 
        mucUser=    [attributeDict objectForKey:@"from"]; 
		}
        
        
		;
		return;
	}
	else
	if(([elementName isEqualToString:@"message"]) )//&& ([[attributeDict objectForKey:@"type"] isEqualToString:@"chat"]))
	{
		State=@"Message";
	  messageUser=[[(NSString*)[attributeDict objectForKey:@"from"] componentsSeparatedByString:@"/" ] objectAtIndex:0];
		
	
		
		;
		return;
	}
	
	//message->body
	if(([State isEqualToString:@"Message"]) && ([elementName isEqualToString: @"body"]))
	{
		State=@"MessageBody";
		
		if(messageBuffer!=nil) 
		{
			messageBuffer=nil; 
		}
		;
		return; 
	}
	
	//multi user chat
	//message->user:X
	if(([State isEqualToString:@"Message"]) && ( ([elementName isEqualToString: @"user:invite"]) || ([elementName isEqualToString: @"invite"]))
	  // && (([[attributeDict objectForKey:@"xmlns:user"] isEqualToString:@"http://jabber.org/protocol/muc#user"]) || 
		//  ([[attributeDict objectForKey:@"xmlns"] isEqualToString:@"http://jabber.org/protocol/muc#user"]) 
		//   )
	   )
	{
		State=@"MucUser";
		
		;
		
       // [self joinMuc:messageUser:@""]; // since we dont have a pw, leave it blank
        
        NSString* askmsg=[NSString stringWithFormat:@"%@: You have been invited to this group chat. Join? ", messageUser]; 
        //ask for authorization 
        
        UIAlertView *alert = [[UIAlertView alloc] initWithTitle:@"Invite"
                                                         message:askmsg
                                                        delegate:self cancelButtonTitle:@"Yes"
                                               otherButtonTitles:@"No", nil];
        alert.tag=2;
        
        [alert show];
        
		return; 
	}
	
	if(([State isEqualToString:@"MucUser"]) && (([elementName isEqualToString: @"user:invite"]) || ([elementName isEqualToString: @"invite"]))
	   
	   )
	{
	//	messageUser=[attributeDict objectForKey:@"from"] ;		
	
		
		
		;
		return; 
	}
	
	if(([State isEqualToString:@"MucUser"]) && (([elementName isEqualToString: @"user:reason"])) || ([elementName isEqualToString: @"reason"]))
	{
		debug_NSLog(@"user reason set"); 
		State=@"MucUserReason";
		
		if(messageBuffer!=nil) 
		{
			messageBuffer=nil; 
		}
		;	
		

		return; 
	}
	
	
	;
	
}


- (void)parser:(NSXMLParser *)parser didEndElement:(NSString *)elementName namespaceURI:(NSString *)namespaceURI qualifiedName:(NSString *)qName{     
  
	if(lastEndedElement!=nil) 
	lastEndedElement=elementName;
	
	
debug_NSLog(@"ended this element: %@", elementName);
    
    
    
// ****** update the UI
    
<<<<<<< HEAD
 /*   if([elementName isEqualToString:@"presence"] ||[elementName isEqualToString:@"message"])
=======
    /*  if([elementName isEqualToString:@"presence"] ||[elementName isEqualToString:@"message"])
>>>>>>> 46bc8d54
	{
     [self getSnapShotList];
  [[NSNotificationCenter defaultCenter]
     postNotificationName: @"UpdateUI" object: self];
    
    }*/
	
	//******* login functons *******
	if([elementName isEqualToString:@"stream:features"])
	{
		
		
	
       /* if(SASLSupported!=true) 
        {
        //initialte login if it nevre triggered through MECHs
            [self login:nil]; 
        }
        else
        {*/
            
            [[NSNotificationCenter defaultCenter] 
             postNotificationName: @"XMPPMech" object: self];
            
            debug_NSLog(@" posted mechanisms notification to login"); 
            
			[[NSNotificationCenter defaultCenter] removeObserver:self  name: @"XMPPMech" object:self]; // no longer needed
        //}
        
		;
		return;
		//[parser abortParsing]; 
		
	}
	
	if( [elementName isEqualToString:@"mechanisms"] ) 	
	{
		debug_NSLog(@" got mechanisms"); 
	
		State=@"Features";
        
		;
		return; 
	}	
	
	if( ([elementName isEqualToString:@"mechanism"]) && ([State isEqualToString:@"Mechanism"])) 
	{
		
		State=@"Mechanisms"; 
		
		debug_NSLog(@"got login mechanism: %@", messageBuffer); 
		if([messageBuffer isEqualToString:@"PLAIN"])
		{
			debug_NSLog(@"SASL PLAIN is supported"); 
			SASLPlain=true; 
		}
		
		if([messageBuffer isEqualToString:@"CRAM-MD5"])
		{
			debug_NSLog(@"SASL CRAM-MD5 is supported"); 
			SASLCRAM_MD5=true; 
		}
		
		if([messageBuffer isEqualToString:@"DIGEST-MD5"])
		{
			debug_NSLog(@"SASL DIGEST-MD5 is supported"); 
			SASLDIGEST_MD5=true; 
		}
		
		messageBuffer =nil;
	;
		return; 
		
	}
	

	if([elementName isEqualToString:@"jid"])  
	{
		responseUser=messageBuffer;
	
		debug_NSLog(@"read JID to get user:%@", responseUser); 
		messageBuffer =nil;
		
        //set jingle call my own  jid var 
        jingleCall.me =responseUser; 
        
		[self setAvailable]; 
		loggedin=true; 
		
        NSRange pos=[server rangeOfString:@"google"]; 
		// for google connections 
        if(pos.location!=NSNotFound)
        {
            [self talk:[jingleCall getGoogleInfo:_sessionKey]];
        }

        
        
		
		// this has to come after set available becasue the post login functions in appdelegate set default status and messages
		[[NSNotificationCenter defaultCenter] 
		 postNotificationName: @"LoggedIn" object: self];

            
        
		// send command to download the roster
		[self getBuddies];

		;
		return;
	}

	
	//******** Digest MD5 handler
	if((SASLDIGEST_MD5==true)   &&
	   (([elementName isEqualToString:@"challenge"]) && ([State isEqualToString:@"DigestChallenge"])))
	{
		NSString* challengeText=[NSString stringWithString:messageBuffer];
		debug_NSLog(@"challenge text: %@", challengeText); 
		
		NSString* decoded=[[NSString alloc]  initWithData: (NSData*)[self dataWithBase64EncodedString:challengeText] encoding:NSASCIIStringEncoding];
		debug_NSLog(@"decoded challenge to %@", decoded); 
		NSArray* parts =[decoded componentsSeparatedByString:@","]; 
		
		NSArray* realmparts= [[parts objectAtIndex:0] componentsSeparatedByString:@"="];
		NSArray* nonceparts= [[parts objectAtIndex:1] componentsSeparatedByString:@"="];
		
		NSString* realm=[[realmparts objectAtIndex:1] substringWithRange:NSMakeRange(1, [[realmparts objectAtIndex:1] length]-2)] ;
		NSString* nonce=[nonceparts objectAtIndex:1] ;
        nonce=[nonce substringWithRange:NSMakeRange(1, [nonce length]-2)]; 
		
		//if there is no realm
		if(![[realmparts objectAtIndex:0]  isEqualToString:@"realm"])
		{
			realm=@"";
			nonce=[realmparts objectAtIndex:1];
		}
		
		
		
		NSData* cnonce_Data=[self MD5: [NSString stringWithFormat:@"%d",arc4random()%100000]];
        NSString* cnonce =[self hexadecimalString:cnonce_Data];
        
		PasswordManager* pass= [PasswordManager alloc] ; 
		[pass init:accountNumber];
	
        NSString* password=[pass getPassword];
        if([password length]==0)
        {
            if(theTempPass!=NULL)
                password=theTempPass; 
            
        }
		
  //  nonce=@"580F35C1AE408E7DA57DE4DEDC5B9CA7";
    //    cnonce=@"B9E01AE3-29E5-4FE5-9AA0-72F99742428A";
  
        
		// ****** digest stuff going on here...
		NSString* X= [NSString stringWithFormat:@"%@:%@:%@", account, realm, password ];
        debug_NSLog(@"X: %@", X);
        
		NSData* Y = [self MD5:X];
       
    
        
        // above is correct
        
		/*
		NSString* A1= [NSString stringWithFormat:@"%@:%@:%@:%@@%@/%@",
					   Y,[nonce substringWithRange:NSMakeRange(1, [nonce length]-2)],cononce,account,domain,resource];
		 */
		
		//  if you have the authzid  here you need it below too but it wont work on som servers
		// so best not include it
		
        NSString* A1Str=[NSString stringWithFormat:@":%@:%@",
                      nonce,cnonce]; 
		NSData* A1= [A1Str
                     dataUsingEncoding:NSUTF8StringEncoding];
		
	
        
        NSMutableData *HA1data = [NSMutableData dataWithCapacity:([Y length] + [A1 length])];
        [HA1data appendData:Y];
        [HA1data appendData:A1];
        
       
        debug_NSLog(@" HA1data : %@",HA1data  );
		
        
        //this hash is wrong.. 
		NSData* HA1=[self DataMD5:HA1data];
		
    
        
        
		  //below is correct
		
		NSString* A2=[NSString stringWithFormat:@"AUTHENTICATE:xmpp/%@", realm];
        debug_NSLog(@"%@", A2);
		NSData* HA2=[self MD5:A2];
		
	
        
      
		
		NSString* KD=[NSString stringWithFormat:@"%@:%@:00000001:%@:auth:%@",
                      [self hexadecimalString:HA1], nonce,
                     cnonce,
                      [self hexadecimalString:HA2]];
		
            // debug_NSLog(@" ha1: %@", [self hexadecimalString:HA1] );
             //debug_NSLog(@" ha2: %@", [self hexadecimalString:HA2] );
        
         debug_NSLog(@" KD: %@", KD );
		
       
        
		NSData* responseData=[self MD5:KD];
		
		 // above this is ok 
		
		NSString* response=[NSString stringWithFormat:@"username=\"%@\",realm=\"%@\",nonce=\"%@\",cnonce=\"%@\",nc=00000001,qop=auth,digest-uri=\"xmpp/%@\",response=%@,charset=utf-8",
						   account,realm, nonce, cnonce, realm, [self hexadecimalString:responseData]];
		//,authzid=\"%@@%@/%@\"  ,account,domain, resource
		
		
		debug_NSLog(@"  response :  %@", response);
		
		NSString* encoded=[self encodeBase64WithString:response];
		
		
		NSString* xmppcmd = [NSString stringWithFormat:@"<response xmlns='urn:ietf:params:xml:ns:xmpp-sasl'>%@</response>", encoded];

		[self talk:xmppcmd];
		
		State=@"DigestClientResponse"; 
		
		
		return; 
		
	}
	
	
	//***** sasl success...
	if(([elementName isEqualToString:@"success"]) &&  ([State isEqualToString:@"SASLSuccess"])
	   )
		
	{
		State=nil; 
		
		
		debug_NSLog(@"sasl complete..restarting stream"); 
		
		srand([[NSDate date] timeIntervalSince1970]);
		// make up a random session key (id)
		_sessionKey=[NSString stringWithFormat:@"monal%ld",random()%100000];
		debug_NSLog(@"session key: %@", _sessionKey);
        
		NSString* xmpprequest2; 
        if([domain length]>0)
        xmpprequest2=[NSString stringWithFormat:
								@"<stream:stream to='%@' xmlns='jabber:client' xmlns:stream='http://etherx.jabber.org/streams'  version='1.0'>",domain];
        else
            xmpprequest2=[NSString stringWithFormat:
                          @"<stream:stream  xmlns='jabber:client' xmlns:stream='http://etherx.jabber.org/streams'  version='1.0'>"];
            
		
		[self talk:xmpprequest2];		
		
		
		;
		
		return;
		
		
	}
	
	
	//****** other functions****** 
		if([elementName isEqualToString: @"user:reason"])
		{
			debug_NSLog(@"got user reason: %@", messageBuffer); 
		}
	
	
	if([elementName isEqualToString:@"vCard"])
	{
		if(vCardUser!=nil)
		{
			// insert into ot update table 	
		
            
            presenceObj.from =iqObj.from;
			[db setOnlineBuddy :presenceObj: accountNumber];

            // if it is self then set the ownname value
            if([vCardUser isEqualToString:responseUser])
            {
                self.ownName=vCardFullName;
            }
            
		vCardUser=nil; 
		}
		
		if(vCardFullName!=nil)
		{
		vCardFullName=nil; 	
		}
		
        
        
        
		; 
		return;
	}
	
	if ( ([State isEqualToString:@"vCardFN"]) && [elementName isEqualToString:@"FN"] && (messageBuffer!=nil))
	{
		if(vCardUser!=nil) //sanity check 
		{
		vCardFullName=[NSString stringWithString:messageBuffer];
		
			
			messageBuffer =nil;
	
		debug_NSLog(@"Got full name %@ for %@,  account %@", vCardFullName, vCardUser, accountNumber); 
		
		// insert into table or update	
			
					[db setFullName:vCardUser :accountNumber:vCardFullName];
			
		
		}
		
		//we dont wantt o record last ended element because it might trim
		//lastEndedElement=nil;
	
		;
		lastEndedElement=nil;
		return; 
	}
	
	if ( ([State isEqualToString:@"vCardNickname"]) && [elementName isEqualToString:@"NICKNAME"] && (messageBuffer!=nil))
	{
		if(vCardUser!=nil) //sanity check 
		{
			NSString* vCardNickName=[NSString stringWithString:messageBuffer];
			
		
			
			messageBuffer =nil;
			
			debug_NSLog(@"Got nick name %@ for %@,  account %@", vCardNickName, vCardUser, accountNumber); 
			
			// insert into table or update	
			[db setNickName:vCardUser :accountNumber:vCardNickName];
			
		}
		
		//we dont wantt o record last ended element because it might trim
		//lastEndedElement=nil;
		
		;
		lastEndedElement=nil;
		return; 
	}
	
	
	
 	if ( ([State isEqualToString:@"vCardPhotoType"]) && [elementName isEqualToString:@"TYPE"] && (messageBuffer!=nil))
	{
		vCardPhotoType=[NSString stringWithString:messageBuffer];
		debug_NSLog(@"Photo type: %@",vCardPhotoType) ; 
	;
		return; 
	}
	
	
	
	if ( ([State isEqualToString:@"vCardPhotoBinval"])  && ([elementName isEqualToString:@"iq"]))
	{

		State=@"";
		
		;
		
		return;
	
		//[parser abortParsing]; 
		
	}
	

	
	// for blank ones with no vcard 
	if( ([elementName isEqualToString:@"iq"]))
	{
		if(vCardUser!=nil) 
		{
			vCardUser=nil; 
		}
	}
	
	if(([State isEqualToString:@"vCardPhotoBinval"])  &&
	   [elementName isEqualToString:@"BINVAL"] 
	   &&(messageBuffer!=nil)
		)
	{
		
		
		vCardPhotoBinval=[NSString stringWithString:messageBuffer];
		messageBuffer =nil;
		
		NSString* extension=nil; 
		// we have type and data..  save it
		if([vCardPhotoType isEqualToString:@"image/png"])  
		{
			extension=@"png"; 
		}
		
		if([vCardPhotoType isEqualToString:@"image/jpeg"])  
		{
			extension=@"jpg"; 
		}
			
	//	debug_NSLog(@"contents: %@",vCardPhotoBinval) ; 
		
		
		debug_NSLog(@"saving file %@ ", vCardPhotoType);
		if((vCardUser!=nil)  && (extension!=nil))// prevent wrong user icon situation
		{
		NSString* filename=[NSString stringWithFormat:@"/buddyicons/%@.%@", vCardUser,extension];
			NSString* clean_filename=[NSString stringWithFormat:@"%@.%@", vCardUser,extension];
			
			
	
		NSFileManager* fileManager = [NSFileManager defaultManager]; 
		
		NSArray *paths = NSSearchPathForDirectoriesInDomains(NSDocumentDirectory, NSUserDomainMask, YES);
		NSString *documentsDirectory = [paths objectAtIndex:0];
		NSString *writablePath = [documentsDirectory stringByAppendingPathComponent:filename];
	//	debug_NSLog(@"see if file ther %@", filename);
		//if( ![fileManager fileExistsAtPath:writablePath])
		{
			// The buddy icon
	
		debug_NSLog(@"file: %@",writablePath) ; 
			//[fileManager copyItemAtPath:defaultDBPath toPath:writableDBPath error:&error];
			if([[self dataWithBase64EncodedString:vCardPhotoBinval] writeToFile:writablePath 
							   atomically:NO 
				] )
            {
                debug_NSLog(@"wrote file"); 
            }
            else 
            {
                debug_NSLog(@"failed to write"); 
            }
			
		
			//set db entry
			[db setIconName:vCardUser :accountNumber:clean_filename];
			
		} 
		
			
			
		
	
			
		}
	
		
		
		;
		return; 
	}
	
	if(([State isEqualToString:@"errormsg"]) &&  (
												  //subset of allowed errors for now
													([elementName isEqualToString:@"<bad-request/>"]) ||
												    ([elementName isEqualToString:@"<conflict/>"]) ||
												    ([elementName isEqualToString:@"<feature-not-implemented/>"]) ||
												    ([elementName isEqualToString:@"<item-not-found/>"]) ||
												    ([elementName isEqualToString:@"<gone/>"]) ||
												  
												     ([elementName isEqualToString:@"<recipient-unavailable/>"]) ||
												     ([elementName isEqualToString:@"<registration-required/>"]) ||
												     ([elementName isEqualToString:@"<remote-server-timeout/>"]) ||
												     ([elementName isEqualToString:@"<service-unavailable/>"]) ||
												    ([elementName isEqualToString:@"<subscription-required/>"]) ||
												    ([elementName isEqualToString:@"<undefined-condition/>"]) ||
												    ([elementName isEqualToString:@"<unexpected-request/>"]) 
												  
	 )
	 ) //hust show the first error.
	{
		
		//error=[attributeDict objectForKey:@"code"] ;
		//show message
		
		//NSString* alertMsg=[NSString stringWithFormat:@"The server returned an error Code: %@", error];
		
		// we want to parse messages here
		/*
		 
		 
		 */
		
		
		UIAlertView *alert = [[UIAlertView alloc] initWithTitle:@"XMPP error"
														message:elementName
													   delegate:self cancelButtonTitle:nil
											  otherButtonTitles:@"Close", nil];
		[alert show];
		
		
		
		errorState=true; 
		State=@"";
		;
		return; 
	}
	
	

	
	//this is the photo hash
	if([State isEqualToString:@"Photo"])
	{
		
		// see if user is online first.
		if([db isBuddyInList:presenceObj.user :accountNumber])
		{
		
		// grab buffer string
		if(messageBuffer!=nil)
		{
			NSString* hash =[NSString stringWithString:messageBuffer];
			debug_NSLog(@"got photo hash:%@",hash); 
			// check current hash
			if([hash isEqualToString:[db buddyHash:presenceObj.user :accountNumber]])
			{
				// same nothing
				debug_NSLog(@"hash same");
			}
			else
			{
			//differnt-> update  and call vcard
				[db setBuddyHash:presenceObj.user :accountNumber:hash];
					debug_NSLog(@"hash different"); 
				[self getVcard:presenceObj.user];
				 	debug_NSLog(@"requested vcard"); 
			}
		
			
		
			
		}
		}
		messageBuffer =nil;
		
		State=@"presence"; 
		
	}
	
	
	//this is the status (onine,away etc)
	if([State isEqualToString:@"Show"])
	{
		// grab buffer string
		if(messageBuffer!=nil)
		{
		 presenceObj.show=[NSString stringWithString:messageBuffer];
			debug_NSLog(@"got show:%@",presenceObj.show); 
			[db setBuddyState:presenceObj:accountNumber];
		messageBuffer =nil;
		}
		
		State=@"presence"; 
	
	}
	
	
	//this is the status message
	if([State isEqualToString:@"Status"])
	{
			// grab buffer string
		if(messageBuffer!=nil)
		{
		presenceObj.status=[NSString stringWithString:messageBuffer];
			debug_NSLog(@"got status:%@",presenceObj.status);
			[db setBuddyStatus:presenceObj:accountNumber];
		messageBuffer =nil;
		}	
		State=@"presence"; 
	}
	
	
	if([State isEqualToString:@"PresencePhoto"])
	{
		if(messageBuffer!=nil)
		{
		presenceObj.photo=[NSString stringWithString:messageBuffer];
		messageBuffer =nil;
		}
			// grab buffer string
		State=@"presence"; 
	}
	
	
	if([elementName isEqualToString:@"presence"]) 
	   {
		   if(presenceObj.show==nil) 
		   {
			   
			   presenceObj.show=@"";
			   debug_NSLog(@"setting blank state");
			   [db setBuddyState:presenceObj:accountNumber];
		   }
		   
		   
		   if(presenceObj.status==nil) 
		   {
			   
			  presenceObj.status=@"";
			    debug_NSLog(@"setting blank status");
			   [db setBuddyStatus:presenceObj:accountNumber];
		   }
		   
		  
		   State=@"";
		   

		   return;
		   
		   
	   }
	
	

	
	
	
	if([State isEqualToString:@"SASLmethod"])
	{
		if([messageBuffer isEqualToString:@"PLAIN"])
		{
			//sasl plain allowed
			
		}
		
		messageBuffer =nil;
			;
		return;
	}
	
	if(([State isEqualToString:@"MessageBody"] ) 
	   && ([elementName isEqualToString:@"body"]) )
	{
				
		State=@"Message";
		
		;
		return;
	}
	
	
	if( ([elementName isEqualToString:@"message"]) )
	{

		if(messageBuffer!=nil)
		{
		//add message from user
		NSString* messagetext=[NSString stringWithFormat:messageBuffer];
		messageBuffer =nil;
		//NSArray* objects	=[NSArray arrayWithObjects:messageUser,messagetext,nil];
		//NSArray* keys =[NSArray arrayWithObjects:@"from", @"message",nil];
		
		
		//NSDictionary* row =[NSDictionary dictionaryWithObjects:objects  forKeys:keys]; 
		//[messagesIn addObject:row];
		if(messagetext!=nil)
		{
			debug_NSLog(@" message : %@", messagetext); 
			if(mucUser==nil) 
				[db addMessage:messageUser : [NSString stringWithFormat:@"%@@%@", account, domain] :accountNumber :messagetext:messageUser];
			else
			[db addMessage:messageUser : [NSString stringWithFormat:@"%@@%@", account, domain] :accountNumber :messagetext:mucUser];
		}
			
			//debug_NSLog(@"%d messages messge body: %@ from %@",[messagesIn count], [row objectForKey:@"message"], messageUser);
		}
		
		//debug_NSLog(@"messge ended aborting pasrsing"); 
		//trimAtLast=true; 
		;
		//[parser abortParsing]; 
	}
    
    
    
    //end of usersearch
	if(([State isEqualToString:@"UserSearch"]) && ([elementName isEqualToString: @"item"]))
    {
        [[NSNotificationCenter defaultCenter] 
         postNotificationName: @"UserSearchResult" object: self];
    }
	
}

- (void)parser:(NSXMLParser *)parser foundCharacters:(NSString *)string{

	
	//meshanisms->mechanism (SASLmechanisms->SASLmethod)
	if (([State isEqualToString:@"SASLmethod"]) 
		||([State isEqualToString:@"Mechanism"])
			||([State isEqualToString:@"Jid"])
		
		|| ([State isEqualToString:@"Show"]) ||
		([State isEqualToString:@"Status"]) ||([State isEqualToString:@"PresencePhoto"])
		
			||([State isEqualToString:@"vCardFN"])
		||([State isEqualToString:@"vCardPhotoBinval"])
		||([State isEqualToString:@"vCardPhotoType"])
		
				||([State isEqualToString:@"DigestChallenge"])
		
		|| ([State isEqualToString:@"MessageBody"] )
			
				|| ([State isEqualToString:@"Photo"] ) 
			|| ([State isEqualToString:@"MucUserReason"] ) 
		
		)
	{
		if(messageBuffer==nil)
		{
			messageBuffer=[[NSMutableString alloc] initWithString:string] 		;	
		
			
		}
		else
		{
			[messageBuffer appendString:string];
		}
	}
	
 


	

}

- (void)parser:(NSXMLParser *)parser foundIgnorableWhitespace:(NSString *)whitespaceString
{
	debug_NSLog(@"foudn ignorable whitespace: %@", whitespaceString);
}

- (void)parser:(NSXMLParser *)parser parseErrorOccurred:(NSError *)parseError
{

	
	parserCol=[parser columnNumber];
	debug_NSLog(@"Error: line: %d , col: %d desc: %@ ",[parser lineNumber],
		  [parser columnNumber], [parseError localizedDescription]); 
	
	
	
	//if(parserCol==1) [parser abortParsing];
//	debug_NSLog(@"freeing parse error"); 
//	[parseError release];
}

//says when the next stanza starts (ie you want to chop off there
-(int) nextStanza:(NSString*) theString
{
	
	/*
	 XMPP stanzas recognized
	 stream
	 features
	 error
	 starttls
	 proceed
	 failure
	 mechanisms
	 challenge
	 response
	 success
	 auth
	 iq
	 message
	 presence
	 bind
	 
	 */
	
	
	NSArray* stanzas=[NSArray arrayWithObjects:	 @"<stream",
					  @"<features",
					//	@"<error",
					//  @"<starttls",
					  @"<proceed",
					  @"<failure",
					 // @"<mechanisms",
					  @"<challenge",
					  @"<response",
					  @"<success",
					  //@"<auth",
					  @"<iq",
					  @"<message",
					  @"<presence",
					// @"<bind",
					  nil];
	
	int stanzacounter=0; 
	int minpos=[theString length];
	debug_NSLog(@"minpos %d", minpos); 
	 
	if(minpos<2)
	{
		;
		return minpos;
	
	} 
	//accouting for white space
	NSRange startrange=[theString rangeOfString:@"<"
	
										options:NSCaseInsensitiveSearch range:NSMakeRange(0, [theString length])];
	
	
	if (startrange.location==NSNotFound) 
	{
		; 
		return minpos;
	}
	int startpos=startrange.location; 
	startpos++;
	debug_NSLog(@"start pos%d", startpos); 
	
	if(minpos>startpos) 
	while(stanzacounter<[stanzas count])
	{
	
		// start at startpos to prevent picking up the beginning of the NEXT stanza itself
		NSRange pos=[theString rangeOfString:[stanzas objectAtIndex:stanzacounter] 
									 options:NSCaseInsensitiveSearch range:NSMakeRange(startpos, [theString length]-startpos)]; 
		if((pos.location<minpos) && (pos.location!=NSNotFound)) 
		{
			minpos=pos.location;
		
			
		}
			stanzacounter++;
	}
	 
	;
	//minpos++; 
	return minpos;
}

-(void) listenerThread
{
	
    [inThreadLock lock];
    
 
	NSMutableData* response=[self readData];
	if(response!=nil)
	{
			[UIApplication sharedApplication].networkActivityIndicatorVisible = YES;
		if(theset==nil)
			theset =[[NSMutableData alloc]initWithData:response] ;
        else [theset appendData:response];
	}
	

	//debug_NSLog(@" intial get:%@", [[NSString alloc] initWithData:theset encoding:NSUTF8StringEncoding] ); // xmpp is utf-8 encoded
	
	
	/*
	 
	 
	 find begnning of next stanza
	 substring that
	 pass into parser
	 
	 
	 */
	
	
	NSMutableString* block=nil; 
    
    if(theset!=nil) block= [[NSMutableString alloc] initWithData:theset encoding:NSUTF8StringEncoding]; 
    else  block =[[NSMutableString alloc] init];
    
//fix %
	[block replaceOccurrencesOfString:@"%" withString:@"%%"
							  options:NSCaseInsensitiveSearch
								range:NSMakeRange(0, [block length])];
	
	parserCol=0; 
	
	int itercount=0; 
	
	while(parserCol==0)
	{
		itercount++; 
		
    
		
		
	int blockpos=[self nextStanza:block];
		debug_NSLog(@"%d pos ",blockpos);
		
		if((blockpos==[block length])	 
		   && 
		   ([block rangeOfString:@"urn:xmpp:avatar:data"].location!=NSNotFound )  // get more avatar data
		   )
		   break; // there is more to read here
		
	NSString* stanza =  //extract
		[[block substringToIndex:blockpos] stringByTrimmingCharactersInSet:
		 [NSCharacterSet whitespaceAndNewlineCharacterSet]];
		
			debug_NSLog(@" got stanza %@", stanza);
		if(
		   ([stanza characterAtIndex:[stanza length]-1]!='>') // dont trim to end if it isnt really a stanza
		   )
		{
			debug_NSLog(@"last char is: %c", [stanza characterAtIndex:[stanza length]-1]); 
			if([stanza length]<[block length]) 
            {
                debug_NSLog(@"malformed xml .. recovering"); 
            }
			else
			{
				debug_NSLog(@" there is more to read"); 
			break; // there is more to read here
			}
		}
		
		if ([stanza rangeOfString:@"<message"].location!=NSNotFound )  
		{
			messagesFlag=true;
		}
		
		if (([stanza rangeOfString:@"<presence"].location!=NSNotFound )  ||
			([stanza rangeOfString:@"<vCard"].location!=NSNotFound )  
			)
		{
			presenceFlag=true;
		}
		
	[block deleteCharactersInRange:NSMakeRange(0, blockpos)]; //remove from bufffer

		UInt8* utf8stanza=[stanza UTF8String]; 
	
	NSData* stanzaData=[[NSData alloc] initWithBytes:utf8stanza length:strlen(utf8stanza)] ;
		
		
		//xml parsing 
	NSXMLParser* parser = [[NSXMLParser alloc] initWithData:stanzaData];
	[parser setShouldProcessNamespaces:NO];
    [parser setShouldReportNamespacePrefixes:NO];
    [parser setShouldResolveExternalEntities:NO];
	[parser setDelegate:self];
	
	[parser parse];
		
		
		//ignore for stream start
		if((parserCol>0)&& (
		   ([stanza rangeOfString:@"<stream:stream"].location!=NSNotFound ) ||
		    ([stanza rangeOfString:@"<?xml"].location!=NSNotFound )
		   ) 
		   )
		{
			debug_NSLog(@"ignoring error on stream start"); 
			parserCol=0; 
		}
		// bad XML in a stanza might be a problem
		else if((parserCol>0) && ([block rangeOfString:@"<"].location!=NSNotFound ) )
		{
			debug_NSLog(@"recovering from a possible bad stanza");
			State=@""; 
			parserCol=0; 
		}
		
		else if(parserCol>0)
		{
			State=@""; 
		}
		
	
	}
	
	//the set is what gets carried over when ther eis an incmplete stanza
	if([block length]>0)
    {
        UInt8* utf8stanza=[block UTF8String]; 
        theset=[[NSMutableData alloc] initWithBytes:utf8stanza length:strlen(utf8stanza)] ;
	
    }
    else
		theset=nil; 
	
	debug_NSLog(@"about to leave listener"); 
	
	
	// do not update anything since many objects are destoyed
		if(disconnecting!=true)
        {
            [self getSnapShotList];
		[[NSNotificationCenter defaultCenter]
		
		 postNotificationName: @"UpdateUI" object: self];
        }
		
		
		//unlock only after UI update to prevent modification of the same status vars by 2 threads
		debug_NSLog(@" unlocking thread"); 
	
		debug_NSLog(@" left listener thread"); 
	[UIApplication sharedApplication].networkActivityIndicatorVisible = NO;
		
    
    [inThreadLock unlock];
    
    [NSThread exit];
	
	
}

//this is the xmpp listener thread for incoming communication
-(void) listener
{
//	if(listenThreadCounter<3)
//	{

    
	debug_NSLog(@" detaching new listener thread");
		[NSThread detachNewThreadSelector:@selector(listenerThread) toTarget:self withObject:nil];
	//}
	

}





#pragma mark managing contacts 


-(void) getVcard:(NSString*) buddy
{
    if([db isBuddyMuc:buddy:accountNumber]!=true) // no muc vcard
    {
	  
   
	vCardDone=false; 

	NSString*	xmpprequest=[NSString stringWithFormat: @"<iq type='get' to='%@' id='v1'><vCard xmlns='vcard-temp'/></iq>", buddy];
	
	NSDate *now = [NSDate date];
	if ([self talk:xmpprequest])
	/*while(vCardDone!=true)
	{
		
		
			sleep(1);  // try every second 
			int seconds=[[NSDate date] timeIntervalSinceDate:now];
	
		if(seconds> 5)  break; 
	}*/
		
       
    ; 
         }
	return ;
}




-(bool) removeBuddy:(NSString*) buddy
{

	   bool val=false; 
    
 
    //regular contact 
    
	NSString*	xmpprequest1=[NSString stringWithFormat: @"<iq type='set'> <query xmlns='jabber:iq:roster'> <item jid='%@' subscription='remove'/> </query> </iq>", buddy];
	[self talk:xmpprequest1];
	NSString*	xmpprequest=[NSString stringWithFormat: @"<presence to='%@' type='unsubscribe'/>", buddy];

	val= [self talk:xmpprequest];
    
    
    
    // remove from database 
    [db removeBuddy:buddy :accountNumber];

	return val;  
	 
}

-(bool) addBuddy:(NSString*) buddy
{

	NSString*	xmpprequest1=[NSString stringWithFormat: @"<iq type='set'> <query xmlns='jabber:iq:roster'> <item jid='%@'/> </query> </iq>", buddy];
	[self talk:xmpprequest1];
	NSString*	xmpprequest=[NSString stringWithFormat: @"<presence to='%@' type='subscribe'/>", buddy];
	
	bool val= [self talk:xmpprequest];
	; 
	return val; 
	
	 
}

-(bool)sendAuthorized:(NSString*) buddy
{




	NSString*	xmpprequest=[NSString stringWithFormat: @"<presence to='%@' type='subscribed'/>", buddy];
	
	bool val= [self talk:xmpprequest];
; 
	return val; 
	
}

-(bool)sendDenied:(NSString*) buddy
{

	NSString*	xmpprequest=[NSString stringWithFormat: @"<presence to='%@' type='unsubscribed'/>", buddy];
	
	bool val= [self talk:xmpprequest];
	; 
	return val; 
	
}


-(NSInteger) getBuddies
{
	NSString* xmpprequest;
	NSRange pos=[server rangeOfString:@"google"]; 
	if(pos.location!=NSNotFound)
		xmpprequest=[NSString stringWithFormat: @"<iq id='%@' from='%@' type='get'><query xmlns='jabber:iq:roster' xmlns:gr='google:roster' gr:ext='2'/></iq>",_sessionKey, responseUser];
	else
		xmpprequest=[NSString stringWithFormat: @"<iq id='%@'  from='%@' type='get' ><query xmlns='jabber:iq:roster'/></iq>",_sessionKey, responseUser];

	
	bool val= [self talk:xmpprequest];
	; 
	return val; 
}

-(bool) message:(NSString*) to:(NSString*) content:(BOOL) group
{

	//<x xmlns='jabber:x:event'><offline/></x>
		
	
	NSString*	xmpprequest; 
	
	if(group==true)
xmpprequest=[NSString stringWithFormat: @"<message type='groupchat' to='%@' ><body>%@</body> </message>"
							 , to, content];
	else
	xmpprequest=	[NSString stringWithFormat: @"<message type='chat' to='%@' ><body>%@</body> </message>"
		 , to, content];
	
	bool val= [self talk:xmpprequest];
	; 
	return val; 
	
}
#pragma mark responses to Get

 -(bool) sendLast:(NSString*) to:(NSString*) userid
{
	
	
	NSString*	xmpprequest=[NSString stringWithFormat: @"<iq  type='result'  to='%@' id='%@' ><query xmlns='jabber:iq:last' seconds='0'/></iq>"
							 , to,userid];
	
	bool val= [self talk:xmpprequest];
		; 
	return val; 
	
}


-(bool) sendVersion:(NSString*) to:(NSString*) userid
{
	
	
		NSString*	xmpprequest=[NSString stringWithFormat: @"<iq  type='result'  to='%@' id='%@' ><query xmlns='jabber:iq:version'><name>Monal</name><version>%@</version><os>iOS</os></query></iq>"
							 , to,userid,[[[NSBundle mainBundle] infoDictionary] objectForKey:@"CFBundleVersion"]];
	
	bool val= [self talk:xmpprequest];
		; 
	return val; 
	
}

-(NSString*)getVersionString
{
    
    NSString* unhashed=[NSString stringWithFormat:@"client/pc//Monal %@<http://jabber.org/protocol/caps<http://jabber.org/protocol/disco#info<http://jabber.org/protocol/disco#items<http://jabber.org/protocol/muc<<http://jabber.org/protocol/offline<", [[[NSBundle mainBundle] infoDictionary] objectForKey:@"CFBundleVersion"] ];
    NSData* hashed; 
    
    unsigned char digest[CC_SHA1_DIGEST_LENGTH];
    NSData *stringBytes = [unhashed dataUsingEncoding: NSUTF8StringEncoding]; /* or some other encoding */
    if (CC_SHA1([stringBytes bytes], [stringBytes length], digest)) {
        hashed =[NSData dataWithBytes:digest length:CC_SHA1_DIGEST_LENGTH];
    }
    
    NSString* hashedBase64= [self encodeBase64WithData:hashed];
 
    
    return hashedBase64;
    
}


-(bool) sendTime:(NSString*) to:(NSString*) userid
{

	
    //we can eenable this later. 
	/*
    	
    NSString* timezone =[NSString stringWithFormat:@"%d:%d",[[NSTimeZone localTimeZone] secondsFromGMT]/3600, ([[NSTimeZone localTimeZone] secondsFromGMT]%3600)/60];
    

    NSDate *myDate = [NSDate date];

    
    NSString* time=[myDate descriptionWithCalendarFormat:@"%Y-%m-%dT%H:%M:%SZ" timeZone: [NSTimeZone timeZoneWithAbbreviation:@"GMT"] locale:nil];
   
    
    
    
	NSString*	xmpprequest=[NSString stringWithFormat: @"<iq  type='result'  to='%@' id='%@' ><time xmlns='rn:xmpp:time'><tzo> %@</tzo> <utc>%@ </utc> </time>"
							 , to,userid,timezone, time];
	
	bool val= [self talk:xmpprequest];
    ; */
    
	return true;  
	
}
#pragma mark Jinge Call 


-(bool) startCallUser:(NSString*) buddy
{
    //get the resource for the budy
    
    NSArray* resources= [db getResourcesForUser:buddy];
    NSString* buddyResource;
    
    if([resources count]>0)
    {
        buddyResource=[[resources objectAtIndex:0] objectAtIndex:0];
    
    }
    else
    {
    //see if it has resource it came from
        NSArray* parts=[buddy  componentsSeparatedByString:@"/"];
        if([parts count]>1)
        buddyResource=[parts objectAtIndex:1];
        
    }
    
    
    return [self talk:[jingleCall initiateJingle:buddy:_sessionKey:buddyResource]];
}

-(bool) endCall
{
    [[NSNotificationCenter defaultCenter]
     postNotificationName: @"DismissCall" object:self userInfo: nil];
    
  return [self talk:[jingleCall terminateJingle]];
}


#pragma mark User Search

-(bool) requestSearchInfo
{
    bool val=false; 
    NSString*	xmpprequest1=[NSString stringWithFormat: @"<iq type='get' to='%@' id='search1'> <query xmlns='jabber:iq:search'/> </iq>", userSearchServer];
    val=  [self talk:xmpprequest1];
    
    
	return val;  
}


-(bool) userSearch:(NSString*) buddy
{
    bool val=false; 
    
    
    //clear search result  array
    [userSearchItems removeAllObjects];
    
    
    NSString*	xmpprequest2= [iqsearch constructUserSearch:userSearchServer: buddy]; 
    
    val= [self talk:xmpprequest2];
    
    ; 
	return val;  
    
}


#pragma mark MUC

-(void) joinMuc:(NSString*) to :(NSString*) password
{
    NSString* passwordclause; 
    
    if([password isEqualToString:@""])
        passwordclause=@"";
    else passwordclause=[NSString stringWithFormat:@"<password>%@</password>",password]; 
    
	NSString* query =[NSString stringWithFormat:@"<presence to='%@/%@@%@'><x xmlns='http://jabber.org/protocol/muc'><history maxstanzas='5'/> %@</x></presence>"
                      ,to, account, domain, passwordclause]; 
    [self talk:query];
    
    
    
    
  /*  NSString* query2= [NSString stringWithFormat:@"<iq type='get'  to='%@'><query xmlns='http://jabber.org/protocol/disco#info' node='http://jabber.org/protocol/muc#traffic'/></iq>",to];
    
    [self talk:query2];*/
    
    
    ; 
}


-(bool) closeMuc:(NSString*) buddy
{
    bool val=false; 
    // see if it is a muc name and not a buddy 
    if([db isBuddyMuc:buddy :accountNumber])
    {
        //set offline
       // [db setOfflineBuddy:buddy :accountNumber];
        
        //leave room
        NSString*	xmpprequest1=[NSString stringWithFormat: @"<presence  to='%@/%@@%@' type='unavailable'></presence>", buddy, account, domain];
        val= [self talk:xmpprequest1];
    }
    ; 
	return val;  
    
}

#pragma mark service discovery

-(bool) queryDiscoItems:(NSString*) to:(NSString*) userid
{
    NSString* discoQuery1=
    [NSString stringWithFormat:@"<iq id='%@' type='get' to='%@'><query xmlns='http://jabber.org/protocol/disco#items' /></iq>",userid, to];
    
    
    bool val= [self talk:discoQuery1];
    ; 
	return val;
}

-(bool) queryDiscoInfo:(NSString*) to:(NSString*) userid
{
    NSString* discoQuery=
    [NSString stringWithFormat: @"<iq id='%@' type='get' to='%@'><query xmlns='http://jabber.org/protocol/disco#info'/></iq>",userid, to];		
    
    [self talk:discoQuery];
    
    bool val= [self talk:discoQuery];;
    ; 
	return val;

}




-(bool) sendDiscoInfo:(NSString*) to:(NSString*) userid
{
	//<feature var='http://jabber.org/protocol/si/profile/file-transfer'/> <feature var='http://jabber.org/protocol/si'/> 
	
	NSString*	xmpprequest=[NSString stringWithFormat: @"<iq  type='result'  to='%@' id='%@' ><query xmlns='http://jabber.org/protocol/disco#info'> <feature var='http://jabber.org/protocol/disco#items'/> <feature var='http://jabber.org/protocol/disco#info'/> <identity category='client' type='phone' name='monal'/><feature var='jabber:iq:version'/> <feature var='http://jabber.org/protocol/muc#user'/> <feature var='urn:xmpp:jingle:1'/> <feature var='urn:xmpp:jingle:transports:raw-udp:0'/> <feature var='urn:xmpp:jingle:transports:raw-udp:1'/>  <feature var='urn:xmpp:jingle:apps:rtp:1'/> <feature var='urn:xmpp:jingle:apps:rtp:audio'/>   </query></iq>"
							 , to,userid,[[[NSBundle mainBundle] infoDictionary] objectForKey:@"CFBundleVersion"]];
	
    //<feature var='urn:xmpp:time'/>
    
    
	bool val= [self talk:xmpprequest];
		; 
	return val; 
	
}


# pragma mark  presence functions 

-(NSInteger) setStatus:(NSString*) status
{
		
	
	NSString*	xmpprequest; 
	
	 self.statusMessage=[NSString stringWithString:status];
 
	
	if(away!=true)
        xmpprequest=[NSString stringWithFormat: @"<presence> <status>%@</status>  <priority>%d</priority> <caps:c  node=\"http://monal.im/caps\" ver=\"%@\"  xmlns:caps=\"http://jabber.org/protocol/caps\"    ext='pmuc-v1 voice-v1' />  </presence>",status, XMPPPriority,self.verHash ];
    else
        xmpprequest=[NSString stringWithFormat: @"<presence> <show>away</show> <status>%@</status>  <priority>%d</priority> <caps:c  node=\"http://monal.im/caps\" ver=\"%@\"  xmlns:caps=\"http://jabber.org/protocol/caps\"    ext='pmuc-v1 voice-v1' />    < /presence>", self.statusMessage,XMPPPriority,
                   self.verHash ];
    
    
    

	bool val= [self talk:xmpprequest];
	; 
	return val; 
	
	
}

-(NSInteger) setAway
{
	 
	
	NSString*	xmpprequest;
	bool val=false; 
	debug_NSLog(@"status %@",  self.statusMessage); 
	if(away!=true) // no need to resend if away is already set
	{

        
        if(( self.statusMessage==nil)
           || ([ self.statusMessage isEqualToString:@""]))
            xmpprequest=[NSString stringWithFormat: @"<presence> <show>away</show><priority>%d</priority> <c  node=\"http://monal.im/caps\" ver=\"%@\"  xmlns=\"http://jabber.org/protocol/caps\" />  </presence>",0, self.verHash];
        else
            xmpprequest=[NSString stringWithFormat: @"<presence> <show>away</show> <priority>%d</priority> <c  node=\"http://monal.im/caps\" ver=\"%@\"  xmlns=\"http://jabber.org/protocol/caps\"  />    <status>%@</status></presence>",0,
                        self.verHash,    self.statusMessage];
        
        
		
	away=true; 
	 val= [self talk:xmpprequest];
	}
	else val=true;
	; 
	return val; 
	
}

-(void) setPriority:(int) val
{
	XMPPPriority=val; 
}

-(NSInteger) setAvailable
{
    /*
     pmuc-v1 = private muc 
     voice-v1: indicates the user is capable of sending and receiving voice media.
     video-v1: indicates the user is capable of receiving video media.
     camera-v1: indicates the user is capable of sending video media.
     */
	debug_NSLog(" %@ ", self.verHash);
    
	NSString*	xmpprequest; 
	
	if(( self.statusMessage==nil)
		|| ([ self.statusMessage isEqualToString:@""]))
		xmpprequest=[NSString stringWithFormat: @"<presence> <priority>%d</priority> <caps:c  node=\"http://monal.im/caps\" ver=\"%@\"  xmlns:caps=\"http://jabber.org/protocol/caps\"    ext='pmuc-v1 voice-v1' />  </presence>",XMPPPriority, self.verHash];
	else
		xmpprequest=[NSString stringWithFormat: @"<presence><priority>%d</priority> <caps:c  node=\"http://monal.im/caps\" ver=\"%@\"  xmlns:caps=\"http://jabber.org/protocol/caps\"    ext='pmuc-v1 voice-v1' />    <status>%@</status></presence>",XMPPPriority,
                    self.verHash,    self.statusMessage];
	
	
	away=false; 
	bool val= [self talk:xmpprequest];
	; 
	return val; 
	
}


-(NSInteger) setInvisible
{
	
	
	
	// note XMPP doesnt have invisible .. need to add later
	NSString*	xmpprequest=[NSString stringWithFormat: @"<presence type=\"unavailable\"> <priority>-5</priority> </presence>"];

	bool val= [self talk:xmpprequest];
	; 
	return val; 
	
}

#pragma mark core fucntions

-(bool) talk: (NSString*) xmpprequest;
{
	debug_NSLog(@" adding message to buffer %@ has space %d", xmpprequest, streamHasSpace);
//Need to add locking and unlocking here
//debug_NSLog(@"locking write stream in talk");
    [outBufferLock lock];
   // debug_NSLog(@"locked write stream in talk");
    
     [messageoutBuffer appendString:xmpprequest];
	
    if(streamHasSpace)
    {
        [self writeToStream] ;
         
    }
    
  //  debug_NSLog(@"unlocking write stream in talk");
    
    [outBufferLock unlock];
   // debug_NSLog(@"unlocked write stream in talk");
    
    return YES;
	
}


-(bool) keepAlive
{
//	NSString* query =[NSString stringWithFormat:@"<iq id='%@' type='get'><ping xmlns='urn:xmpp:ping'/></iq>", sessionkey];
	
	NSString* query =[NSString stringWithFormat:@" "];
    // white space ping because it is less resource intensive and more support
	
	
	bool val= [self talk:query];

	if(streamError==true)
	{
		debug_NSLog(@"stream talking error"); 
		val=false;
	}
	
	
	; 
	
	
	//return val;
    
	 if(val!=true)
 {
	 keepAliveCounter++ ;
 } else keepAliveCounter=0;
	
	if(keepAliveCounter>1) return false; else return true; // needs 2 concurrent keep alive send fails


}


-(NSMutableData*) readData
{
	NSMutableData* data= [NSMutableData alloc];
	uint8_t* buf=malloc(51200);
	 int len = 0;
	
	
	if(![iStream hasBytesAvailable]) 
	{
		free(buf);
		; 
		return nil; 
	}
	
	len = [iStream read:buf maxLength:51200];
	
	if(len>0) {
		
		[data appendBytes:(const void *)buf length:len];
	//	[bytesRead setIntValue:[bytesRead intValue]+len];
		

		free(buf); 
		//debug_NSLog(@"read %d bytes", len); 
		; 
		return data;
	} 
	else 
	{
		free(buf); 
		;
		return nil; 	
	}
}




-(void) writeToStream
{
      if(oStream==nil) return ;

 
    if([messageoutBuffer length]>0)
    {
        
            streamHasSpace=NO;
      
        ///we want to get whatever is in the output queue and send it out.
        
        [UIApplication sharedApplication].networkActivityIndicatorVisible = YES;
      
        
		debug_NSLog(@"sending: %@ ", messageoutBuffer);
        const uint8_t * rawstring =
        (const uint8_t *)[messageoutBuffer UTF8String];
        int len= strlen(rawstring);
        if([oStream write:rawstring maxLength:len]!=-1)
        {
            //debug_NSLog(@"sending: ok");
            ;
            [UIApplication sharedApplication].networkActivityIndicatorVisible = NO;
            
            
            [messageoutBuffer setString:@""];
            
        }
		else
		{
            NSError* error= [oStream streamError];
            debug_NSLog(@"sending: failed with error %d domain %@",error.code, error.domain);
			[UIApplication sharedApplication].networkActivityIndicatorVisible = NO;
			
            
		}
    }
    


    return ;
}



#pragma mark delegat function for nsstream

- (void)stream:(NSStream *)stream handleEvent:(NSStreamEvent)eventCode
{
	debug_NSLog(@"has event"); 
	switch(eventCode) 
	{
			//for writing
	case NSStreamEventHasSpaceAvailable:
	{
        //debug_NSLog(@"locking write stream in event");
        [outBufferLock lock];
      //  debug_NSLog(@"locked write stream in event ");
        
		debug_NSLog(@"Stream has space to write");
        if(messageoutBuffer.length>0)
        {
        
            [self writeToStream];
		
        }
        else
        {
            streamHasSpace=YES;
        }
        
       // debug_NSLog(@"unlocking write stream in event");
        [outBufferLock unlock];
      //  debug_NSLog(@"unlocked write stream in event");
        
        break;
	}
			
			//for reading
    case  NSStreamEventHasBytesAvailable:
		{
			debug_NSLog(@"Stream has bytes to read"); 
			[self listener];
			break;
		}
			
		case NSStreamEventErrorOccurred:
		{
			debug_NSLog(@"Stream error");
			streamError=true;
         
          
            NSError* st_error= [stream streamError];
            
            
           debug_NSLog(@"Stream error code=%d domain=%@   local desc:%@ ",st_error.code,st_error.domain,  st_error.localizedDescription);
           
      
            if(st_error.code==61)// Connection refused
            {
            
		[[NSNotificationCenter defaultCenter]
			 postNotificationName: @"LoginFailed" object: self];
                break; 
            }
            
            
            if(st_error.code==64)// Host is down
            {
                
                [[NSNotificationCenter defaultCenter]
                 postNotificationName: @"LoginFailed" object: self];
                break;
            }
            
            
            [self stopConnectionTimeoutTimer];
            
			//reconnect 
			[[NSNotificationCenter defaultCenter] 
			 postNotificationName: @"Reconnect" object: self];
			
			[UIApplication sharedApplication].networkActivityIndicatorVisible = NO;
				
			break; 
		
		} 
		case NSStreamEventNone:
		{
			debug_NSLog(@"Stream event none");
			break; 
			
		}
			
			
		case NSStreamEventOpenCompleted:
		{
			debug_NSLog(@"Stream open completed");
			
            
            [self stopConnectionTimeoutTimer];
            
			break; 
		}
			
			
		case NSStreamEventEndEncountered:
		{
			debug_NSLog(@"Stream end encoutered");
			break; 
		}
			
			
		
			
	}
	
}

#pragma mark connection timeouts
// Call this when you successfully connect
- (void)stopConnectionTimeoutTimer
{
    if (connectionTimeoutTimer)
    {
        [connectionTimeoutTimer invalidate];
       
        connectionTimeoutTimer = nil;
    }
}

- (void)startConnectionTimeoutTimer
{
    [self stopConnectionTimeoutTimer]; // Or make sure any existing timer is stopped before this method is called
    
    NSTimeInterval interval = 4.0; // Measured in seconds, is a double
    
    connectionTimeoutTimer = [NSTimer scheduledTimerWithTimeInterval:interval
                                                                   target:self
                                                                 selector:@selector(handleConnectionTimeout)
                                                                 userInfo:nil
         
                                                             repeats:NO];

    
   
}


- (void)handleConnectionTimeout
{
    [[NSNotificationCenter defaultCenter]
     postNotificationName: @"LoginFailed" object: self];
    
    [self disconnect];
}



#pragma mark connection

-(void) disconnect
{

	[[NSNotificationCenter defaultCenter] removeObserver:self  name: @"XMPPMech" object:self]; // no longer needed
	debug_NSLog(@"removing streams"); 

	//prevent any new read or write
	[iStream setDelegate:nil]; 
	[oStream setDelegate:nil]; 
	
	[oStream removeFromRunLoop:[NSRunLoop currentRunLoop]
					   forMode:NSDefaultRunLoopMode];
	
	[iStream removeFromRunLoop:[NSRunLoop currentRunLoop]
					   forMode:NSDefaultRunLoopMode];
	debug_NSLog(@"removed streams"); 
	

	NSDate *now = [NSDate date];
		
	// wait on all threads to end 
	disconnecting=true; 
	

	
	@try
	{
	[iStream close];
	//	[iStream release];

	}
	@catch(id theException)
	{
		debug_NSLog(@"Exception in istream close, release"); 
	}
	
	@try
	{
	
		[oStream close];
		
	//	[oStream release];
	}
	@catch(id theException)
	{
		debug_NSLog(@"Exception in ostream close, release"); 
	}
	
	debug_NSLog(@"Connections closed"); 
	
	if(loggedin==true)
	{
        
        messageUser=nil; 
        lastEndedElement=nil;
	}
	
	parserCol=0;
		loggedin=false; 
	
	debug_NSLog(@"All closed and cleaned up"); 
	
}






-(void) setRunLoop
{
	[oStream setDelegate:self];
    [oStream scheduleInRunLoop:[NSRunLoop currentRunLoop]
					   forMode:NSDefaultRunLoopMode];
	
	[iStream setDelegate:self];
    [iStream scheduleInRunLoop:[NSRunLoop currentRunLoop]
					   forMode:NSDefaultRunLoopMode];
}

-(bool) connect
{
	streamError=false;
	 
	if((SSL==true) && ((port==5223) || (port==443) )) debug_NSLog(@"Using Old style SSL");
       //443 for gtalk 
	
	
	if(DNSthreadreturn==false) sleep(2); // sleep to let it finsih
	//servers from DNS SRV
	if([serverList count]>0)
	{
		 debug_NSLog(@"Using discovered server, port for domain");
		int counter=0; 
		int min=0; 
		while(counter<[serverList count])
		{
			if([[[serverList objectAtIndex:min] objectAtIndex:0] intValue]>
			   [[[serverList objectAtIndex:counter] objectAtIndex:0] intValue])
				min=counter;
			counter++; 
		}
		
		server=[[serverList objectAtIndex:min] objectAtIndex:1];
		port=[[[serverList objectAtIndex:min] objectAtIndex:2] intValue];
		 debug_NSLog(@"set to %@ port: %d", server, port);
	}
	
	iStream=nil; 
	oStream=nil;
	

    CFReadStreamRef readRef= NULL; 
    CFWriteStreamRef writeRef= NULL; 
	
    debug_NSLog(@"stream  creating to  server: %@ port: %d", server, port);
    
	CFStreamCreatePairWithSocketToHost(NULL, (__bridge CFStringRef)server, port, &readRef, &writeRef);
	
    iStream= (__bridge NSInputStream*)readRef;
    oStream= (__bridge NSOutputStream*) writeRef; 
    
	if((iStream==nil) || (oStream==nil))
	{
		debug_NSLog(@"Connection failed");
		UIAlertView *alert = [[UIAlertView alloc] initWithTitle:@"Connection Error"
														message:@"Could not connect to the server."
													   delegate:self cancelButtonTitle:nil
											  otherButtonTitles:@"Close", nil];
		[alert show];
		
	
		return false;
	}
		else
	debug_NSLog(@"streams created ok");

	
    dispatch_async(dispatch_get_main_queue(), ^{
        
        [self setRunLoop];
        
    });
	
	
	// iOS4 VOIP socket.. one for all sockets doesnt matter what style connection it is
	if([tools isBackgroundSupported])
	{
		
		if((CFReadStreamSetProperty((__bridge CFReadStreamRef)iStream,
								kCFStreamNetworkServiceType,  kCFStreamNetworkServiceTypeVoIP)) &&
		(CFWriteStreamSetProperty((__bridge CFWriteStreamRef)oStream,
								 kCFStreamNetworkServiceType,  kCFStreamNetworkServiceTypeVoIP)))
        {
		debug_NSLog(@"Set VOIP properties on streams.")
        }
		else
        {
			debug_NSLog(@"could not set VOIP properties on streams.");
        }
		
	}
	

	
	
	if((SSL==true)  && ((port==5223) || (port==443)))
	{
		// do ssl stuff here
		debug_NSLog(@"securing connection.."); 

		
		
	
		
		//allowing it to accept the peers cert if the host doesnt match.
		NSDictionary *settings = [ [NSDictionary alloc ] 
								  initWithObjectsAndKeys:
								  [NSNumber numberWithBool:YES], @"kCFStreamSSLAllowsExpiredCertificates",
								  [NSNumber numberWithBool:YES], @"kCFStreamSSLAllowsExpiredRoots",
								  [NSNumber numberWithBool:YES], @"kCFStreamSSLAllowsAnyRoot",
								  [NSNumber numberWithBool:NO], @"kCFStreamSSLValidatesCertificateChain",
								  [NSNull null],@"kCFStreamSSLPeerName",
								
                                  kCFStreamSocketSecurityLevelSSLv3,
								  @"kCFStreamSSLLevel",
								  nil ];
		CFReadStreamSetProperty((__bridge CFReadStreamRef)iStream, 
								@"kCFStreamPropertySSLSettings", (__bridge CFTypeRef)settings);
		CFWriteStreamSetProperty((__bridge CFWriteStreamRef)oStream, 
								 @"kCFStreamPropertySSLSettings", (__bridge CFTypeRef)settings);
		
	
		debug_NSLog(@"connection secured"); 
		[[NSNotificationCenter defaultCenter] addObserver:self selector:@selector(login:) name: @"XMPPMech" object:self];
		// for new style this is only done AFTER start tls is sent to not conflict with the earlier mech
	}
	
	[iStream open];
	[oStream open];

    
    
    dispatch_async(dispatch_get_main_queue(), ^{
        
        [self startConnectionTimeoutTimer];
        
    });
	
	debug_NSLog(@"connection created");
	
    if(streamError==true)
	{
		debug_NSLog(@"stream talking error");
		;
		return false;
	}
	
	NSDate *now = [NSDate date];
	
	NSString* threadname=[NSString stringWithFormat:@"monal%d",random()%100000]; 
	
	
	[self talk:@"<?xml version='1.0'?>"]; 
	
	if(streamError==true)
	{
		debug_NSLog(@"stream talking error"); 
		; 
		return false;
	}
	
	
	if(SSL==false)
	{
		[[NSNotificationCenter defaultCenter] addObserver:self selector:@selector(login:) name: @"XMPPMech" object:self];

	}

	
	

	
	[NSThread detachNewThreadSelector:@selector(initilize) toTarget:self withObject:nil];

	

	
	
	return true;
}


//this is done as a new thread to prevent the writing from blocking the whole app on connect
-(void)initilize
{
	//send XML start
//	NSString* xmpprequest1=[NSString stringWithFormat:@"<?xml version='1.0'?>"];
//	[self talk:xmpprequest1];
	//send stream star
	NSString* xmpprequest; 
      if([domain length]>0)
          xmpprequest=[NSString stringWithFormat:
						   @"<stream:stream to='%@' xmlns='jabber:client' xmlns:stream='http://etherx.jabber.org/streams'  version='1.0'>",domain];
    else
        xmpprequest=[NSString stringWithFormat:
                     @"<stream:stream  xmlns='jabber:client' xmlns:stream='http://etherx.jabber.org/streams'  version='1.0'>"];
        
	[self talk:xmpprequest];

	
	
	
	
	
	;
	[NSThread exit];
}


-(bool) login:(id)sender
{
	
		

		debug_NSLog(@"beginning login procedures"); 
	

	
	//checking fro sasl support

	/*if(SASLSupported!=true)
	{
		//exit on fail
		UIAlertView *addError = [[UIAlertView alloc] 
								 initWithTitle:@"SASL  not supported" 
								 message:@"Your server does not support SASL authentication. Monal can't connect to this server. "
								 delegate:nil cancelButtonTitle:@"Close"
								 otherButtonTitles: nil];
		[addError show];
		[addError release];
		[[NSNotificationCenter defaultCenter] 
		 postNotificationName: @"LoginFailed" object: self];
		
		;
		return false; 
	}*/
	
    
    //no sasl method and lo negacy
    if((legacyAuth!=true) &&(SASLSupported==true)
	&& (SASLPlain!=true) && (SASLDIGEST_MD5!=true))
	{
		//exit on fail
		UIAlertView *addError = [[UIAlertView alloc] 
								 initWithTitle:@"SASL PLAIN, DIGEST-MD5 not supported" 
								 message:@"While your server does support SASL authentication, it does not support the SASL PLAIN or DIGEST MD5 mechanisms. Monal can't connect to this server. "
								 delegate:nil cancelButtonTitle:@"Close"
								 otherButtonTitles: nil];
		[addError show];
		
		[[NSNotificationCenter defaultCenter] 
		 postNotificationName: @"LoginFailed" object: self];
		
		;
		return false; 
	}
 
	/*if((SSL==false) && ((SASLPlain==true) && (SASLDIGEST_MD5!=true)))
	{
		UIAlertView *addError = [[UIAlertView alloc] 
								 initWithTitle:@"Insecure Login" 
								 message:@"Your server does not support a non plaintext login mechanism and is't using SSL.   "
								 delegate:nil cancelButtonTitle:@"Close"
								 otherButtonTitles: nil];
		//You can enable plaintext login in the account settings.
		[addError show];
		[addError release];
		
		[[NSNotificationCenter defaultCenter] 
		 postNotificationName: @"LoginFailed" object: self];
		
		;
		return false; 
		
		
		
	}*/
	
 
	bool val; 

	debug_NSLog(@"accno %@", accountNumber); 
	//use saslplain if it is available instead ofdigest md5

	PasswordManager* pass= [PasswordManager alloc] ; 
	
	[pass init:accountNumber];
	NSString* password=[pass getPassword] ;
    
    if([password length]==0)
    {
        if(theTempPass!=NULL)
        password=theTempPass; 
        
    }
        
	
	//only sasl plain if SSL is true
	if((SASLPlain==true) & (SSL==true))
	{
		
		
	
		
		
		//@%@
		//********sasl plain
		NSString* saslplain=[self encodeBase64WithString: [NSString stringWithFormat:@"\0%@\0%@",  account, password ]];
		
		
		//[xmpprequest release];
		NSString*	xmpprequest; 
		
		// for regular 
	/*	xmpprequest=	[NSString stringWithFormat:@"<auth xmlns='urn:ietf:params:xml:ns:xmpp-sasl' mechanism='PLAIN'>%@</auth>",saslplain];
		
		NSRange pos=[server rangeOfString:@"google"]; 
		// for google connections 
		 if(pos.location!=NSNotFound)*/
			//{
		
		xmpprequest=	[NSString stringWithFormat:@"<auth xmlns='urn:ietf:params:xml:ns:xmpp-sasl' xmlns:ga='http://www.google.com/talk/protocol/auth' ga:client-uses-full-bind-result='true'  mechanism='PLAIN'>%@</auth>",saslplain];
			//}
		
		val= [self talk:xmpprequest];
	}
	


    
    else if((SASLPlain==true) & (SSL==false))
	{
        
        
		
		//sasls plain wihtout SSL
		NSString* saslplain=[self encodeBase64WithString: [NSString stringWithFormat:@"\0%@\0%@",  account,  password]];
		
		
		//[xmpprequest release];
		NSString*	xmpprequest;
		xmpprequest=	[NSString stringWithFormat:@"<auth xmlns='urn:ietf:params:xml:ns:xmpp-sasl' mechanism='PLAIN'>%@</auth>",saslplain];
		
		val= [self talk:xmpprequest];
		
	}
	
    else if(SASLDIGEST_MD5==true)
	{
		NSString*	xmpprequest;
		//initiate
		xmpprequest=	[NSString stringWithFormat:@"<auth xmlns='urn:ietf:params:xml:ns:xmpp-sasl' mechanism='DIGEST-MD5'/>"];
		
		val= [self talk:xmpprequest];
	}
    
    //legacy auth possible and no other path available
    
 if((legacyAuth==true)
    &&((SASLSupported!=true) ||
       (  (SASLSupported==true)
        && (SASLPlain!=true) && (SASLDIGEST_MD5!=true)
       )
    )
    )
{
	

	

	 // This is a clear text login.. try not to use. not in XMPP 1.0
	
	NSString* xmpprequest=[NSString stringWithFormat:
	 @"<iq type='set' id='auth2'><query xmlns='jabber:iq:auth'><username>%@</username><password>%@</password><resource>%@</resource></query></iq>", account, password, resource];
	val= [self talk:xmpprequest];
	 
	 
	
}

	
	; 
	return val; 
}
	








#pragma mark alertview

- (void)alertView:(UIAlertView *)alertView clickedButtonAtIndex:(NSInteger)buttonIndex
{
	
	debug_NSLog(@"clicked button %d", buttonIndex); 
	//login or initial error

	
    if(alertView.tag==1) // add contact
    {
        //otherwise request
        if(buttonIndex==0)
        {
            [self sendAuthorized:[alertView title]];
            [self addBuddy:[alertView title]];
        }
        else
            [self sendDenied:[alertView title]];
        
	}
	
    
    if(alertView.tag==2) //Muc invite
    {
    
  
    
        if(buttonIndex==0) 
        {
            [self joinMuc:messageUser:@""];
       
        }
        
        ; 
        return; 
    
    }
	

    
    if(alertView.tag==3) //Jingle Call
    {
        
        
            if(buttonIndex==1) //default is not to accept
            {
                debug_NSLog(@"sending jingle accept");
                [self talk: [jingleCall acceptJingle]];
                
            
                dispatch_async(dispatch_get_main_queue(), ^{
                    
                    [jingleCall connect];
                });
                
                //send notification to show call screen
                NSDictionary* infoDict= [NSDictionary dictionaryWithObject:jingleCall.otherParty forKey:@"Name"];
                
                [[NSNotificationCenter defaultCenter]
                 postNotificationName: @"ShowCall" object:self userInfo: infoDict];
                
                
            }
            else
            {
                                  debug_NSLog(@"sending jingle reject");
                  [self talk: [jingleCall rejectJingle]];
            }
        
            
            ; 
            return; 
        
    }
    
	
	//everything else
    
    return; 
}


	

@end<|MERGE_RESOLUTION|>--- conflicted
+++ resolved
@@ -1900,11 +1900,7 @@
     
 // ****** update the UI
     
-<<<<<<< HEAD
  /*   if([elementName isEqualToString:@"presence"] ||[elementName isEqualToString:@"message"])
-=======
-    /*  if([elementName isEqualToString:@"presence"] ||[elementName isEqualToString:@"message"])
->>>>>>> 46bc8d54
 	{
      [self getSnapShotList];
   [[NSNotificationCenter defaultCenter]
