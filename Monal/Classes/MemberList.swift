//
//  MemberList.swift
//  Monal
//
//  Created by Jan on 28.05.22.
//  Copyright © 2022 Monal.im. All rights reserved.
//

import OrderedCollections

struct ActionSheetPrompt {
    var title: Text = Text("")
    var message: Text = Text("")
    var closure: ()->Void = { }
}

struct MemberList: View {
    private let account: xmpp
<<<<<<< HEAD
    @State private var ownAffiliation: String
=======
    @State private var ownAffiliation: String;
>>>>>>> 14043571
    @StateObject var muc: ObservableKVOWrapper<MLContact>
    @State private var memberList: OrderedSet<ObservableKVOWrapper<MLContact>>
    @State private var affiliations: Dictionary<ObservableKVOWrapper<MLContact>, String>
    @State private var online: Dictionary<ObservableKVOWrapper<MLContact>, Bool>
    @State private var navigationActive: ObservableKVOWrapper<MLContact>?
    @State private var showAlert = false
    @State private var alertPrompt = AlertPrompt(dismissLabel: Text("Close"))
    @State private var showActionSheet = false
    @State private var actionSheetPrompt = ActionSheetPrompt()
    @StateObject private var overlay = LoadingOverlayState()

    init(mucContact: ObservableKVOWrapper<MLContact>) {
        account = MLXMPPManager.sharedInstance().getConnectedAccount(forID: mucContact.accountId)! as xmpp
        _muc = StateObject(wrappedValue:mucContact)
        _ownAffiliation = State(wrappedValue:"none")
        _memberList = State(wrappedValue:OrderedSet<ObservableKVOWrapper<MLContact>>())
        _affiliations = State(wrappedValue:[:])
        _online = State(wrappedValue:[:])
    }
    
    func updateMemberlist() {
        memberList = getContactList(viewContact:self.muc)
        ownAffiliation = DataLayer.sharedInstance().getOwnAffiliation(inGroupOrChannel:self.muc.obj) ?? "none"
        affiliations.removeAll(keepingCapacity:true)
        online.removeAll(keepingCapacity:true)
        for memberInfo in Array(DataLayer.sharedInstance().getMembersAndParticipants(ofMuc:self.muc.contactJid, forAccountId:account.accountNo)) {
            DDLogVerbose("Got member/participant entry: \(String(describing:memberInfo))")
            guard let jid = memberInfo["participant_jid"] as? String ?? memberInfo["member_jid"] as? String else {
                continue
            }
            let contact = ObservableKVOWrapper(MLContact.createContact(fromJid:jid, andAccountNo:account.accountNo))
<<<<<<< HEAD
            if !memberList.contains(contact) {
                continue
            }
=======
>>>>>>> 14043571
            affiliations[contact] = memberInfo["affiliation"] as? String ?? "none"
            if let num = memberInfo["online"] as? NSNumber {
                online[contact] = num.boolValue
            } else {
                online[contact] = false
            }
        }
<<<<<<< HEAD
        memberList.sort {
            (
                (online[$0]! ? 0 : 1),
                mucAffiliationToInt(affiliations[$0]),
                ($0.contactDisplayNameWithoutSelfnotesPrefix as String),
                ($0.contactJid as String)
            ) < (
                (online[$1]! ? 0 : 1),
                mucAffiliationToInt(affiliations[$1]),
                ($1.contactDisplayNameWithoutSelfnotesPrefix as String),
                ($1.contactJid as String)
            )
        }
    }
    
    func performAction(headlineView: some View, descriptionView: some View, action: @escaping ()->Void) -> Promise<monal_void_block_t?> {
        return performMucAction(account:self.account, mucJid:self.muc.contactJid, overlay:self.overlay, headlineView:headlineView, descriptionView:descriptionView, action:action)
=======
    }
    
    func performAction(_ title: Text, action: @escaping ()->Void) {
        self.account.mucProcessor.addUIHandler({_data in let data = _data as! NSDictionary
            DispatchQueue.main.async {
                hideLoadingOverlay(overlay)
                let success : Bool = data["success"] as! Bool;
                if !success {
                    showAlert(title: title, description: Text(data["errorMessage"] as? String ?? "Unknown error!"))
                }
            }
        }, forMuc:self.muc.contactJid)
        action()
>>>>>>> 14043571
    }

    func showAlert(title: Text, description: Text) {
        self.alertPrompt.title = title
        self.alertPrompt.message = description
        self.showAlert = true
    }
    
    func showActionSheet(title: Text, description: Text, closure: @escaping ()->Void) {
        self.actionSheetPrompt.title = title
        self.actionSheetPrompt.message = description
        self.actionSheetPrompt.closure = closure
        self.showActionSheet = true
    }

    func ownUserHasAffiliationToRemove(contact: ObservableKVOWrapper<MLContact>) -> Bool {
        //we don't want to set affiliation=none in channels using deletion swipe (this does not delete the user)
        if self.muc.mucType == "channel" {
            return false
        }
        if contact.contactJid == account.connectionProperties.identity.jid {
            return false
        }
        if let contactAffiliation = affiliations[contact] {
            if ownAffiliation == "owner" {
                return true
            } else if ownAffiliation == "admin" && (contactAffiliation != "owner" && contactAffiliation != "admin") {
                return true
            }
        }
        return false
    }
    
    func actionsAllowed(for contact:ObservableKVOWrapper<MLContact>) -> [String] {
        if let contactAffiliation = affiliations[contact], let contactOnline = online[contact] {
            var reinviteEntry: [String] = []
            if !contactOnline {
                reinviteEntry = ["reinvite"]
            }
            if self.muc.mucType == "group" {
                if ownAffiliation == "owner" {
<<<<<<< HEAD
                    return [/*"profile"*/] + reinviteEntry + ["owner", "admin", "member", "outcast"]
                } else {        //only admin left, because other affiliations don't call actionsAllowed at all
                    if ["member", "outcast"].contains(contactAffiliation) {
                        return [/*"profile"*/] + reinviteEntry + ["member", "outcast"]
                    } else {
                        //if this contact is a co-admin or owner, we aren't allowed to do much to their affiliation
                        //return contact affiliation because that should be displayed as selected in picker
                        return [/*"profile"*/] + reinviteEntry + [contactAffiliation]
=======
                    return ["profile"] + reinviteEntry + ["owner", "admin", "member", "outcast"]
                } else {        //only admin left, because other affiliations don't call actionsAllowed at all
                    if ["member", "outcast"].contains(contactAffiliation) {
                        return ["profile"] + reinviteEntry + ["member", "outcast"]
                    } else {
                        //if this contact is a co-admin or owner, we aren't allowed to do much to their affiliation
                        //return contact affiliation because that should be displayed as selected in picker
                        return ["profile"] + reinviteEntry + [contactAffiliation]
>>>>>>> 14043571
                    }
                }
            } else {
                if ownAffiliation == "owner" {
<<<<<<< HEAD
                    return [/*"profile"*/] + reinviteEntry + ["owner", "admin", "member", "none", "outcast"]
                } else {        //only admin left, because other affiliations don't call actionsAllowed at all
                    if ["member", "none", "outcast"].contains(contactAffiliation) {
                        return [/*"profile"*/] + reinviteEntry + ["member", "none", "outcast"]
                    } else {
                        //if this contact is a co-admin or owner, we aren't allowed to do much to their affiliation
                        //return contact affiliation because that should be displayed as selected in picker
                        return [/*"profile"*/] + reinviteEntry + [contactAffiliation]
=======
                    return ["profile"] + reinviteEntry + ["owner", "admin", "member", "none", "outcast"]
                } else {        //only admin left, because other affiliations don't call actionsAllowed at all
                    if ["member", "none", "outcast"].contains(contactAffiliation) {
                        return ["profile"] + reinviteEntry + ["member", "none", "outcast"]
                    } else {
                        //if this contact is a co-admin or owner, we aren't allowed to do much to their affiliation
                        //return contact affiliation because that should be displayed as selected in picker
                        return ["profile"] + reinviteEntry + [contactAffiliation]
>>>>>>> 14043571
                    }
                }
            }
        }
        //fallback (should hopefully never be needed)
        DDLogWarn("Fallback for group/channel \(String(describing:self.muc.contactJid as String)): affiliation=\(String(describing:affiliations[contact])), online=\(String(describing:online[contact]))")
        if self.muc.mucType == "group" {
<<<<<<< HEAD
            return [/*"profile",*/ "reinvite"]
        } else {
            return [/*"profile",*/ "reinvite", "none"]
        }
    }
    
    @ViewBuilder
    func makePickerView(contact: ObservableKVOWrapper<MLContact>) -> some View {
        Picker(selection: Binding<String>(
            get: { affiliations[contact] ?? "none" },
            set: { newAffiliation in
                if newAffiliation == affiliations[contact] {
                    return
                }
                if newAffiliation == "profile" {
                    DDLogVerbose("Activating navigation to \(String(describing:contact))")
                    navigationActive = contact
                } else if newAffiliation == "reinvite" {
                    //first remove potential ban, then reinvite
                    (affiliations[contact] == "outcast" ?
                        performAction(headlineView: Text("Unblocking user"), descriptionView: Text("Unblocking user for this group/channel: \(contact.contactJid as String)")) {
                            account.mucProcessor.setAffiliation(self.muc.mucType == "group" ? "member" : "none", ofUser:contact.contactJid, inMuc:self.muc.contactJid)
                        } :
                        Promise.value(nil)
                    ).then { _ in
                        return performAction(headlineView: Text("Inviting user"), descriptionView: Text("Inviting user to this group/channel: \(contact.contactJid as String)")) {
                            DispatchQueue.global(qos: .background).asyncAfter(deadline: .now() + 1.0) {
                                account.mucProcessor.inviteUser(contact.contactJid, inMuc: self.muc.contactJid)
                            }
                        }
                        .recover { error in
                            showAlert(title:Text("Error inviting user!"), description:Text("\(String(describing:error))"))
                            return Guarantee.value(nil as monal_void_block_t?)
                        }
                    }.catch { error in
                        showAlert(title:Text("Error unblocking user!"), description:Text("\(String(describing:error))"))
                    }.finally {
                        hideLoadingOverlay(overlay)
                    }
                } else if newAffiliation == "outcast" {
                    showActionSheet(title: Text("Block user?"), description: Text("Do you want to block this user from entering this group/channel?")) {
                        DDLogVerbose("Changing affiliation of \(String(describing:contact)) to: \(String(describing:newAffiliation))...")
                        performAction(headlineView: Text("Blocking member"), descriptionView: Text("Blocking \(contact.contactJid as String)")) {
                            account.mucProcessor.setAffiliation(newAffiliation, ofUser:contact.contactJid, inMuc:self.muc.contactJid)
                        }.catch { error in
                            showAlert(title:Text("Error blocking user!"), description:Text("\(String(describing:error))"))
                        }.finally {
                            hideLoadingOverlay(overlay)
                        }
                    }
                } else {
                    DDLogVerbose("Changing affiliation of \(String(describing:contact)) to: \(String(describing:newAffiliation))...")
                    performAction(headlineView: Text("Changing affiliation"), descriptionView: 
                        Text("Changing affiliation to \(mucAffiliationToString(affiliations[contact])): \(contact.contactJid as String)")) {
                        account.mucProcessor.setAffiliation(newAffiliation, ofUser:contact.contactJid, inMuc:self.muc.contactJid)
                    }.catch { error in
                        showAlert(title:Text("Error changing affiliation!"), description:Text("\(String(describing:error))"))
                    }.finally {
                        hideLoadingOverlay(overlay)
                    }
                }
            }
        ), label: EmptyView()) {
            ForEach(actionsAllowed(for:contact), id:\.self) { affiliation in
                Text(mucAffiliationToString(affiliation)).tag(affiliation)
            }
        }.collapsedPickerStyle(accessibilityLabel: Text("Change affiliation"))
    }

    var body: some View {
        List {
            Section(header: Text("\(self.muc.contactDisplayName as String) (affiliation: \(mucAffiliationToString(ownAffiliation)))")) {
                if ownAffiliation == "owner" || ownAffiliation == "admin" {
                    NavigationLink(destination: LazyClosureView(ContactPicker(account, initializeFrom: memberList, allowRemoval: false) { newMemberList in
                        for member in newMemberList {
                            if !memberList.contains(member) {
                                if self.muc.mucType == "group" {
                                    performAction(headlineView: Text("Adding new member"), descriptionView: Text("Adding \(member.contactJid as String)...")) {
                                        account.mucProcessor.setAffiliation("member", ofUser:member.contactJid, inMuc:self.muc.contactJid)
                                    }.then { _ in
                                        return performAction(headlineView: Text("Inviting new member"), descriptionView: Text("Adding \(member.contactJid as String)...")) {
                                            account.mucProcessor.inviteUser(member.contactJid, inMuc: self.muc.contactJid)
                                        }.recover { error in
                                            showAlert(title:Text("Error inviting new member!"), description:Text("\(String(describing:error))"))
                                            return Guarantee.value(nil as monal_void_block_t?)
                                        }
                                    }.catch { error in
                                        showAlert(title:Text("Error adding new member!"), description:Text("\(String(describing:error))"))
                                    }.finally {
                                        hideLoadingOverlay(overlay)
                                    }
                                } else {
                                    performAction(headlineView: Text("Inviting new participant"), descriptionView: Text("Adding \(member.contactJid as String)...")) {
                                        account.mucProcessor.inviteUser(member.contactJid, inMuc: self.muc.contactJid)
                                    }.catch { error in
                                        showAlert(title:Text("Error inviting new participant!"), description:Text("\(String(describing:error))"))
                                    }.finally {
                                        hideLoadingOverlay(overlay)
                                    }
                                }
                            }
                        }
                    })) {
                        if self.muc.mucType == "group" {
                            Text("Add members to group")
                        } else {
                            Text("Invite participants to channel")
                        }
                    }
                }
                
                ForEach(memberList, id:\.self) { contact in
                    if !contact.isSelfChat {
                        HStack {
                            HStack {
                                ContactEntry(contact:contact) {
                                    Text("Affiliation: \(mucAffiliationToString(affiliations[contact]))\(!(online[contact] ?? false) ? Text(" (offline)") : Text(""))")
                                        //.foregroundColor(Color(UIColor.secondaryLabel))
                                        .font(.footnote)
                                }
                                Spacer()
                            }
                            .accessibilityLabel(Text("Open Profile of \(contact.contactDisplayName as String)"))
                            //invisible navigation link that can be triggered programmatically
                            .background(
                                NavigationLink(destination: LazyClosureView(ContactDetails(delegate:SheetDismisserProtocol(), contact:contact)), tag:contact, selection:$navigationActive) { EmptyView() }
                                    .opacity(0)
                            )
                            
                            if ownAffiliation == "owner" || ownAffiliation == "admin" {
                                makePickerView(contact:contact)
                                    .fixedSize()
                                    .offset(x:8, y:0)
=======
            return ["profile"]
        } else {
            return ["profile", "reinvite", "none"]
        }
    }

    var body: some View {
        List {
            Section(header: Text("\(self.muc.contactDisplayName as String) (affiliation: \(mucAffiliationToString(ownAffiliation)))")) {
                if ownAffiliation == "owner" || ownAffiliation == "admin" {
                    NavigationLink(destination: LazyClosureView(ContactPicker(account, initializeFrom: memberList, allowRemoval: false) { newMemberList in
                        for member in newMemberList {
                            if !memberList.contains(member) {
                                if self.muc.mucType == "group" {
                                    showLoadingOverlay(overlay, headlineView: Text("Adding new member"), descriptionView: Text("Adding \(member.contactJid as String)..."))
                                    performAction(Text("Error adding new member!")) {
                                        DispatchQueue.global(qos: .background).asyncAfter(deadline: .now() + 1.0) {
                                            account.mucProcessor.setAffiliation("member", ofUser:member.contactJid, inMuc:self.muc.contactJid)
                                            account.mucProcessor.inviteUser(member.contactJid, inMuc: self.muc.contactJid)
                                        }
                                    }
                                } else {
                                    showLoadingOverlay(overlay, headlineView: Text("Inviting new participant"), descriptionView: Text("Adding \(member.contactJid as String)..."))
                                    performAction(Text("Error adding new participant!")) {
                                        DispatchQueue.global(qos: .background).asyncAfter(deadline: .now() + 1.0) {
                                            account.mucProcessor.inviteUser(member.contactJid, inMuc: self.muc.contactJid)
                                        }
                                    }
                                }
                            }
                        }
                    })) {
                        if self.muc.mucType == "group" {
                            Text("Add members to group")
                        } else {
                            Text("Invite participants to channel")
                        }
                    }
                    
                    ForEach(memberList, id:\.self) { contact in
                        if !contact.isSelfChat {
                            HStack(alignment: .center) {
                                ContactEntry(contact:contact)
                                Spacer()
                                Picker(selection: Binding<String>(
                                    get: { affiliations[contact] ?? "none" },
                                    set: { newAffiliation in
                                        if newAffiliation == affiliations[contact] {
                                            return
                                        }
                                        if newAffiliation == "profile" {
                                            DDLogVerbose("Activating navigation to \(String(describing:contact))")
                                            navigationActive = contact
                                        } else if newAffiliation == "reinvite" {
                                            showLoadingOverlay(overlay, headlineView: Text("Inviting user"), descriptionView: Text("Inviting user to this group/channel: \(contact.contactJid as String)"))
                                            performAction(Text("Error inviting user!")) {
                                                DispatchQueue.global(qos: .background).asyncAfter(deadline: .now() + 1.0) {
                                                    //first remove potential ban, then reinvite
                                                    if affiliations[contact] == "outcast" {
                                                        account.mucProcessor.setAffiliation(self.muc.mucType == "group" ? "member" : "none", ofUser:contact.contactJid, inMuc:self.muc.contactJid)
                                                    }
                                                    account.mucProcessor.inviteUser(contact.contactJid, inMuc: self.muc.contactJid)
                                                }
                                            }
                                        } else if newAffiliation == "outcast" {
                                            showActionSheet(title: Text("Block user?"), description: Text("Do you want to block this user from entering this group/channel?")) {
                                                DDLogVerbose("Changing affiliation of \(String(describing:contact)) to: \(String(describing:newAffiliation))...")
                                                showLoadingOverlay(overlay, headlineView: Text("Blocking member"), descriptionView: Text("Blocking \(contact.contactJid as String)"))
                                                performAction(Text("Error blocking user!")) {
                                                    DispatchQueue.global(qos: .background).asyncAfter(deadline: .now() + 1.0) {
                                                        account.mucProcessor.setAffiliation(newAffiliation, ofUser:contact.contactJid, inMuc:self.muc.contactJid)
                                                    }
                                                }
                                            }
                                        } else {
                                            DDLogVerbose("Changing affiliation of \(String(describing:contact)) to: \(String(describing:newAffiliation))...")
                                            showLoadingOverlay(overlay, headlineView: Text("Changing affiliation of member"), descriptionView: 
                                                Text("Changing \(contact.contactJid as String) to ") + Text(mucAffiliationToString(newAffiliation)))
                                            performAction(Text("Error changing affiliation!")) {
                                                DispatchQueue.global(qos: .background).asyncAfter(deadline: .now() + 1.0) {
                                                    account.mucProcessor.setAffiliation(newAffiliation, ofUser:contact.contactJid, inMuc:self.muc.contactJid)
                                                }
                                            }
                                        }
                                    }
                                ), label: EmptyView()) {
                                    ForEach(actionsAllowed(for:contact), id:\.self) { affiliation in
                                        Text(mucAffiliationToString(affiliation)).tag(affiliation)
                                    }
                                }
                                .pickerStyle(.menu)
                                //invisible navigation link triggered programmatically
                                .background(
                                    NavigationLink(destination: LazyClosureView(ContactDetails(delegate:SheetDismisserProtocol(), contact:contact)), tag:contact, selection:$navigationActive) { EmptyView() }
                                        .opacity(0)
                                )
>>>>>>> 14043571
                            }
                            .deleteDisabled(
                                !ownUserHasAffiliationToRemove(contact: contact)
                            )
                        }
<<<<<<< HEAD
                        .applyClosure { view in
                            if !(online[contact] ?? false) {
                                view.opacity(0.5)
                            } else {
                                view
=======
                    }
                    .onDelete(perform: { memberIdx in
                        let member = memberList[memberIdx.first!]
                        showActionSheet(title: Text("Remove user?"), description: self.muc.mucType == "group" ? Text("Do you want to remove this user from this group? The user won't be able to enter it again until added back to the group.") : Text("Do you want to remove this user from this channel? The user will be able to enter it again.")) {
                            showLoadingOverlay(overlay, headlineView: Text("Removing member"), descriptionView: Text("Removing \(member.contactJid as String)..."))
                            performAction(Text("Error removing user!")) {
                                DispatchQueue.global(qos: .background).asyncAfter(deadline: .now() + 1.0) {
                                    account.mucProcessor.setAffiliation("none", ofUser: member.contactJid, inMuc: self.muc.contactJid)
                                }
                            }
                        }
                    })
                } else {
                    ForEach(memberList, id:\.self) { contact in
                        if !contact.isSelfChat {
                            NavigationLink(destination: LazyClosureView(ContactDetails(delegate:SheetDismisserProtocol(), contact:contact))) {
                                HStack(alignment: .center) {
                                    ContactEntry(contact:contact)
                                    Spacer()
                                    Text(mucAffiliationToString(affiliations[contact]))
                                }
>>>>>>> 14043571
                            }
                            .deleteDisabled(true)
                        }
                        .deleteDisabled(!ownUserHasAffiliationToRemove(contact: contact))
                    }
                }
<<<<<<< HEAD
                .onDelete(perform: { memberIdx in
                    let member = memberList[memberIdx.first!]
                    showActionSheet(title: Text("Remove \(mucAffiliationToString(affiliations[member]))?"), description: self.muc.mucType == "group" ? Text("Do you want to remove that user from this group? That user won't be able to enter it again until added back to the group.") : Text("Do you want to remove that user from this channel? That user will be able to enter it again if you don't block them.")) {
                        performAction(headlineView: Text("Removing \(mucAffiliationToString(affiliations[member]))"), descriptionView: Text("Removing \(member.contactJid as String)...")) {
                            account.mucProcessor.setAffiliation("none", ofUser: member.contactJid, inMuc: self.muc.contactJid)
                        }.catch { error in
                            showAlert(title:Text("Error removing user!"), description:Text("\(String(describing:error))"))
                        }.finally {
                            hideLoadingOverlay(overlay)
                        }
                    }
                })
=======
>>>>>>> 14043571
            }
        }
        .actionSheet(isPresented: $showActionSheet) {
            ActionSheet(
                title: actionSheetPrompt.title,
                message: actionSheetPrompt.message,
                buttons: [
                    .cancel(),
                    .destructive(
                        Text("Yes"),
                        action: actionSheetPrompt.closure
                    )
                ]
            )
        }
        .alert(isPresented: $showAlert, content: {
            Alert(title: alertPrompt.title, message: alertPrompt.message, dismissButton: .default(alertPrompt.dismissLabel))
        })
        .addLoadingOverlay(overlay)
<<<<<<< HEAD
        .navigationBarTitle(Text("Group Members"), displayMode: .inline)
=======
        .navigationBarTitle("Group Members", displayMode: .inline)
>>>>>>> 14043571
        .onAppear {
            updateMemberlist()
        }
        .onReceive(NotificationCenter.default.publisher(for: NSNotification.Name("kMonalMucParticipantsAndMembersUpdated")).receive(on: RunLoop.main)) { notification in
            if let xmppAccount = notification.object as? xmpp, let contact = notification.userInfo?["contact"] as? MLContact {
                DDLogVerbose("Got muc participants/members update from account \(xmppAccount)...")
                if contact == self.muc {
                    updateMemberlist()
<<<<<<< HEAD
                }
            }
        }
    }
    
//     var bodyy: some View {
//         List {
//             Section(header: Text("\(self.muc.contactDisplayName as String) (affiliation: \(mucAffiliationToString(ownAffiliation)))")) {
//                 if ownAffiliation == "owner" || ownAffiliation == "admin" {
//                     NavigationLink(destination: LazyClosureView(ContactPicker(account, initializeFrom: memberList, allowRemoval: false) { newMemberList in
//                         for member in newMemberList {
//                             if !memberList.contains(member) {
//                                 if self.muc.mucType == "group" {
//                                     performAction(headlineView: Text("Adding new member"), descriptionView: Text("Adding \(member.contactJid as String)...")) {
//                                         account.mucProcessor.setAffiliation("member", ofUser:member.contactJid, inMuc:self.muc.contactJid)
//                                     }.then { _ in
//                                         return performAction(headlineView: Text("Inviting new member"), descriptionView: Text("Adding \(member.contactJid as String)...")) {
//                                             account.mucProcessor.inviteUser(member.contactJid, inMuc: self.muc.contactJid)
//                                         }.recover { error in
//                                             showAlert(title:Text("Error inviting new member!"), description:Text("\(String(describing:error))"))
//                                             return Guarantee.value(nil as monal_void_block_t?)
//                                         }
//                                     }.catch { error in
//                                         showAlert(title:Text("Error adding new member!"), description:Text("\(String(describing:error))"))
//                                     }.finally {
//                                         hideLoadingOverlay(overlay)
//                                     }
//                                 } else {
//                                     performAction(headlineView: Text("Inviting new participant"), descriptionView: Text("Adding \(member.contactJid as String)...")) {
//                                         account.mucProcessor.inviteUser(member.contactJid, inMuc: self.muc.contactJid)
//                                     }.catch { error in
//                                         showAlert(title:Text("Error inviting new participant!"), description:Text("\(String(describing:error))"))
//                                     }.finally {
//                                         hideLoadingOverlay(overlay)
//                                     }
//                                 }
//                             }
//                         }
//                     })) {
//                         if self.muc.mucType == "group" {
//                             Text("Add members to group")
//                         } else {
//                             Text("Invite participants to channel")
//                         }
//                     }
//                     
//                     ForEach(memberList, id:\.self) { contact in
//                         if !contact.isSelfChat {
//                             if #available(iOS 16, *) {
//                                 Group {
// //                                     ContactEntry(contact:contact)
//                                     Text(contact.contactDisplayName as String)
//                                     Text(contact.contactJid as String)
//                                     
//                                 }
//                             } else {
//                                 VStack {
//                                     ContactEntry(contact:contact)
//                                     makePickerView(contact:contact, labelText:Text("Affiliation:"))
//                                         .fixedSize()
//                                         .applyClosure { view in
//                                             if #available(iOS 15, *) {
//                                                 view.border(.red)
//                                             } else {
//                                                 view
//                                             }
//                                         }
//                                 }
//                             }
//                         }
//                                 
//                                 //invisible navigation link triggered programmatically
// //                                 .background(
// //                                     NavigationLink(destination: LazyClosureView(ContactDetails(delegate:SheetDismisserProtocol(), contact:contact)), tag:contact, selection:$navigationActive) { EmptyView() }
// //                                         .opacity(0)
// //                                 )
// 
//                         .deleteDisabled(!ownUserHasAffiliationToRemove(contact: contact))
//                     }
//                     .onDelete(perform: { memberIdx in
//                         let member = memberList[memberIdx.first!]
//                         showActionSheet(title: Text("Remove user?"), description: self.muc.mucType == "group" ? Text("Do you want to remove this user from this group? The user won't be able to enter it again until added back to the group.") : Text("Do you want to remove this user from this channel? The user will be able to enter it again.")) {
//                             performAction(headlineView: Text("Removing member"), descriptionView: Text("Removing \(member.contactJid as String)...")) {
//                                 account.mucProcessor.setAffiliation("none", ofUser: member.contactJid, inMuc: self.muc.contactJid)
//                             }.catch { error in
//                                 showAlert(title:Text("Error removing user!"), description:Text("\(String(describing:error))"))
//                             }.finally {
//                                 hideLoadingOverlay(overlay)
//                             }
//                         }
//                     })
//                 } else {
//                     ForEach(memberList, id:\.self) { contact in
//                         if !contact.isSelfChat {
//                             NavigationLink(destination: LazyClosureView(ContactDetails(delegate:SheetDismisserProtocol(), contact:contact))) {
//                                 HStack(alignment: .center) {
//                                     ContactEntry(contact:contact)
//                                     Spacer()
//                                     Text(mucAffiliationToString(affiliations[contact]))
//                                 }
//                             }
//                             .deleteDisabled(true)
//                         }
//                     }
//                 }
//             }
//         }
//         .actionSheet(isPresented: $showActionSheet) {
//             ActionSheet(
//                 title: actionSheetPrompt.title,
//                 message: actionSheetPrompt.message,
//                 buttons: [
//                     .cancel(),
//                     .destructive(
//                         Text("Yes"),
//                         action: actionSheetPrompt.closure
//                     )
//                 ]
//             )
//         }
//         .alert(isPresented: $showAlert, content: {
//             Alert(title: alertPrompt.title, message: alertPrompt.message, dismissButton: .default(alertPrompt.dismissLabel))
//         })
//         .addLoadingOverlay(overlay)
//         .navigationBarTitle(Text("Group Members"), displayMode: .inline)
//         .onAppear {
//             updateMemberlist()
//         }
//         .onReceive(NotificationCenter.default.publisher(for: NSNotification.Name("kMonalMucParticipantsAndMembersUpdated")).receive(on: RunLoop.main)) { notification in
//             if let xmppAccount = notification.object as? xmpp, let contact = notification.userInfo?["contact"] as? MLContact {
//                 DDLogVerbose("Got muc participants/members update from account \(xmppAccount)...")
//                 if contact == self.muc {
//                     updateMemberlist()
//                 }
//             }
//         }
//     }
}

extension UIPickerView {
    override open func didMoveToSuperview() {
        super.didMoveToSuperview()
        self.setContentCompressionResistancePriority(.defaultLow, for: .horizontal)
=======
                    hideLoadingOverlay(overlay)
                }
            }
        }
>>>>>>> 14043571
    }
}

struct MemberList_Previews: PreviewProvider {
    static var previews: some View {
        MemberList(mucContact:ObservableKVOWrapper<MLContact>(MLContact.makeDummyContact(2)));
    }
}<|MERGE_RESOLUTION|>--- conflicted
+++ resolved
@@ -16,11 +16,7 @@
 
 struct MemberList: View {
     private let account: xmpp
-<<<<<<< HEAD
     @State private var ownAffiliation: String
-=======
-    @State private var ownAffiliation: String;
->>>>>>> 14043571
     @StateObject var muc: ObservableKVOWrapper<MLContact>
     @State private var memberList: OrderedSet<ObservableKVOWrapper<MLContact>>
     @State private var affiliations: Dictionary<ObservableKVOWrapper<MLContact>, String>
@@ -52,12 +48,9 @@
                 continue
             }
             let contact = ObservableKVOWrapper(MLContact.createContact(fromJid:jid, andAccountNo:account.accountNo))
-<<<<<<< HEAD
             if !memberList.contains(contact) {
                 continue
             }
-=======
->>>>>>> 14043571
             affiliations[contact] = memberInfo["affiliation"] as? String ?? "none"
             if let num = memberInfo["online"] as? NSNumber {
                 online[contact] = num.boolValue
@@ -65,7 +58,6 @@
                 online[contact] = false
             }
         }
-<<<<<<< HEAD
         memberList.sort {
             (
                 (online[$0]! ? 0 : 1),
@@ -83,21 +75,6 @@
     
     func performAction(headlineView: some View, descriptionView: some View, action: @escaping ()->Void) -> Promise<monal_void_block_t?> {
         return performMucAction(account:self.account, mucJid:self.muc.contactJid, overlay:self.overlay, headlineView:headlineView, descriptionView:descriptionView, action:action)
-=======
-    }
-    
-    func performAction(_ title: Text, action: @escaping ()->Void) {
-        self.account.mucProcessor.addUIHandler({_data in let data = _data as! NSDictionary
-            DispatchQueue.main.async {
-                hideLoadingOverlay(overlay)
-                let success : Bool = data["success"] as! Bool;
-                if !success {
-                    showAlert(title: title, description: Text(data["errorMessage"] as? String ?? "Unknown error!"))
-                }
-            }
-        }, forMuc:self.muc.contactJid)
-        action()
->>>>>>> 14043571
     }
 
     func showAlert(title: Text, description: Text) {
@@ -139,7 +116,6 @@
             }
             if self.muc.mucType == "group" {
                 if ownAffiliation == "owner" {
-<<<<<<< HEAD
                     return [/*"profile"*/] + reinviteEntry + ["owner", "admin", "member", "outcast"]
                 } else {        //only admin left, because other affiliations don't call actionsAllowed at all
                     if ["member", "outcast"].contains(contactAffiliation) {
@@ -148,21 +124,10 @@
                         //if this contact is a co-admin or owner, we aren't allowed to do much to their affiliation
                         //return contact affiliation because that should be displayed as selected in picker
                         return [/*"profile"*/] + reinviteEntry + [contactAffiliation]
-=======
-                    return ["profile"] + reinviteEntry + ["owner", "admin", "member", "outcast"]
-                } else {        //only admin left, because other affiliations don't call actionsAllowed at all
-                    if ["member", "outcast"].contains(contactAffiliation) {
-                        return ["profile"] + reinviteEntry + ["member", "outcast"]
-                    } else {
-                        //if this contact is a co-admin or owner, we aren't allowed to do much to their affiliation
-                        //return contact affiliation because that should be displayed as selected in picker
-                        return ["profile"] + reinviteEntry + [contactAffiliation]
->>>>>>> 14043571
                     }
                 }
             } else {
                 if ownAffiliation == "owner" {
-<<<<<<< HEAD
                     return [/*"profile"*/] + reinviteEntry + ["owner", "admin", "member", "none", "outcast"]
                 } else {        //only admin left, because other affiliations don't call actionsAllowed at all
                     if ["member", "none", "outcast"].contains(contactAffiliation) {
@@ -171,16 +136,6 @@
                         //if this contact is a co-admin or owner, we aren't allowed to do much to their affiliation
                         //return contact affiliation because that should be displayed as selected in picker
                         return [/*"profile"*/] + reinviteEntry + [contactAffiliation]
-=======
-                    return ["profile"] + reinviteEntry + ["owner", "admin", "member", "none", "outcast"]
-                } else {        //only admin left, because other affiliations don't call actionsAllowed at all
-                    if ["member", "none", "outcast"].contains(contactAffiliation) {
-                        return ["profile"] + reinviteEntry + ["member", "none", "outcast"]
-                    } else {
-                        //if this contact is a co-admin or owner, we aren't allowed to do much to their affiliation
-                        //return contact affiliation because that should be displayed as selected in picker
-                        return ["profile"] + reinviteEntry + [contactAffiliation]
->>>>>>> 14043571
                     }
                 }
             }
@@ -188,7 +143,6 @@
         //fallback (should hopefully never be needed)
         DDLogWarn("Fallback for group/channel \(String(describing:self.muc.contactJid as String)): affiliation=\(String(describing:affiliations[contact])), online=\(String(describing:online[contact]))")
         if self.muc.mucType == "group" {
-<<<<<<< HEAD
             return [/*"profile",*/ "reinvite"]
         } else {
             return [/*"profile",*/ "reinvite", "none"]
@@ -322,145 +276,22 @@
                                 makePickerView(contact:contact)
                                     .fixedSize()
                                     .offset(x:8, y:0)
-=======
-            return ["profile"]
-        } else {
-            return ["profile", "reinvite", "none"]
-        }
-    }
-
-    var body: some View {
-        List {
-            Section(header: Text("\(self.muc.contactDisplayName as String) (affiliation: \(mucAffiliationToString(ownAffiliation)))")) {
-                if ownAffiliation == "owner" || ownAffiliation == "admin" {
-                    NavigationLink(destination: LazyClosureView(ContactPicker(account, initializeFrom: memberList, allowRemoval: false) { newMemberList in
-                        for member in newMemberList {
-                            if !memberList.contains(member) {
-                                if self.muc.mucType == "group" {
-                                    showLoadingOverlay(overlay, headlineView: Text("Adding new member"), descriptionView: Text("Adding \(member.contactJid as String)..."))
-                                    performAction(Text("Error adding new member!")) {
-                                        DispatchQueue.global(qos: .background).asyncAfter(deadline: .now() + 1.0) {
-                                            account.mucProcessor.setAffiliation("member", ofUser:member.contactJid, inMuc:self.muc.contactJid)
-                                            account.mucProcessor.inviteUser(member.contactJid, inMuc: self.muc.contactJid)
-                                        }
-                                    }
-                                } else {
-                                    showLoadingOverlay(overlay, headlineView: Text("Inviting new participant"), descriptionView: Text("Adding \(member.contactJid as String)..."))
-                                    performAction(Text("Error adding new participant!")) {
-                                        DispatchQueue.global(qos: .background).asyncAfter(deadline: .now() + 1.0) {
-                                            account.mucProcessor.inviteUser(member.contactJid, inMuc: self.muc.contactJid)
-                                        }
-                                    }
-                                }
-                            }
-                        }
-                    })) {
-                        if self.muc.mucType == "group" {
-                            Text("Add members to group")
-                        } else {
-                            Text("Invite participants to channel")
-                        }
-                    }
-                    
-                    ForEach(memberList, id:\.self) { contact in
-                        if !contact.isSelfChat {
-                            HStack(alignment: .center) {
-                                ContactEntry(contact:contact)
-                                Spacer()
-                                Picker(selection: Binding<String>(
-                                    get: { affiliations[contact] ?? "none" },
-                                    set: { newAffiliation in
-                                        if newAffiliation == affiliations[contact] {
-                                            return
-                                        }
-                                        if newAffiliation == "profile" {
-                                            DDLogVerbose("Activating navigation to \(String(describing:contact))")
-                                            navigationActive = contact
-                                        } else if newAffiliation == "reinvite" {
-                                            showLoadingOverlay(overlay, headlineView: Text("Inviting user"), descriptionView: Text("Inviting user to this group/channel: \(contact.contactJid as String)"))
-                                            performAction(Text("Error inviting user!")) {
-                                                DispatchQueue.global(qos: .background).asyncAfter(deadline: .now() + 1.0) {
-                                                    //first remove potential ban, then reinvite
-                                                    if affiliations[contact] == "outcast" {
-                                                        account.mucProcessor.setAffiliation(self.muc.mucType == "group" ? "member" : "none", ofUser:contact.contactJid, inMuc:self.muc.contactJid)
-                                                    }
-                                                    account.mucProcessor.inviteUser(contact.contactJid, inMuc: self.muc.contactJid)
-                                                }
-                                            }
-                                        } else if newAffiliation == "outcast" {
-                                            showActionSheet(title: Text("Block user?"), description: Text("Do you want to block this user from entering this group/channel?")) {
-                                                DDLogVerbose("Changing affiliation of \(String(describing:contact)) to: \(String(describing:newAffiliation))...")
-                                                showLoadingOverlay(overlay, headlineView: Text("Blocking member"), descriptionView: Text("Blocking \(contact.contactJid as String)"))
-                                                performAction(Text("Error blocking user!")) {
-                                                    DispatchQueue.global(qos: .background).asyncAfter(deadline: .now() + 1.0) {
-                                                        account.mucProcessor.setAffiliation(newAffiliation, ofUser:contact.contactJid, inMuc:self.muc.contactJid)
-                                                    }
-                                                }
-                                            }
-                                        } else {
-                                            DDLogVerbose("Changing affiliation of \(String(describing:contact)) to: \(String(describing:newAffiliation))...")
-                                            showLoadingOverlay(overlay, headlineView: Text("Changing affiliation of member"), descriptionView: 
-                                                Text("Changing \(contact.contactJid as String) to ") + Text(mucAffiliationToString(newAffiliation)))
-                                            performAction(Text("Error changing affiliation!")) {
-                                                DispatchQueue.global(qos: .background).asyncAfter(deadline: .now() + 1.0) {
-                                                    account.mucProcessor.setAffiliation(newAffiliation, ofUser:contact.contactJid, inMuc:self.muc.contactJid)
-                                                }
-                                            }
-                                        }
-                                    }
-                                ), label: EmptyView()) {
-                                    ForEach(actionsAllowed(for:contact), id:\.self) { affiliation in
-                                        Text(mucAffiliationToString(affiliation)).tag(affiliation)
-                                    }
-                                }
-                                .pickerStyle(.menu)
-                                //invisible navigation link triggered programmatically
-                                .background(
-                                    NavigationLink(destination: LazyClosureView(ContactDetails(delegate:SheetDismisserProtocol(), contact:contact)), tag:contact, selection:$navigationActive) { EmptyView() }
-                                        .opacity(0)
-                                )
->>>>>>> 14043571
                             }
                             .deleteDisabled(
                                 !ownUserHasAffiliationToRemove(contact: contact)
                             )
                         }
-<<<<<<< HEAD
                         .applyClosure { view in
                             if !(online[contact] ?? false) {
                                 view.opacity(0.5)
                             } else {
                                 view
-=======
-                    }
-                    .onDelete(perform: { memberIdx in
-                        let member = memberList[memberIdx.first!]
-                        showActionSheet(title: Text("Remove user?"), description: self.muc.mucType == "group" ? Text("Do you want to remove this user from this group? The user won't be able to enter it again until added back to the group.") : Text("Do you want to remove this user from this channel? The user will be able to enter it again.")) {
-                            showLoadingOverlay(overlay, headlineView: Text("Removing member"), descriptionView: Text("Removing \(member.contactJid as String)..."))
-                            performAction(Text("Error removing user!")) {
-                                DispatchQueue.global(qos: .background).asyncAfter(deadline: .now() + 1.0) {
-                                    account.mucProcessor.setAffiliation("none", ofUser: member.contactJid, inMuc: self.muc.contactJid)
-                                }
-                            }
-                        }
-                    })
-                } else {
-                    ForEach(memberList, id:\.self) { contact in
-                        if !contact.isSelfChat {
-                            NavigationLink(destination: LazyClosureView(ContactDetails(delegate:SheetDismisserProtocol(), contact:contact))) {
-                                HStack(alignment: .center) {
-                                    ContactEntry(contact:contact)
-                                    Spacer()
-                                    Text(mucAffiliationToString(affiliations[contact]))
-                                }
->>>>>>> 14043571
                             }
                             .deleteDisabled(true)
                         }
                         .deleteDisabled(!ownUserHasAffiliationToRemove(contact: contact))
                     }
                 }
-<<<<<<< HEAD
                 .onDelete(perform: { memberIdx in
                     let member = memberList[memberIdx.first!]
                     showActionSheet(title: Text("Remove \(mucAffiliationToString(affiliations[member]))?"), description: self.muc.mucType == "group" ? Text("Do you want to remove that user from this group? That user won't be able to enter it again until added back to the group.") : Text("Do you want to remove that user from this channel? That user will be able to enter it again if you don't block them.")) {
@@ -473,8 +304,6 @@
                         }
                     }
                 })
-=======
->>>>>>> 14043571
             }
         }
         .actionSheet(isPresented: $showActionSheet) {
@@ -494,11 +323,7 @@
             Alert(title: alertPrompt.title, message: alertPrompt.message, dismissButton: .default(alertPrompt.dismissLabel))
         })
         .addLoadingOverlay(overlay)
-<<<<<<< HEAD
         .navigationBarTitle(Text("Group Members"), displayMode: .inline)
-=======
-        .navigationBarTitle("Group Members", displayMode: .inline)
->>>>>>> 14043571
         .onAppear {
             updateMemberlist()
         }
@@ -507,7 +332,6 @@
                 DDLogVerbose("Got muc participants/members update from account \(xmppAccount)...")
                 if contact == self.muc {
                     updateMemberlist()
-<<<<<<< HEAD
                 }
             }
         }
@@ -651,12 +475,6 @@
     override open func didMoveToSuperview() {
         super.didMoveToSuperview()
         self.setContentCompressionResistancePriority(.defaultLow, for: .horizontal)
-=======
-                    hideLoadingOverlay(overlay)
-                }
-            }
-        }
->>>>>>> 14043571
     }
 }
 
