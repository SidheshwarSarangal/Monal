--- conflicted
+++ resolved
@@ -43,11 +43,7 @@
     self.aboutRows=@[@"Rate Monal", @"Open Source", @"Privacy", @"Crash Logging", @"About", @"Version"];
 #endif
     self.splitViewController.preferredDisplayMode=UISplitViewControllerDisplayModeAllVisible;
-<<<<<<< HEAD
-    #if TARGET_OS_MACCATALYST
-=======
     #if !TARGET_OS_MACCATALYST
->>>>>>> c6e82704
     if (@available(iOS 13.0, *)) {
         self.splitViewController.primaryBackgroundStyle=UISplitViewControllerBackgroundStyleSidebar;
     } else {
