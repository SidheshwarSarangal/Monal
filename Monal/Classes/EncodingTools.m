--- conflicted
+++ resolved
@@ -15,80 +15,19 @@
 #pragma mark  Bae64
 
 
-<<<<<<< HEAD
 + (NSString *)encodeBase64WithString:(NSString *)strData {
-    
     NSData *data =[strData dataUsingEncoding:NSUTF8StringEncoding];
-    
-    return [data base64EncodedStringWithOptions:NSDataBase64EncodingEndLineWithLineFeed];
-    
-=======
-static const char _base64EncodingTable[64] = "ABCDEFGHIJKLMNOPQRSTUVWXYZabcdefghijklmnopqrstuvwxyz0123456789+/";
-
-
-+ (NSString *)encodeBase64WithString:(NSString *)strData {
-    return [EncodingTools encodeBase64WithData:[strData dataUsingEncoding:NSUTF8StringEncoding]];
+    return [EncodingTools encodeBase64WithData:data];
 }
 
-+ (NSString *)encodeBase64WithData:(NSData *)objData {
-
-    const unsigned char * objRawData = [objData bytes];
-    char * objPointer;
-    char * strResult;
-    
-    // Get the Raw Data length and ensure we actually have data
-    NSUInteger intLength = [objData length];
-    if (intLength == 0) return nil;
-    
-    // Setup the String-based Result placeholder and pointer within that placeholder
-    strResult = (char *)calloc((((intLength + 2) / 3) * 4) + 1, sizeof(char));
-    objPointer = strResult;
-    
-    // Iterate through everything
-    while (intLength > 2) { // keep going until we have less than 24 bits
-        *objPointer++ = _base64EncodingTable[objRawData[0] >> 2];
-        *objPointer++ = _base64EncodingTable[((objRawData[0] & 0x03) << 4) + (objRawData[1] >> 4)];
-        *objPointer++ = _base64EncodingTable[((objRawData[1] & 0x0f) << 2) + (objRawData[2] >> 6)];
-        *objPointer++ = _base64EncodingTable[objRawData[2] & 0x3f];
-        
-        // we just handled 3 octets (24 bits) of data
-        objRawData += 3;
-        intLength -= 3;
-    }
-    
-    // now deal with the tail end of things
-    if (intLength != 0) {
-        *objPointer++ = _base64EncodingTable[objRawData[0] >> 2];
-        if (intLength > 1) {
-            *objPointer++ = _base64EncodingTable[((objRawData[0] & 0x03) << 4) + (objRawData[1] >> 4)];
-            *objPointer++ = _base64EncodingTable[(objRawData[1] & 0x0f) << 2];
-            *objPointer++ = '=';
-        } else {
-            *objPointer++ = _base64EncodingTable[(objRawData[0] & 0x03) << 4];
-            *objPointer++ = '=';
-            *objPointer++ = '=';
-        }
-    }
-    
-    // Terminate the string-based result
-    *objPointer = '\0';
-    
-    // Return the results as an NSString object
-    NSString* toReturn= [NSString stringWithCString:strResult encoding:NSASCIIStringEncoding];
-    free(strResult);
-    
-    return toReturn;
->>>>>>> 7aa88874
++ (NSString *)encodeBase64WithData:(NSData *)objData
+{
+   return [objData base64EncodedStringWithOptions:NSDataBase64EncodingEndLineWithLineFeed];
 }
 
 + (NSData*) dataWithBase64EncodedString:(NSString *)string
 {
-<<<<<<< HEAD
     return [[NSData alloc] initWithBase64EncodedString:string options:NSDataBase64DecodingIgnoreUnknownCharacters];
-=======
-    NSData *toReturn = [[NSData alloc] initWithBase64EncodedString:string options:NSDataBase64DecodingIgnoreUnknownCharacters];
-    return toReturn;
->>>>>>> 7aa88874
 }
 
 
