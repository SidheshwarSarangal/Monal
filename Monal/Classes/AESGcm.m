--- conflicted
+++ resolved
@@ -10,20 +10,12 @@
 #import "EncodingTools.h"
 #import <MLCrypto/MLCrypto-Swift.h>
 
+#include <openssl/evp.h>
+#include <openssl/rand.h>
 
 @implementation AESGcm
 
 + (MLEncryptedPayload *) encrypt:(NSData *)body {
-<<<<<<< HEAD
-
-  //  MLEncryptedPayload *toreturn = [[MLEncryptedPayload alloc] initWithBody:encryptedMessage key:combinedKey iv:gcmiv];
-
-    return  nil;
-}
-
-+ (NSData *) decrypt:(NSData *)body withKey:(NSData *) key andIv:(NSData *)iv withAuth:( NSData * _Nullable )  auth {
-    
-=======
   
     MLCrypto *crypto = [[MLCrypto alloc] init];
     
@@ -99,7 +91,6 @@
 
 + (NSData *) decrypt:(NSData *)body withKey:(NSData *) key andIv:(NSData *)iv withAuth:( NSData * _Nullable )  auth {
     
->>>>>>> 004f163c
     MLCrypto *crypto = [[MLCrypto alloc] init];
 
     NSMutableData *combined = [[NSMutableData alloc] init];
@@ -112,8 +103,6 @@
     
   
     
-<<<<<<< HEAD
-=======
 //    int outlen, rv;
 //    unsigned char outbuf[key.length];
 //    EVP_CIPHER_CTX *ctx =EVP_CIPHER_CTX_new();
@@ -157,7 +146,6 @@
 //
 //    EVP_CIPHER_CTX_free(ctx);
 //    return  decdata;
->>>>>>> 004f163c
 }
 
 
