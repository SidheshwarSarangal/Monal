//
//  ActiveChatsViewController.m
//  Monal
//
//  Created by Anurodh Pokharel on 6/14/13.
//
//

#import "ActiveChatsViewController.h"
#import "DataLayer.h"
#import "MLContactCell.h"
#import "chatViewController.h"
#import "MonalAppDelegate.h"
#import "ContactDetails.h"
#import "MLImageManager.h"



@interface ActiveChatsViewController ()
@property (nonatomic, strong)  NSDateFormatter* destinationDateFormat;
@property (nonatomic, strong)  NSDateFormatter* sourceDateFormat;
@property (nonatomic, strong)  NSCalendar *gregorian;
@property (nonatomic, assign)  NSInteger thisyear;
@property (nonatomic, assign)  NSInteger thismonth;
@property (nonatomic, assign)  NSInteger thisday;
@end

@implementation ActiveChatsViewController

#pragma mark view lifecycle
- (id)initWithNibName:(NSString *)nibNameOrNil bundle:(NSBundle *)nibBundleOrNil
{
    self = [super initWithNibName:nibNameOrNil bundle:nibBundleOrNil];
    if (self) {
        // Custom initialization
    }
    return self;
}

- (void)viewDidLoad
{
    [super viewDidLoad];
	// Do any additional setup after loading the view.
    self.navigationItem.title=NSLocalizedString(@"Chats",@"");
    self.view.backgroundColor=[UIColor lightGrayColor];
    self.view.autoresizingMask=UIViewAutoresizingFlexibleHeight|UIViewAutoresizingFlexibleWidth;
    
    _chatListTable=[[UITableView alloc] init];
    _chatListTable.delegate=self;
    _chatListTable.dataSource=self;
    
    self.view=_chatListTable;
    
    UIBarButtonItem* rightButton = [[UIBarButtonItem alloc] initWithTitle:NSLocalizedString(@"Close All",@"") style:UIBarButtonItemStylePlain target:self action:@selector(closeAll)];
    self.navigationItem.rightBarButtonItem=rightButton;
    
    NSNotificationCenter *nc = [NSNotificationCenter defaultCenter];
        [nc addObserver:self selector:@selector(refreshDisplay) name:UIApplicationWillEnterForegroundNotification object:nil];
    
    [[NSNotificationCenter defaultCenter] addObserver:self selector:@selector(refreshDisplay) name:kMonalAccountStatusChanged object:nil];
    
    [_chatListTable registerNib:[UINib nibWithNibName:@"MLContactCell"
                                               bundle:[NSBundle mainBundle]]
         forCellReuseIdentifier:@"ContactCell"];
    
    self.splitViewController.preferredDisplayMode=UISplitViewControllerDisplayModeAllVisible;
<<<<<<< HEAD
    #if TARGET_OS_MACCATALYST
=======
    #if !TARGET_OS_MACCATALYST
>>>>>>> c6e82704
    if (@available(iOS 13.0, *)) {
        self.splitViewController.primaryBackgroundStyle=UISplitViewControllerBackgroundStyleSidebar;
    } else {
        // Fallback on earlier versions
    }
      #endif
    
    self.chatListTable.emptyDataSetSource = self;
    self.chatListTable.emptyDataSetDelegate = self;
    [self setupDateObjects];
    
}


-(void) refreshDisplay
{
    [[DataLayer sharedInstance] activeContactsWithCompletion:^(NSMutableArray *cleanActive) {
        dispatch_async(dispatch_get_main_queue(), ^{
            [[MLXMPPManager sharedInstance] cleanArrayOfConnectedAccounts:cleanActive];
            self->_contacts=cleanActive;
            [self->_chatListTable reloadData];
            MonalAppDelegate* appDelegate= (MonalAppDelegate*) [UIApplication sharedApplication].delegate;
            [appDelegate updateUnread];
        });
    }];
}

-(void) viewWillAppear:(BOOL)animated
{
    [super viewWillAppear:animated];
}

-(void) viewDidAppear:(BOOL)animated
{
    [super viewDidAppear:animated];
    [self refreshDisplay];
    [[MLXMPPManager sharedInstance] handleNewMessage:nil];
}

- (void)didReceiveMemoryWarning
{
    [super didReceiveMemoryWarning];
    // Dispose of any resources that can be recreated.
}

-(void) closeAll
{
    [[DataLayer sharedInstance] removeAllActiveBuddies];
    [self refreshDisplay];
}

-(void) presentChatWithRow:(NSDictionary *)row
{
    [self  performSegueWithIdentifier:@"showConversation" sender:row];
}

-(void) prepareForSegue:(UIStoryboardSegue *)segue sender:(id)sender
{
    if([segue.identifier isEqualToString:@"showConversation"])
    {
        UINavigationController *nav = segue.destinationViewController;
        chatViewController *chatVC = (chatViewController *)nav.topViewController;
        [chatVC setupWithContact:sender];
    }
    else if([segue.identifier isEqualToString:@"showDetails"])
    {
        UINavigationController *nav = segue.destinationViewController;
        ContactDetails* details = (ContactDetails *)nav.topViewController;
        details.contact= sender;
    }
    
}



#pragma mark tableview datasource

-(NSInteger) numberOfSectionsInTableView:(UITableView *)tableView
{
    return 1;
}

- (NSInteger)tableView:(UITableView *)tableView numberOfRowsInSection:(NSInteger)section
{
   return [_contacts count];
}

- (UITableViewCell *)tableView:(UITableView *)tableView cellForRowAtIndexPath:(NSIndexPath *)indexPath
{
    MLContactCell* cell =[tableView dequeueReusableCellWithIdentifier:@"ContactCell"];
    if(!cell)
    {
        cell =[[MLContactCell alloc] initWithStyle:UITableViewCellStyleSubtitle reuseIdentifier:@"ContactCell"];
    }
    

    MLContact* row = [_contacts objectAtIndex:indexPath.row];
    [cell showDisplayName:row.contactDisplayName];
    
    
    NSString *state= [row.state  stringByTrimmingCharactersInSet:[NSCharacterSet whitespaceAndNewlineCharacterSet]];

    if(![row.statusMessage isEqualToString:@"(null)"] &&
       ![row.statusMessage isEqualToString:@""]) {
       [cell showStatusText:row.statusMessage];
    }
    else
    {
        [cell showStatusText:nil];
    }
    
    if(([state isEqualToString:@"away"]) ||
       ([state isEqualToString:@"dnd"])||
       ([state isEqualToString:@"xa"])
       )
    {
        cell.status=kStatusAway;
    }
    else if([state isEqualToString:@"offline"]) {
        cell.status=kStatusOffline;
    }
    else if([state isEqualToString:@"(null)"] || [state isEqualToString:@""]) {
        cell.status=kStatusOnline;
    }
    
    cell.accountNo=row.accountId.integerValue;
    cell.username=row.contactJid;
    
    [[DataLayer sharedInstance] countUserUnreadMessages:cell.username forAccount:row.accountId withCompletion:^(NSNumber *unread) {
        dispatch_async(dispatch_get_main_queue(), ^{
            cell.count=[unread integerValue];
        });
    }];
    
    NSMutableArray *messages = [[DataLayer sharedInstance] lastMessageForContact:cell.username andAccount:row.accountId];
    if(messages.count>0)
    {
        MLMessage *messageRow = messages[0];
        if([messageRow.messageType isEqualToString:kMessageTypeUrl])
        {
            [cell showStatusText:@"🔗 A Link"];
        } else if([messageRow.messageType isEqualToString:kMessageTypeImage])
        {
            [cell showStatusText:@"📷 An Image"];
        } else  {
            [cell showStatusText:messageRow.messageText];
        }
    } else  {
        DDLogWarn(@"Active chat but no messages found in history for %@.", row.contactJid);
    }
    
    [[MLImageManager sharedInstance] getIconForContact:row.contactJid andAccount:row.accountId withCompletion:^(UIImage *image) {
            cell.userImage.image=image;
    }];
    
    if(row.lastMessageTime) {
        cell.time.text = [self formattedDateWithSource:row.lastMessageTime];
        cell.time.hidden=NO;
    } else  {
        cell.time.hidden=YES;
    }
    
    
    [cell setOrb];
    return cell;
}


#pragma mark tableview delegate

-(CGFloat)tableView:(UITableView *)tableView heightForRowAtIndexPath:(NSIndexPath *)indexPath
{
    return 60.0f;
}


-(NSString *)tableView:(UITableView *)tableView titleForDeleteConfirmationButtonForRowAtIndexPath:(NSIndexPath *)indexPath {
    return @"Close";
}


- (BOOL)tableView:(UITableView *)tableView canEditRowAtIndexPath:(NSIndexPath *)indexPath 
{
    return YES;
}

- (BOOL)tableView:(UITableView *)tableView shouldIndentWhileEditingRowAtIndexPath:(NSIndexPath *)indexPath
{
    return YES;
}

- (void)tableView:(UITableView *)tableView commitEditingStyle:(UITableViewCellEditingStyle)editingStyle forRowAtIndexPath:(NSIndexPath *)indexPath {
    if (editingStyle == UITableViewCellEditingStyleDelete) {
        MLContact* contact= [_contacts objectAtIndex:indexPath.row];
        
        [[DataLayer sharedInstance] removeActiveBuddy:contact.contactJid forAccount:contact.accountId];
        [[DataLayer sharedInstance] activeContactsWithCompletion:^(NSMutableArray *cleanActive) {
            [[MLXMPPManager sharedInstance] cleanArrayOfConnectedAccounts:cleanActive];
            dispatch_async(dispatch_get_main_queue(), ^{
                self->_contacts=cleanActive;
                [self->_chatListTable deleteRowsAtIndexPaths:@[indexPath]
                                      withRowAnimation:UITableViewRowAnimationAutomatic];
            });
        }];
        
    }
}

-(void) tableView:(UITableView *)tableView didSelectRowAtIndexPath:(NSIndexPath *)indexPath
{
    [tableView deselectRowAtIndexPath:indexPath animated:NO];
      
    // [[_contacts objectAtIndex:indexPath.row] setObject:[NSNumber numberWithInt:0] forKey:@"count"];
 
    [self presentChatWithRow:[_contacts objectAtIndex:indexPath.row] ];
    
        [tableView reloadRowsAtIndexPaths:@[indexPath]
                         withRowAnimation:UITableViewRowAnimationNone];
        
        
        _lastSelectedUser=[_contacts objectAtIndex:indexPath.row];
//    }
    
    
}

- (void)tableView:(UITableView *)tableView accessoryButtonTappedForRowWithIndexPath:(NSIndexPath *)indexPath
{
    NSDictionary *contactDic = [_contacts objectAtIndex:indexPath.row];

    [self performSegueWithIdentifier:@"showDetails" sender:contactDic];
}


#pragma mark - empty data set

- (UIImage *)imageForEmptyDataSet:(UIScrollView *)scrollView
{
    return [UIImage imageNamed:@"pooh"];
}

- (NSAttributedString *)titleForEmptyDataSet:(UIScrollView *)scrollView
{
    NSString *text = @"No one is here";
    
    NSDictionary *attributes = @{NSFontAttributeName: [UIFont boldSystemFontOfSize:18.0f],
                                 NSForegroundColorAttributeName: [UIColor darkGrayColor]};
    
    return [[NSAttributedString alloc] initWithString:text attributes:attributes];
}

- (NSAttributedString *)descriptionForEmptyDataSet:(UIScrollView *)scrollView
{
    NSString *text = @"When you start talking to someone from the contacts screen, they will show up here.";
    
    NSMutableParagraphStyle *paragraph = [NSMutableParagraphStyle new];
    paragraph.lineBreakMode = NSLineBreakByWordWrapping;
    paragraph.alignment = NSTextAlignmentCenter;
    
    NSDictionary *attributes = @{NSFontAttributeName: [UIFont systemFontOfSize:14.0f],
                                 NSForegroundColorAttributeName: [UIColor lightGrayColor],
                                 NSParagraphStyleAttributeName: paragraph};
    
    return [[NSAttributedString alloc] initWithString:text attributes:attributes];
}

- (UIColor *)backgroundColorForEmptyDataSet:(UIScrollView *)scrollView
{
    if (@available(iOS 11.0, *)) {
        return [UIColor colorNamed:@"chats"];
    } else {
       return [UIColor colorWithRed:239/255.0 green:238/255.0 blue:233/255.0 alpha:1];
    }
    
}

- (BOOL)emptyDataSetShouldDisplay:(UIScrollView *)scrollView
{
    BOOL toreturn = (_contacts.count==0)?YES:NO;
    if(toreturn)
    {
        // A little trick for removing the cell separators
        self.tableView.tableFooterView = [UIView new];
    }
    return toreturn;
}

#pragma mark - date

-(NSString*) formattedDateWithSource:(NSDate*) sourceDate
{
    NSInteger msgday =[self.gregorian components:NSCalendarUnitDay fromDate:sourceDate].day;
    NSInteger msgmonth=[self.gregorian components:NSCalendarUnitMonth fromDate:sourceDate].month;
    NSInteger msgyear =[self.gregorian components:NSCalendarUnitYear fromDate:sourceDate].year;
    
    BOOL showFullDate=YES;
    
    //if([sourceDate timeIntervalSinceDate:priorDate]<60*60) showFullDate=NO;
    
    if (((self.thisday!=msgday) || (self.thismonth!=msgmonth) || (self.thisyear!=msgyear)) && showFullDate )
    {
        // note: if it isnt the same day we want to show the full  day
        [self.destinationDateFormat setDateStyle:NSDateFormatterMediumStyle];
        //no more need for seconds
        [self.destinationDateFormat setTimeStyle:NSDateFormatterNoStyle];
    }
    else
    {
        //today just show time
        [self.destinationDateFormat setDateStyle:NSDateFormatterNoStyle];
        [self.destinationDateFormat setTimeStyle:NSDateFormatterShortStyle];
    }
    
    NSString *dateString = [self.destinationDateFormat stringFromDate:sourceDate];
    return dateString?dateString:@"";
}

-(void) setupDateObjects
{
    self.destinationDateFormat = [[NSDateFormatter alloc] init];
    [self.destinationDateFormat setLocale:[NSLocale currentLocale]];
    [self.destinationDateFormat setDoesRelativeDateFormatting:YES];
    
    self.sourceDateFormat = [[NSDateFormatter alloc] init];
    [self.sourceDateFormat setTimeZone:[NSTimeZone timeZoneForSecondsFromGMT:0]];
    [self.sourceDateFormat setDateFormat:@"yyyy-MM-dd HH:mm:ss"];
    
    self.gregorian = [[NSCalendar alloc]
                      initWithCalendarIdentifier:NSCalendarIdentifierGregorian];
    NSDate* now =[NSDate date];
    self.thisday =[self.gregorian components:NSCalendarUnitDay fromDate:now].day;
    self.thismonth =[self.gregorian components:NSCalendarUnitMonth fromDate:now].month;
    self.thisyear =[self.gregorian components:NSCalendarUnitYear fromDate:now].year;
    
    
}

@end<|MERGE_RESOLUTION|>--- conflicted
+++ resolved
@@ -64,11 +64,7 @@
          forCellReuseIdentifier:@"ContactCell"];
     
     self.splitViewController.preferredDisplayMode=UISplitViewControllerDisplayModeAllVisible;
-<<<<<<< HEAD
-    #if TARGET_OS_MACCATALYST
-=======
     #if !TARGET_OS_MACCATALYST
->>>>>>> c6e82704
     if (@available(iOS 13.0, *)) {
         self.splitViewController.primaryBackgroundStyle=UISplitViewControllerBackgroundStyleSidebar;
     } else {
