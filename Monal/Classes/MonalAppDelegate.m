--- conflicted
+++ resolved
@@ -240,15 +240,9 @@
             [[UIApplication sharedApplication] registerForRemoteNotifications];
            }
            else {
-<<<<<<< HEAD
-             #if !TARGET_OS_MACCATALYST
-                      [self voipRegistration];
-           #endif
-=======
               #if !TARGET_OS_MACCATALYST
                       [self voipRegistration];
             #endif
->>>>>>> c6e82704
            }
     }
     else  {
