//
//  chat.m
//  SworIM
//
//  Created by Anurodh Pokharel on 1/25/09.
//  Copyright 2009 __MyCompanyName__. All rights reserved.
//

#import "chatViewController.h"
#import "MLChatCell.h"
#import "MLLinkCell.h"
#import "MLChatImageCell.h"

#import "MLConstants.h"
#import "MonalAppDelegate.h"
#import "MBProgressHUD.h"


#import "IDMPhotoBrowser.h"
#import "ContactDetails.h"
#import "MLXMPPActivityItem.h"
#import "MLImageManager.h"
#import "DataLayer.h"
#import "AESGcm.h"
#import "EncodingTools.h"

@import QuartzCore;
@import MobileCoreServices;



@interface chatViewController()<IDMPhotoBrowserDelegate>

@property (nonatomic, strong)  NSDateFormatter* destinationDateFormat;
@property (nonatomic, strong)  NSCalendar *gregorian;
@property (nonatomic, assign)  NSInteger thisyear;
@property (nonatomic, assign)  NSInteger thismonth;
@property (nonatomic, assign)  NSInteger thisday;
@property (nonatomic, strong)  MBProgressHUD *uploadHUD;

@property (nonatomic, strong) NSMutableArray* messageList;
@property (nonatomic, strong) NSMutableArray* photos;


@property (nonatomic, assign) BOOL encryptChat;

@property (nonatomic, strong) NSDate* lastMamDate;
@property (nonatomic, assign) BOOL hardwareKeyboardPresent;

@end

@implementation chatViewController

-(void) setup
{
    self.hidesBottomBarWhenPushed=YES;
  
    [[DataLayer sharedInstance] detailsForAccount:self.contact.accountId withCompletion:^(NSArray *result) {
        NSArray* accountVals = result;
        if([accountVals count]>0)
         {
             self.jid=[NSString stringWithFormat:@"%@@%@",[[accountVals objectAtIndex:0] objectForKey:@"username"], [[accountVals objectAtIndex:0] objectForKey:@"domain"]];
         }
    }];
        
}

-(void) setupWithContact:(MLContact* ) contact
{
    self.contact=contact;
    [self setup];
    
}

#pragma mark -  view lifecycle

-(void) viewDidLoad
{
    [super viewDidLoad];
    [self setupDateObjects];
    containerView= self.view;
    self.messageTable.scrollsToTop=YES;
    self.chatInput.scrollsToTop=NO;
    
    NSNotificationCenter *nc = [NSNotificationCenter defaultCenter];
    [nc addObserver:self selector:@selector(handleNewMessage:) name:kMonalNewMessageNotice object:nil];
    [nc addObserver:self selector:@selector(handleSendFailedMessage:) name:kMonalSendFailedMessageNotice object:nil];
    [nc addObserver:self selector:@selector(handleSentMessage:) name:kMonalSentMessageNotice object:nil];
    [nc addObserver:self selector:@selector(handleMessageError:) name:kMonalMessageErrorNotice object:nil];
    
    
    [nc addObserver:self selector:@selector(dismissKeyboard:) name:UIApplicationDidEnterBackgroundNotification object:nil];
    [nc addObserver:self selector:@selector(handleForeGround) name:UIApplicationWillEnterForegroundNotification object:nil];
    
    [nc addObserver:self selector:@selector(keyboardDidShow:)
                                                 name:UIKeyboardDidShowNotification object:nil];
    
    [nc addObserver:self selector:@selector(keyboardDidHide:)
                                                 name:UIKeyboardDidHideNotification object:nil];
    
    [nc addObserver:self selector:@selector(keyboardWillShow:)
                                                 name:UIKeyboardWillShowNotification object:nil];
    
    [nc addObserver:self selector:@selector(refreshMessage:) name:kMonalMessageReceivedNotice object:nil];
    [nc addObserver:self selector:@selector(presentMucInvite:) name:kMonalReceivedMucInviteNotice object:nil];
    
    [nc addObserver:self selector:@selector(refreshButton:) name:kMonalAccountStatusChanged object:nil];
  
    self.splitViewController.preferredDisplayMode=UISplitViewControllerDisplayModeAllVisible;

    self.hidesBottomBarWhenPushed=YES;
    
    self.chatInput.layer.borderColor=[UIColor lightGrayColor].CGColor;
    self.chatInput.layer.cornerRadius=3.0f;
    self.chatInput.layer.borderWidth=0.5f;
    self.chatInput.textContainerInset=UIEdgeInsetsMake(5, 0, 5, 0);

    self.messageTable.rowHeight = UITableViewAutomaticDimension;
    self.messageTable.estimatedRowHeight=UITableViewAutomaticDimension;
<<<<<<< HEAD
    
    #if TARGET_OS_MACCATALYST
        //does not become first responder like in iOS
        [self.view addSubview:self.inputContainerView];
        [self.inputContainerView.leadingAnchor constraintEqualToAnchor:self.inputContainerView.superview.leadingAnchor].active=YES;
        [self.inputContainerView.bottomAnchor constraintEqualToAnchor:self.inputContainerView.superview.bottomAnchor].active=YES;
        [self.inputContainerView.trailingAnchor constraintEqualToAnchor:self.inputContainerView.superview.trailingAnchor].active=YES;
        self.tableviewBottom.constant+=20;
    #endif
        
=======

    #if !TARGET_OS_MACCATALYST
     if (@available(iOS 13.0, *)) {
         
     } else {
         [self.sendButton setImage:[UIImage imageNamed:@"648-paper-airplane"] forState:UIControlStateNormal];
         [self.pictureButton setImage:[UIImage imageNamed:@"714-camera"] forState:UIControlStateNormal];
     }
     #endif
    
>>>>>>> fc2be5fd
}

-(void) handleForeGround {
    [self refreshData];
    [self reloadTable];
}

/**
 gets recent messages  to fill an empty chat
 */
-(void) synchChat {
    dispatch_async(dispatch_get_main_queue(), ^{
        xmpp* xmppAccount = [[MLXMPPManager sharedInstance] getConnectedAccountForID:self.contact.accountId];
        if(xmppAccount.connectionProperties.supportsMam2 & !self.contact.isGroup) {
            if(self.messageList.count==0) {
                [xmppAccount setMAMQueryMostRecentForJid:self.contact.contactJid ];
            }
        }
    });
}

-(void) refreshButton:(NSNotification *) notificaiton
{
    if(!self.contact.accountId) return;
    xmpp* xmppAccount = [[MLXMPPManager sharedInstance] getConnectedAccountForID:self.contact.accountId];
    dispatch_async(dispatch_get_main_queue(), ^{
        NSString *title=self.contact.contactDisplayName;
        
        if(xmppAccount.accountState<kStateLoggedIn)
        {
            if(!xmppAccount.airDrop) {
                self.sendButton.enabled=NO;
            }
            
            if(!title) title=@"";
            self.navigationItem.title=[NSString stringWithFormat:@"%@ [%@]", title, @"Logged Out"];
        }
        else  {
            self.sendButton.enabled=YES;
            self.navigationItem.title=title;
        }
        
        if(self.encryptChat){
            self.navigationItem.title = [NSString stringWithFormat:@"%@ 🔒", self.navigationItem.title];
        }
        
        if(self.contact.isGroup) {
            NSArray *members= [[DataLayer sharedInstance] resourcesForContact:self.contact.contactJid];
            self.navigationItem.title=[NSString stringWithFormat:@"%@ (%ld)", self.navigationItem.title, members.count];
            
        }
    });
}


-(void)viewWillAppear:(BOOL)animated
{
    [super viewWillAppear:animated];
    
    [MLNotificationManager sharedInstance].currentAccountNo=self.contact.accountId;
    [MLNotificationManager sharedInstance].currentContact=self.contact;
    
    if(self.day) {
        [[DataLayer sharedInstance] fullNameForContact:self.contact.contactJid inAccount:self.contact.accountId withCompeltion:^(NSString *name) {
            dispatch_async(dispatch_get_main_queue(), ^{
                NSString *displyTitle=name;
                if(displyTitle.length==0) displyTitle=self.contact.contactJid;
                self.navigationItem.title=  [NSString stringWithFormat:@"%@(%@)", displyTitle, self->_day];
            });
        }];
        
        [[NSNotificationCenter defaultCenter] removeObserver:self];
        self.inputContainerView.hidden=YES;
    }
    else {
        self.inputContainerView.hidden=NO;
    }
    
    if(self.contact.contactJid && self.contact.accountId) {
        self.encryptChat =[[DataLayer sharedInstance] shouldEncryptForJid:self.contact.contactJid andAccountNo:self.contact.accountId];
    }
    [self handleForeGround];
    [self refreshButton:nil];
    
    [self updateBackground];
    
    self.placeHolderText.text=[NSString stringWithFormat:@"Message from %@", self.jid];
    self.hardwareKeyboardPresent = YES; //default to YES and when keybaord will appears is called, this may be set to NO
    [self scrollToBottom];
}


-(void) viewDidAppear:(BOOL)animated
{
    [super viewDidAppear:animated];
    if(!self.contact.contactJid || !self.contact.accountId) return;
    
    [self synchChat];
#ifndef DISABLE_OMEMO
    //cehck fro sub id.
    xmpp* xmppAccount = [[MLXMPPManager sharedInstance] getConnectedAccountForID:self.contact.accountId];
    [xmppAccount subscribeOMEMODevicesFrom:self.contact.contactJid];
#endif
<<<<<<< HEAD


=======
   
    dispatch_after(dispatch_time(DISPATCH_TIME_NOW, (int64_t)(3 * NSEC_PER_SEC)), dispatch_get_main_queue(), ^{
        [self refreshCounter];
    });
    
>>>>>>> fc2be5fd
}

-(void) viewWillDisappear:(BOOL)animated
{
    [super viewWillDisappear:animated];
    [MLNotificationManager sharedInstance].currentAccountNo=nil;
    [MLNotificationManager sharedInstance].currentContact=nil;
        
}

- (void)viewDidLayoutSubviews {
    [super viewDidLayoutSubviews];
    if(self.messageTable.contentSize.height>self.messageTable.bounds.size.height)
        [self.messageTable setContentOffset:CGPointMake(0, self.messageTable.contentSize.height- self.messageTable.bounds.size.height) animated:NO];
    
}

-(void) dealloc
{
    [[NSNotificationCenter defaultCenter] removeObserver:self];
}

-(void) updateBackground {
    BOOL backgrounds = [[NSUserDefaults standardUserDefaults] boolForKey:@"ChatBackgrounds"];
    
    if(backgrounds){
        self.backgroundImage.hidden=NO;
        NSString *imageName= [[NSUserDefaults standardUserDefaults] objectForKey:@"BackgroundImage"];
        if(imageName)
        {
            if([imageName isEqualToString:@"CUSTOM"])
            {
                self.backgroundImage.image=[[MLImageManager sharedInstance] getBackground];
            } else  {
                self.backgroundImage.image=[UIImage imageNamed:imageName];
            }
        }
        self.transparentLayer.hidden=NO;
    }else  {
        self.backgroundImage.hidden=YES;
        self.transparentLayer.hidden=YES;
    }
}


#pragma mark rotation


-(void) viewWillTransitionToSize:(CGSize)size withTransitionCoordinator:(id<UIViewControllerTransitionCoordinator>)coordinator
{
    [self.chatInput resignFirstResponder];
}


#pragma mark gestures

-(IBAction)dismissKeyboard:(id)sender
{
    [self.chatInput resignFirstResponder];
}

#pragma mark message signals

-(void) refreshCounter
{
    if(!_day) {
        [[DataLayer sharedInstance] markAsReadBuddy:self.contact.contactJid forAccount:self.contact.accountId];
        
        MonalAppDelegate* appDelegate= (MonalAppDelegate*) [UIApplication sharedApplication].delegate;
        [appDelegate updateUnread];
        
        [[NSNotificationCenter defaultCenter] postNotificationName:kMonalContactRefresh object:self userInfo:@{@"contact":self.contact}];
    }
}

-(void) refreshData
{
    if(!self.contact.contactJid) return;
    NSMutableArray *newList;
    if(!_day) {
        newList =[[DataLayer sharedInstance] messagesForContact:self.contact.contactJid forAccount: self.contact.accountId];
        [[DataLayer sharedInstance] countUserUnreadMessages:self.contact.contactJid forAccount: self.contact.accountId withCompletion:^(NSNumber *unread) {
            if([unread integerValue]==0) self->_firstmsg=YES;
            
        }];
    }
    else
    {
        newList =[[[DataLayer sharedInstance] messageHistoryDate:self.contact.contactJid forAccount: self.contact.accountId forDate:_day] mutableCopy];
        
    }
    
    if(!self.jid) return;
    
    MLMessage *unreadStatus = [[MLMessage alloc] init];
    unreadStatus.messageType=kMessageTypeStatus;
    unreadStatus.messageText=@"Unread Messages Below";
    unreadStatus.actualFrom=self.jid;
    
    NSInteger unreadPos = newList.count-1;
    while(unreadPos>=0)
    {
        MLMessage *row = [newList objectAtIndex:unreadPos];
        if(!row.unread)
        {
            unreadPos++; //move back down one
            break;
        }
        unreadPos--; //move up the list
    }
    
    if(unreadPos<=newList.count-1 && unreadPos>0) {
        [newList insertObject:unreadStatus atIndex:unreadPos];
    }
    
    if(newList.count!=self.messageList.count)
    {
        self.messageList = newList;
    }
}




#pragma mark - textview
-(void) sendMessage:(NSString *) messageText
{
    [self sendMessage:messageText andMessageID:nil];
}

-(void) sendWithShareSheet {
    // MLXMPPActivityItem *item = [[MLXMPPActivityItem alloc] initWithPlaceholderItem:@""];
    
    NSArray *paths = NSSearchPathForDirectoriesInDomains(NSCachesDirectory, NSUserDomainMask, YES);
    NSString *documentsDirectory = [paths objectAtIndex:0]; // Get documents directory
    NSString *path =[documentsDirectory stringByAppendingPathComponent:@"message.xmpp"];
    
    NSURL *url = [NSURL fileURLWithPath:path];
    NSArray *items =@[url];
    //    NSArray *exclude =  @[UIActivityTypePostToTwitter, UIActivityTypePostToFacebook,
    //                          UIActivityTypePostToWeibo,
    //                          UIActivityTypeMessage, UIActivityTypeMail,
    //                          UIActivityTypePrint, UIActivityTypeCopyToPasteboard,
    //                          UIActivityTypeAssignToContact, UIActivityTypeSaveToCameraRoll,
    //                          UIActivityTypeAddToReadingList, UIActivityTypePostToFlickr,
    //                          UIActivityTypePostToVimeo, UIActivityTypePostToTencentWeibo];
    UIActivityViewController *share = [[UIActivityViewController alloc] initWithActivityItems:items applicationActivities:nil];
    // share.excludedActivityTypes = exclude;
    [self presentViewController:share animated:YES completion:nil];
}

-(void) sendMessage:(NSString *) messageText andMessageID:(NSString *)messageID
{
    DDLogVerbose(@"Sending message");
    NSString *newMessageID =messageID?messageID:[[NSUUID UUID] UUIDString];
    //dont readd it, use the exisitng
    
    [[DataLayer sharedInstance] detailsForAccount:self.contact.accountId withCompletion:^(NSArray *result) {
        NSArray *accounts = result;
         if(accounts.count==0) {
             DDLogError(@"Account sbould be >0");
             return;
         }
         NSDictionary* settings=[accounts objectAtIndex:0];
         
         if(!messageID) {
             NSString *contactNameCopy =self.contact.contactJid; //prevent retail cycle
             NSString *accountNoCopy = self.contact.accountId;
             BOOL isMucCopy = self.contact.isGroup;
             BOOL encryptChatCopy = self.encryptChat;
             
             
             [self addMessageto:self.contact.contactJid withMessage:messageText andId:newMessageID withCompletion:^(BOOL success) {
                 [[MLXMPPManager sharedInstance] sendMessage:messageText toContact:contactNameCopy fromAccount:accountNoCopy isEncrypted:encryptChatCopy isMUC:isMucCopy isUpload:NO messageId:newMessageID
                                       withCompletionHandler:nil];
             }];
         }
         else  {
             [[MLXMPPManager sharedInstance] sendMessage:messageText toContact:self.contact.contactJid fromAccount:self.contact.accountId isEncrypted:self.encryptChat isMUC:self.contact.isGroup isUpload:NO messageId:newMessageID
                                   withCompletionHandler:nil];
         }
         
         
         if([[settings objectForKey:kAirdrop] boolValue])
         {
             DDLogInfo(@"Sending Via share sheet");
             [self sendWithShareSheet];
             
         }
    }];
 
}

-(void)resignTextView
{
    NSString *cleanstring = [self.chatInput.text stringByTrimmingCharactersInSet:[NSCharacterSet whitespaceAndNewlineCharacterSet]];
    if(cleanstring.length>0)
    {
        [self sendMessage:cleanstring];
        
        [self.chatInput setText:@""];
    }
}

-(IBAction)sendMessageText:(id)sender
{
    [self resignTextView];
}

-(void) prepareForSegue:(UIStoryboardSegue *)segue sender:(id)sender
{
    if([segue.identifier isEqualToString:@"showDetails"])
    {
        UINavigationController *nav = segue.destinationViewController;
        ContactDetails* details = (ContactDetails *)nav.topViewController;
        details.contact= self.contact;
        details.completion=^{
            [self viewWillAppear:YES];
        };
    }
}

#pragma mark - image picker

-(IBAction)attach:(id)sender
{
    [self.chatInput resignFirstResponder];
    xmpp* account=[[MLXMPPManager sharedInstance] getConnectedAccountForID:self.contact.accountId];
    if(!account.connectionProperties.supportsHTTPUpload )
    {
        UIAlertController *alert = [UIAlertController alertControllerWithTitle:@"Error"
                                                                       message:@"This server does not appear to support HTTP file uploads (XEP-0363). Please ask the administrator to enable it." preferredStyle:UIAlertControllerStyleAlert];
        [alert addAction:[UIAlertAction actionWithTitle:@"Close" style:UIAlertActionStyleDefault handler:^(UIAlertAction * _Nonnull action) {
            [alert dismissViewControllerAnimated:YES completion:nil];
        }]];
        [self presentViewController:alert animated:YES completion:nil];
        
        return;
    }
    
    UIImagePickerController *imagePicker = [[UIImagePickerController alloc] init];
    imagePicker.delegate =self;
    
    UIAlertController *alert = [UIAlertController alertControllerWithTitle:@"Select Image Source"
                                                                   message:nil preferredStyle:UIAlertControllerStyleActionSheet];
    
    [alert addAction:[UIAlertAction actionWithTitle:@"Camera" style:UIAlertActionStyleDefault handler:^(UIAlertAction * _Nonnull action) {
        imagePicker.sourceType = UIImagePickerControllerSourceTypeCamera;
        [self presentViewController:imagePicker animated:YES completion:nil];
    }]];
    
    [alert addAction:[UIAlertAction actionWithTitle:@"Photos" style:UIAlertActionStyleDefault handler:^(UIAlertAction * _Nonnull action) {
        imagePicker.sourceType = UIImagePickerControllerSourceTypePhotoLibrary;
        [AVCaptureDevice requestAccessForMediaType:AVMediaTypeVideo completionHandler:^(BOOL granted) {
            if(granted)
            {
                dispatch_async(dispatch_get_main_queue(), ^{
                    [self presentViewController:imagePicker animated:YES completion:nil];
                });
            }
        }];
        
    }]];
    
    
    [alert addAction:[UIAlertAction actionWithTitle:@"Cancel" style:UIAlertActionStyleCancel handler:^(UIAlertAction * _Nonnull action) {
        [alert dismissViewControllerAnimated:YES completion:nil];
    }]];
    alert.popoverPresentationController.sourceView=sender;
    [self presentViewController:alert animated:YES completion:nil];
    
}


-(void) uploadData:(NSData *) data
{
    if(!self.uploadHUD) {
        self.uploadHUD = [MBProgressHUD showHUDAddedTo:self.view animated:YES];
        self.uploadHUD.removeFromSuperViewOnHide=YES;
        self.uploadHUD.label.text =@"Uploading";
        self.uploadHUD.detailsLabel.text =@"Uploading file to server";
        
    }
    NSData *decryptedData= data;
    NSData *dataToPass= data;
    MLEncryptedPayload *encrypted;
    
    int keySize=32;
    if(self.encryptChat) {
        encrypted = [AESGcm encrypt:decryptedData keySize:keySize];
        if(encrypted) {
            dataToPass = encrypted.body;
        } else  {
            DDLogError(@"Could not encrypt attachment");
        }
    }
    
    [[MLXMPPManager sharedInstance]  httpUploadJpegData:dataToPass toContact:self.contact.contactJid onAccount:self.contact.accountId withCompletionHandler:^(NSString *url, NSError *error) {
        dispatch_async(dispatch_get_main_queue(), ^{
            self.uploadHUD.hidden=YES;
            
            if(url) {
                NSString *newMessageID =[[NSUUID UUID] UUIDString];
                
                NSString *contactJidCopy =self.contact.contactJid; //prevent retail cycle
                NSString *accountNoCopy = self.contact.accountId;
                BOOL isMucCopy = self.contact.isGroup;
                BOOL encryptChatCopy = self.encryptChat;
                
                NSString *urlToPass=url;
                
                if(encrypted) {
                    NSURLComponents *urlComponents = [NSURLComponents componentsWithURL:[NSURL URLWithString:urlToPass] resolvingAgainstBaseURL:NO];
                    if(urlComponents) {
                    urlComponents.scheme = @"aesgcm";
                    urlComponents.fragment = [NSString stringWithFormat:@"%@%@",
                                              [EncodingTools hexadecimalString:encrypted.iv],
                                              [EncodingTools hexadecimalString:[encrypted.key subdataWithRange:NSMakeRange(0, keySize)]]];
                        urlToPass=urlComponents.string;
                    } else  {
                        DDLogError(@"Could not parse url for aesgcm conversion");
                    }
                }
                
                [[MLImageManager sharedInstance] saveImageData:decryptedData forLink:urlToPass];
                
                [self addMessageto:self.contact.contactJid withMessage:urlToPass andId:newMessageID withCompletion:^(BOOL success) {
                    [[MLXMPPManager sharedInstance] sendMessage:urlToPass toContact:contactJidCopy fromAccount:accountNoCopy isEncrypted:encryptChatCopy isMUC:isMucCopy isUpload:YES messageId:newMessageID
                                          withCompletionHandler:nil];
                    
                }];
                
            }
            else  {
                UIAlertController *alert = [UIAlertController alertControllerWithTitle:@"There was an error uploading the file to the server" message:[NSString stringWithFormat:@"%@", error.localizedDescription] preferredStyle:UIAlertControllerStyleAlert];
                [alert addAction:[UIAlertAction actionWithTitle:@"Close" style:UIAlertActionStyleDefault handler:^(UIAlertAction * _Nonnull action) {
                    [alert dismissViewControllerAnimated:YES completion:nil];
                }]];
                [self presentViewController:alert animated:YES completion:nil];
            }
        });
        
    }];
    
    
}

- (void)imagePickerController:(UIImagePickerController *)picker didFinishPickingMediaWithInfo:(NSDictionary<NSString *,
                                                                                               id> *)info
{
    [self dismissViewControllerAnimated:YES completion:nil];
    
    NSString *mediaType = info[UIImagePickerControllerMediaType];
    if([mediaType isEqualToString:(NSString *)kUTTypeImage]) {
        UIImage *selectedImage= info[UIImagePickerControllerEditedImage];
        if(!selectedImage) selectedImage= info[UIImagePickerControllerOriginalImage];
        NSData *jpgData=  UIImageJPEGRepresentation(selectedImage, 0.5f);
        if(jpgData)
        {
            [self uploadData:jpgData];
        }
        
    }
    
}

- (void)imagePickerControllerDidCancel:(UIImagePickerController *)picker
{
    [self dismissViewControllerAnimated:YES completion:nil];
}

#pragma mark - handling notfications

-(void) reloadTable
{
    if(self.messageTable.hasUncommittedUpdates) return;
    
    [self.messageTable reloadData];
}

//always messages going out
-(void) addMessageto:(NSString*)to withMessage:(NSString*) message andId:(NSString *) messageId withCompletion:(void (^)(BOOL success))completion
{
    if(!self.jid || !message)  {
        DDLogError(@" not ready to send messages");
        return;
    }
    
    [[DataLayer sharedInstance] addMessageHistoryFrom:self.jid to:to forAccount:self.contact.accountId withMessage:message actuallyFrom:self.jid withId:messageId encrypted:self.encryptChat withCompletion:^(BOOL result, NSString *messageType) {
        DDLogVerbose(@"added message");
        
        if(result) {
            dispatch_async(dispatch_get_main_queue(),
                           ^{
              MLMessage *messageObj = [[MLMessage alloc] init];
                             messageObj.actualFrom=self.jid;
                             messageObj.from=self.jid;
                             messageObj.timestamp=[NSDate date];
                             messageObj.hasBeenSent=YES;
                             messageObj.messageId=messageId;
                             messageObj.encrypted=self.encryptChat;
                             messageObj.messageType=messageType;
                             messageObj.messageText=message;
    

                [self.messageTable performBatchUpdates:^{
                    if(!self.messageList) self.messageList = [[NSMutableArray alloc] init];
                    [self.messageList addObject:messageObj];
                    NSInteger bottom = [self.messageList count]-1;
                    if(bottom>=0) {
                        NSIndexPath *path1 = [NSIndexPath indexPathForRow:bottom  inSection:0];
                        [self->_messageTable insertRowsAtIndexPaths:@[path1]
                                                   withRowAnimation:UITableViewRowAnimationFade];
                        
                    }
                } completion:^(BOOL finished) {
                    if(completion) completion(result);

                    [self scrollToBottom];
                }];
                
                
            });
        }
        else {
            DDLogVerbose(@"failed to add message");
        }
    }];
    
    // make sure its in active
    if(_firstmsg==YES)
    {
        [[DataLayer sharedInstance] addActiveBuddies:to forAccount:self.contact.accountId withCompletion:nil];
        _firstmsg=NO;
    }
    
}

-(void) presentMucInvite:(NSNotification *)notification
{
    xmpp* xmppAccount = [[MLXMPPManager sharedInstance] getConnectedAccountForID:self.contact.accountId];
    NSDictionary *userDic = notification.userInfo;
    NSString *from = [userDic objectForKey:@"from"];
    dispatch_async(dispatch_get_main_queue(), ^{
        NSString* messageString = [NSString  stringWithFormat:NSLocalizedString(@"You have been invited to a conversation %@?", nil), from ];
        UIAlertController *alert = [UIAlertController alertControllerWithTitle:@"Group Chat Invite" message:messageString preferredStyle:UIAlertControllerStyleAlert];
        
        [alert addAction:[UIAlertAction actionWithTitle:@"Join" style:UIAlertActionStyleDefault handler:^(UIAlertAction * _Nonnull action) {
            [xmppAccount joinRoom:from withNick:xmppAccount.connectionProperties.identity.user andPassword:nil];
            [alert dismissViewControllerAnimated:YES completion:nil];
        }]];
        [alert addAction:[UIAlertAction actionWithTitle:@"Close" style:UIAlertActionStyleCancel handler:^(UIAlertAction * _Nonnull action) {
            [alert dismissViewControllerAnimated:YES completion:nil];
        }]];
        [self presentViewController:alert animated:YES completion:nil];
        
    });
}


-(void) handleNewMessage:(NSNotification *)notification
{
    DDLogVerbose(@"chat view got new message notice %@", notification.userInfo);
    
    MLMessage *message = [notification.userInfo objectForKey:@"message"];
    if(!message) {
        DDLogError(@"Notification without message");
    }
    
    if([message.accountId isEqualToString:self.contact.accountId]
       &&([message.from isEqualToString:self.contact.contactJid]
          || [message.to isEqualToString:self.contact.contactJid] ))
    {
        [[DataLayer sharedInstance] messageTypeForMessage: message.messageText withCompletion:^(NSString *messageType) {
            
            dispatch_async(dispatch_get_main_queue(),
                           ^{
                NSString *finalMessageType=messageType;
                if([message.messageType isEqualToString:kMessageTypeStatus])
                {
                    finalMessageType =kMessageTypeStatus;
                }
                message.messageType=finalMessageType;
                
                if(!self.messageList) self.messageList=[[NSMutableArray alloc] init];
                [self.messageList addObject:message]; //TODO maybe we wantt to insert base on delay timestamp..
                
                [self->_messageTable beginUpdates];
                NSIndexPath *path1;
                NSInteger bottom =  self.messageList.count-1;
                if(bottom>=0) {
                    
                    path1 = [NSIndexPath indexPathForRow:bottom  inSection:0];
                    [self->_messageTable insertRowsAtIndexPaths:@[path1]
                                               withRowAnimation:UITableViewRowAnimationBottom];
                    
                }
                [self->_messageTable endUpdates];
                
                [self scrollToBottom];
                
                //mark as read
                // [[DataLayer sharedInstance] markAsReadBuddy:_contactName forAccount:_accountNo];
            });
            
        }];
        
    }
}

-(void) setMessageId:(NSString *) messageId delivered:(BOOL) delivered
{
    dispatch_async(dispatch_get_main_queue(),
                   ^{
        if([UIApplication sharedApplication].applicationState==UIApplicationStateBackground) return;
        
        int row=0;
        NSIndexPath *indexPath;
        for(MLMessage *message in self.messageList)
        {
            if([message.messageId isEqualToString:messageId]) {
                message.hasBeenSent=delivered;
                indexPath =[NSIndexPath indexPathForRow:row inSection:0];
                break;
            }
            row++;
        }
        if(indexPath) {
            [self->_messageTable beginUpdates];
            [self->_messageTable reloadRowsAtIndexPaths:@[indexPath] withRowAnimation:UITableViewRowAnimationNone];
            [self->_messageTable endUpdates];
        }
    });
}

-(void) setMessageId:(NSString *) messageId received:(BOOL) received
{
    dispatch_async(dispatch_get_main_queue(),
                   ^{
        if([UIApplication sharedApplication].applicationState==UIApplicationStateBackground) return;
        
        int row=0;
        NSIndexPath *indexPath;
        for(MLMessage *message in self.messageList)
        {
            if([message.messageId isEqualToString:messageId]) {
                message.hasBeenReceived=received;
                indexPath =[NSIndexPath indexPathForRow:row inSection:0];
                break;
            }
            row++;
        }
        
        if(indexPath) {
            [self->_messageTable beginUpdates];
            [self->_messageTable reloadRowsAtIndexPaths:@[indexPath] withRowAnimation:UITableViewRowAnimationNone];
            [self->_messageTable endUpdates];
        }
    });
}


-(void) handleSendFailedMessage:(NSNotification *)notification
{
    NSDictionary *dic =notification.userInfo;
    [self setMessageId:[dic objectForKey:kMessageId]  delivered:NO];
}

-(void) handleSentMessage:(NSNotification *)notification
{
    NSDictionary *dic =notification.userInfo;
    [self setMessageId:[dic objectForKey:kMessageId]  delivered:YES];
}


-(void) handleMessageError:(NSNotification *)notification
{
    NSDictionary *dic =notification.userInfo;
    NSString *messageId= [dic objectForKey:kMessageId];
    dispatch_async(dispatch_get_main_queue(),
                   ^{
        if([UIApplication sharedApplication].applicationState==UIApplicationStateBackground) return;
        
        int row=0;
        NSIndexPath *indexPath;
        for(MLMessage *message in self.messageList)
        {
            if([message.messageId isEqualToString:messageId] && !message.hasBeenReceived) {
                message.errorType=[dic objectForKey:@"errorType"];
                message.errorReason=[dic objectForKey:@"errorReason"];
                indexPath =[NSIndexPath indexPathForRow:row inSection:0];
                break;
            }
            row++;
        }
        if(indexPath) {
            [self->_messageTable beginUpdates];
            [self->_messageTable reloadRowsAtIndexPaths:@[indexPath] withRowAnimation:UITableViewRowAnimationNone];
            [self->_messageTable endUpdates];
        }
    });
}

-(void) refreshMessage:(NSNotification *)notification
{
    NSDictionary *dic =notification.userInfo;
    [self setMessageId:[dic  objectForKey:kMessageId]  received:YES];
}


-(void) scrollToBottom
{
    if(self.messageList.count==0) return;
    dispatch_async(dispatch_get_main_queue(), ^{
        NSInteger bottom = [self.messageTable numberOfRowsInSection:0];
        if(bottom>0)
        {
            NSIndexPath *path1 = [NSIndexPath indexPathForRow:bottom-1  inSection:0];
          //  if(![self.messageTable.indexPathsForVisibleRows containsObject:path1])
            {
                [self.messageTable scrollToRowAtIndexPath:path1 atScrollPosition:UITableViewScrollPositionBottom animated:NO];
            }
        }
    });
}

#pragma mark date time

-(void) setupDateObjects
{
    self.destinationDateFormat = [[NSDateFormatter alloc] init];
    [self.destinationDateFormat setLocale:[NSLocale currentLocale]];
    [self.destinationDateFormat setDoesRelativeDateFormatting:YES];

    self.gregorian = [[NSCalendar alloc]
                      initWithCalendarIdentifier:NSCalendarIdentifierGregorian];
    
    NSDate* now =[NSDate date];
    self.thisday =[self.gregorian components:NSCalendarUnitDay fromDate:now].day;
    self.thismonth =[self.gregorian components:NSCalendarUnitMonth fromDate:now].month;
    self.thisyear =[self.gregorian components:NSCalendarUnitYear fromDate:now].year;
}


-(NSString*) formattedDateWithSource:(NSDate *) sourceDate  andPriorDate:(NSDate *) priorDate
{
    NSString* dateString;
    if(sourceDate!=nil)
    {
        
        NSInteger msgday =[self.gregorian components:NSCalendarUnitDay fromDate:sourceDate].day;
        NSInteger msgmonth=[self.gregorian components:NSCalendarUnitMonth fromDate:sourceDate].month;
        NSInteger msgyear =[self.gregorian components:NSCalendarUnitYear fromDate:sourceDate].year;
        
        NSInteger priorDay=0;
        NSInteger priorMonth=0;
        NSInteger priorYear=0;
        
        if(priorDate) {
            priorDay =[self.gregorian components:NSCalendarUnitDay fromDate:priorDate].day;
            priorMonth=[self.gregorian components:NSCalendarUnitMonth fromDate:priorDate].month;
            priorYear =[self.gregorian components:NSCalendarUnitYear fromDate:priorDate].year;
        }
        
        if (priorDate && ((priorDay!=msgday) || (priorMonth!=msgmonth) || (priorYear!=msgyear))  )
        {
            //divider, hide time
            [self.destinationDateFormat setTimeStyle:NSDateFormatterNoStyle];
            // note: if it isnt the same day we want to show the full  day
            [self.destinationDateFormat setDateStyle:NSDateFormatterMediumStyle];
            dateString = [self.destinationDateFormat stringFromDate:sourceDate];
        }
    }
    
    return dateString;
}

-(NSString*) formattedTimeStampWithSource:(NSDate *) sourceDate
{
    NSString* dateString;
    if(sourceDate!=nil)
    {
        [self.destinationDateFormat setDateStyle:NSDateFormatterNoStyle];
        [self.destinationDateFormat setTimeStyle:NSDateFormatterShortStyle];
        
        dateString = [self.destinationDateFormat stringFromDate:sourceDate];
    }
    
    return dateString;
}



-(void) retry:(id) sender
{
    NSInteger historyId = ((UIButton*) sender).tag;
    
    UIAlertController *alert = [UIAlertController alertControllerWithTitle:@"Retry sending message?" message:@"This message failed to send." preferredStyle:UIAlertControllerStyleActionSheet];
    [alert addAction:[UIAlertAction actionWithTitle:@"Retry" style:UIAlertActionStyleDefault handler:^(UIAlertAction *action) {
        NSArray *messageArray =[[DataLayer sharedInstance] messageForHistoryID:historyId];
        if([messageArray count]>0) {
            NSDictionary *dic= [messageArray objectAtIndex:0];
            [self sendMessage:[dic objectForKey:@"message"] andMessageID:[dic objectForKey:@"messageid"]];
            [self setMessageId:[dic objectForKey:@"messageid"] delivered:YES]; // for the UI, db will be set in the notification
        }
    }]];
    [alert addAction:[UIAlertAction actionWithTitle:@"Cancel" style:UIAlertActionStyleCancel handler:^(UIAlertAction *action) {
        [self dismissViewControllerAnimated:YES completion:nil];
    }]];
    alert.popoverPresentationController.sourceView=sender;
    
    [self presentViewController:alert animated:YES completion:nil];
    
}

#pragma mark - tableview datasource

-(NSInteger) numberOfSectionsInTableView:(UITableView *)tableView
{
    return 1;
}

- (NSInteger)tableView:(UITableView *)tableView numberOfRowsInSection:(NSInteger)section
{
    NSInteger toReturn=0;
    
    switch (section) {
        case 0:
        {
            toReturn=[self.messageList count];
            break;
        }
        default:
            break;
    }
    
    return toReturn;
}

- (UITableViewCell *)tableView:(UITableView *)tableView cellForRowAtIndexPath:(NSIndexPath *)indexPath
{
    MLBaseCell* cell;
    
    MLMessage* row;
    if(indexPath.row<self.messageList.count) {
        row= [self.messageList objectAtIndex:indexPath.row];
    } else  {
        DDLogError(@"Attempt to access beyond bounds");
    }
    
    NSString *from=row.from;
    
    if([row.messageType isEqualToString:kMessageTypeStatus])
    {
        cell=[tableView dequeueReusableCellWithIdentifier:@"StatusCell"];
        cell.messageBody.text = row.messageText;
        cell.link=nil;
        return cell;
    }
    
    if(self.contact.isGroup)
    {
        if([from isEqualToString:self.contact.contactJid])
        {
            if([row.messageType isEqualToString:kMessageTypeUrl])
            {
                cell=[tableView dequeueReusableCellWithIdentifier:@"linkInCell"];
            } else  {
                cell=[tableView dequeueReusableCellWithIdentifier:@"textInCell"];
            }
        }
        else
        {
            if([row.messageType isEqualToString:kMessageTypeUrl])
            {
                cell=[tableView dequeueReusableCellWithIdentifier:@"linkOutCell"];
            } else  {
                cell=[tableView dequeueReusableCellWithIdentifier:@"textOutCell"];
            }
            
        }
    } else  {
        if([from isEqualToString:self.contact.contactJid])
        {
            if([row.messageType isEqualToString:kMessageTypeUrl])
            {
                cell=[tableView dequeueReusableCellWithIdentifier:@"linkInCell"];
            }  else  {
                cell=[tableView dequeueReusableCellWithIdentifier:@"textInCell"];
            }
        }
        else
        {
            if([row.messageType isEqualToString:kMessageTypeUrl])
            {
                cell=[tableView dequeueReusableCellWithIdentifier:@"linkOutCell"];
            } else  {
                cell=[tableView dequeueReusableCellWithIdentifier:@"textOutCell"];
            }
        }
        
    }
    
    if([row.messageType isEqualToString:kMessageTypeImage])
    {
        MLChatImageCell* imageCell;
        if([from isEqualToString:self.contact.contactJid])
        {
            imageCell= (MLChatImageCell *) [tableView dequeueReusableCellWithIdentifier:@"imageInCell"];
            imageCell.outBound=NO;
        }
        else  {
            imageCell= (MLChatImageCell *) [tableView dequeueReusableCellWithIdentifier:@"imageOutCell"];
            imageCell.outBound=YES;
        }
        
        
        if(![imageCell.link isEqualToString:row.messageText]){
            imageCell.link = row.messageText;
            imageCell.thumbnailImage.image=nil;
            imageCell.loading=NO;
            [imageCell loadImageWithCompletion:^{}];
        }
        cell=imageCell;
        
    }
    else {
        
        if([row.messageType isEqualToString:kMessageTypeUrl])
        {
            MLLinkCell *toreturn;
            if([from isEqualToString:self.contact.contactJid]) {
                toreturn=(MLLinkCell *)[tableView dequeueReusableCellWithIdentifier:@"linkInCell"];
            }
            else  {
                toreturn=(MLLinkCell *)[tableView dequeueReusableCellWithIdentifier:@"linkOutCell"];
            }
            
            NSString * cleanLink=[row.messageText  stringByTrimmingCharactersInSet:[NSCharacterSet whitespaceAndNewlineCharacterSet]];
            NSArray *parts = [cleanLink componentsSeparatedByCharactersInSet:[NSCharacterSet whitespaceAndNewlineCharacterSet]];
            cell.link = parts[0];
            
            toreturn.messageBody.text =cell.link;
            toreturn.link=cell.link;
            
            if(row.previewText || row.previewImage)
            {
                toreturn.imageUrl = row.previewImage;
                toreturn.messageTitle.text = row.previewText;
                [toreturn loadImageWithCompletion:^{
                    
                }];
            }  else {
                [toreturn loadPreviewWithCompletion:^{
                    if(toreturn.messageTitle.text.length==0) toreturn.messageTitle.text=@" "; // prevent repeated calls
                    [[DataLayer sharedInstance] setMessageId:row.messageId previewText:toreturn.messageTitle.text  andPreviewImage:toreturn.imageUrl.absoluteString];
                }];
            }
            cell=toreturn;
            
        } else {
            NSString* lowerCase= [row.messageText lowercaseString];
            NSRange pos = [lowerCase rangeOfString:@"https://"];
            if(pos.location==NSNotFound) {
                pos=[lowerCase rangeOfString:@"http://"];
            }
            
            NSRange pos2;
            if(pos.location!=NSNotFound)
            {
                NSString* urlString =[row.messageText substringFromIndex:pos.location];
                pos2= [urlString rangeOfString:@" "];
                if(pos2.location==NSNotFound) {
                    pos2= [urlString rangeOfString:@">"];
                }
                
                if(pos2.location!=NSNotFound) {
                    urlString=[urlString substringToIndex:pos2.location];
                }
                NSArray *parts = [urlString componentsSeparatedByCharactersInSet:[NSCharacterSet whitespaceAndNewlineCharacterSet]];
                cell.link = parts[0];
                
                if(cell.link) {
                    
                    NSDictionary *underlineAttribute = @{NSUnderlineStyleAttributeName: @(NSUnderlineStyleSingle)};
                    NSAttributedString* underlined = [[NSAttributedString alloc] initWithString:cell.link attributes:underlineAttribute];
                    NSMutableAttributedString* stitchedString  = [[NSMutableAttributedString alloc] init];
                    [stitchedString appendAttributedString:
                     [[NSAttributedString alloc] initWithString:[row.messageText substringToIndex:pos.location] attributes:nil]];
                    [stitchedString appendAttributedString:underlined];
                    if(pos2.location!=NSNotFound)
                    {
                        NSString* remainder = [row.messageText substringFromIndex:pos.location+[underlined length]];
                        [stitchedString appendAttributedString:[[NSAttributedString alloc] initWithString:remainder attributes:nil]];
                    }
                    cell.messageBody.attributedText=stitchedString;
                }
            }
            else
            {
                cell.messageBody.text =row.messageText;
                cell.link=nil;
            }
            
        }
        
    }
    
    if(self.contact.isGroup)
    {
        cell.name.hidden=NO;
        cell.name.text=row.actualFrom;
    } else  {
        cell.name.text=@"";
        cell.name.hidden=YES;
    }
    
    if(!row.hasBeenSent){
        cell.deliveryFailed=YES;
    } else {
        cell.deliveryFailed=NO;
    }
    
    MLMessage *nextRow =nil;
    if(indexPath.row+1<self.messageList.count)
    {
        nextRow = [self.messageList objectAtIndex:indexPath.row+1];
    }
    
    MLMessage *priorRow =nil;
    if(indexPath.row>0)
    {
        priorRow = [self.messageList objectAtIndex:indexPath.row-1];
    }
    
    if(row.hasBeenReceived==YES) {
        cell.messageStatus.text=kDelivered;
        if(indexPath.row==self.messageList.count-1 ||
           ![nextRow.actualFrom isEqualToString:self.jid]) {
            cell.messageStatus.hidden=NO;
        } else  {
            cell.messageStatus.hidden=YES;
        }
    }
    else  {
        cell.messageStatus.hidden=YES;
    }
    
    cell.messageHistoryId=row.messageDBId;
    BOOL newSender=NO;
    if(indexPath.row>0)
    {
        NSString *priorSender =priorRow.from;
        if(![priorSender isEqualToString:row.from])
        {
            newSender=YES;
        }
    }
    
    cell.date.text= [self formattedTimeStampWithSource:row.delayTimeStamp?row.delayTimeStamp:row.timestamp];
    cell.selectionStyle=UITableViewCellSelectionStyleNone;
    
    cell.dividerDate.text = [self formattedDateWithSource:row.delayTimeStamp?row.delayTimeStamp:row.timestamp andPriorDate:priorRow.timestamp];
    
    if(row.encrypted)
    {
        cell.lockImage.hidden=NO;
    } else  {
        cell.lockImage.hidden=YES;
    }
    
    if([row.from isEqualToString:_jid])
    {
        cell.outBound=YES;
    }
    else  {
        cell.outBound=NO;
    }
    
    cell.parent=self;
    
    if(!row.hasBeenReceived) {
        if(row.errorType.length>0) {
            cell.messageStatus.text =[NSString stringWithFormat:@"Error:%@ - %@", row.errorType, row.errorReason];
            cell.messageStatus.hidden=NO;
        }
    }
    
    [cell updateCellWithNewSender:newSender];
    
    return cell;
}

#pragma mark - tableview delegate
-(void) tableView:(UITableView *)tableView didSelectRowAtIndexPath:(NSIndexPath *)indexPath
{
    [self.chatInput resignFirstResponder];
    MLBaseCell* cell = [tableView cellForRowAtIndexPath:indexPath];
    if(cell.link)
    {
        if([cell respondsToSelector:@selector(openlink:)]) {
            [(MLChatCell *)cell openlink:self];
        } else  {
            self.photos =[[NSMutableArray alloc] init];
            MLChatImageCell *imageCell = (MLChatImageCell *) cell;
            IDMPhoto* photo=[IDMPhoto photoWithImage:imageCell.thumbnailImage.image];
            // photo.caption=[row objectForKey:@"caption"];
            [self.photos addObject:photo];
        }
        
        dispatch_async(dispatch_get_main_queue(), ^{
            if(self.photos.count>0) {
                IDMPhotoBrowser *browser = [[IDMPhotoBrowser alloc] initWithPhotos:self.photos];
                browser.delegate=self;
               
                UIBarButtonItem *close = [[UIBarButtonItem alloc] initWithTitle:@"Close" style:UIBarButtonItemStyleDone target:self action:@selector(closePhotos)];
                browser.navigationItem.rightBarButtonItem=close;
                
                //                browser.displayActionButton = YES; // Show action button to allow sharing, copying, etc (defaults to YES)
                //                browser.displayNavArrows = NO; // Whether to display left and right nav arrows on toolbar (defaults to NO)
                //                browser.displaySelectionButtons = NO; // Whether selection buttons are shown on each image (defaults to NO)
                //                browser.zoomPhotosToFill = YES; // Images that almost fill the screen will be initially zoomed to fill (defaults to YES)
                //                browser.alwaysShowControls = NO; // Allows to control whether the bars and controls are always visible or whether they fade away to show the photo full (defaults to NO)
                //                browser.enableGrid = YES; // Whether to allow the viewing of all the photo thumbnails on a grid (defaults to YES)
                //                browser.startOnGrid = NO; // Whether to start on the grid of thumbnails instead of the first photo (defaults to NO)
                //
                UINavigationController *nav =[[UINavigationController alloc] initWithRootViewController:browser];
                
                
                [self presentViewController:nav animated:YES completion:nil];
            }
        });
        
    }
}

-(void) closePhotos {
    [self.navigationController dismissViewControllerAnimated:YES completion:nil];
}

#pragma mark tableview datasource

- (BOOL)tableView:(UITableView *)tableView canEditRowAtIndexPath:(NSIndexPath *)indexPath
{
    return YES; // for now
}

- (BOOL)tableView:(UITableView *)tableView shouldIndentWhileEditingRowAtIndexPath:(NSIndexPath *)indexPath
{
    return YES;
}


- (void)tableView:(UITableView *)tableView commitEditingStyle:(UITableViewCellEditingStyle)editingStyle forRowAtIndexPath:(NSIndexPath *)indexPath {
    if (editingStyle == UITableViewCellEditingStyleDelete) {
        MLMessage* message= [self.messageList objectAtIndex:indexPath.row];
        
        DDLogVerbose(@"%@", message);
        
        if(message.messageId)
        {
            [[DataLayer sharedInstance] deleteMessageHistory:message.messageDBId];
        }
        else
        {
            return;
        }
        [self.messageList removeObjectAtIndex:indexPath.row];
        [tableView deleteRowsAtIndexPaths:@[indexPath] withRowAnimation:UITableViewRowAnimationRight];
        
        
    }
}

- (BOOL)tableView:(UITableView *)tableView shouldShowMenuForRowAtIndexPath:(NSIndexPath *)indexPath
{
    return YES;
}

- (BOOL)tableView:(UITableView *)tableView canPerformAction:(SEL)action forRowAtIndexPath:(NSIndexPath *)indexPath withSender:(id)sender
{
    return YES;
}

//dummy function needed to remove warnign
-(void) openlink: (id) sender {
    
}

- (void)tableView:(UITableView *)tableView performAction:(SEL)action forRowAtIndexPath:(NSIndexPath *)indexPath withSender:(id)sender
{
    
}


-(BOOL) canBecomeFirstResponder
{
    return YES;
}

-(UIView *) inputAccessoryView
{
    return self.inputContainerView;
}


# pragma mark - Textview delegate functions

- (void)textViewDidBeginEditing:(UITextView *)textView
{
    [self scrollToBottom];
}


- (BOOL)textView:(UITextView *)textView shouldChangeTextInRange:(NSRange)range replacementText:(NSString *)text
{
    BOOL shouldinsert=YES;
    
    if(self.hardwareKeyboardPresent &&  [text isEqualToString:@"\n"])
    {
        [self resignTextView];
        shouldinsert=NO;
    }
    
    return shouldinsert;
}

- (void)textViewDidChange:(UITextView *)textView
{
    if(textView.text.length>0)
        self.placeHolderText.hidden=YES;
    else
        self.placeHolderText.hidden=NO;
}


#pragma mark - photo browser delegate
- (NSUInteger)numberOfPhotosInPhotoBrowser:(IDMPhotoBrowser *)photoBrowser {
    return self.photos.count;
}

- (id <IDMPhoto>)photoBrowser:(IDMPhotoBrowser *)photoBrowser photoAtIndex:(NSUInteger)index {
    if (index < self.photos.count) {
        return [self.photos objectAtIndex:index];
    }
    return nil;
}


#pragma mark - Keyboard

- (void)keyboardDidShow:(NSNotification*)aNotification
{
      //TODO grab animation info
    NSDictionary* info = [aNotification userInfo];
    CGSize kbSize = [[info objectForKey:UIKeyboardFrameEndUserInfoKey] CGRectValue].size;
    
    UIEdgeInsets contentInsets = UIEdgeInsetsMake(0.0, 0.0, kbSize.height-10, 0.0);
    self.messageTable.contentInset = contentInsets;
    self.messageTable.scrollIndicatorInsets = contentInsets;
    
    [self scrollToBottom];
    
}

- (void)keyboardDidHide:(NSNotification*)aNotification
{
    UIEdgeInsets contentInsets = UIEdgeInsetsZero;
    self.messageTable.contentInset = contentInsets;
    self.messageTable.scrollIndicatorInsets = contentInsets;
}

- (void)keyboardWillShow:(NSNotification*)aNotification
{
    //TODO grab animation info
//    UIEdgeInsets contentInsets = UIEdgeInsetsZero;
//    self.messageTable.contentInset = contentInsets;
//    self.messageTable.scrollIndicatorInsets = contentInsets;
}



@end<|MERGE_RESOLUTION|>--- conflicted
+++ resolved
@@ -117,7 +117,6 @@
 
     self.messageTable.rowHeight = UITableViewAutomaticDimension;
     self.messageTable.estimatedRowHeight=UITableViewAutomaticDimension;
-<<<<<<< HEAD
     
     #if TARGET_OS_MACCATALYST
         //does not become first responder like in iOS
@@ -128,7 +127,6 @@
         self.tableviewBottom.constant+=20;
     #endif
         
-=======
 
     #if !TARGET_OS_MACCATALYST
      if (@available(iOS 13.0, *)) {
@@ -139,7 +137,6 @@
      }
      #endif
     
->>>>>>> fc2be5fd
 }
 
 -(void) handleForeGround {
@@ -243,16 +240,11 @@
     xmpp* xmppAccount = [[MLXMPPManager sharedInstance] getConnectedAccountForID:self.contact.accountId];
     [xmppAccount subscribeOMEMODevicesFrom:self.contact.contactJid];
 #endif
-<<<<<<< HEAD
-
-
-=======
    
     dispatch_after(dispatch_time(DISPATCH_TIME_NOW, (int64_t)(3 * NSEC_PER_SEC)), dispatch_get_main_queue(), ^{
         [self refreshCounter];
     });
     
->>>>>>> fc2be5fd
 }
 
 -(void) viewWillDisappear:(BOOL)animated
