//
//  ContactsViewController.m
//  Monal
//
//  Created by Anurodh Pokharel on 6/14/13.
//
//

#import "ContactsViewController.h"
#import "MLContactCell.h"
#import "MLInfoCell.h"
#import "DataLayer.h"
#import "chatViewController.h"
#import "ContactDetails.h"
#import "UIActionSheet+Blocks.h"
#import "addContact.h"


#define kinfoSection 0
#define konlineSection 1
#define kofflineSection 2

@interface ContactsViewController ()
@property (nonatomic, strong) NSArray* searchResults ;


@property (nonatomic ,strong) NSMutableArray* infoCells;
@property (nonatomic ,strong) NSMutableArray* contacts;
@property (nonatomic ,strong) NSMutableArray* offlineContacts;
@property (nonatomic ,strong) NSDictionary* lastSelectedUser;
@property (nonatomic ,strong) UIPopoverController* popOverController;

@end

@implementation ContactsViewController


static const int ddLogLevel = LOG_LEVEL_VERBOSE;

#pragma mark view life cycle
- (void)viewDidLoad
{
    [super viewDidLoad];
    // Do any additional setup after loading the view from its nib.
    self.navigationItem.title=NSLocalizedString(@"Contacts",@"");
    self.view.autoresizingMask=UIViewAutoresizingFlexibleHeight|UIViewAutoresizingFlexibleWidth;
    
    _contactsTable=(UITableView *)self.view;
    _contactsTable.delegate=self;
    _contactsTable.dataSource=self;
    
    self.view=_contactsTable;
    
    // =nil;
    if(SYSTEM_VERSION_GREATER_THAN_OR_EQUAL_TO(@"7.0"))
    {
        self.view.backgroundColor =[UIColor whiteColor];
    }
    else{
        [_contactsTable.backgroundView setBackgroundColor:[UIColor colorWithPatternImage:[UIImage imageNamed:@"debut_dark"]]];
    }
    
    _contacts=[[NSMutableArray alloc] init] ;
    _offlineContacts=[[NSMutableArray alloc] init] ;
    _infoCells=[[NSMutableArray alloc] init] ;
    
    [_contactsTable reloadData];
    

    [_contactsTable registerNib:[UINib nibWithNibName:@"MLContactCell"
                                               bundle:[NSBundle mainBundle]]
         forCellReuseIdentifier:@"ContactCell"];
    
    [self.searchDisplayController.searchResultsTableView registerNib:[UINib nibWithNibName:@"MLContactCell"
                                                                                     bundle:[NSBundle mainBundle]]
                                               forCellReuseIdentifier:@"ContactCell"];
    
}

-(void) dealloc
{
    [[NSNotificationCenter defaultCenter] removeObserver:self];
    
}

-(void) viewWillAppear:(BOOL)animated
{
    [super viewWillAppear:animated];
    _lastSelectedUser=nil;
    [[NSNotificationCenter defaultCenter] addObserver:self selector:@selector(refreshDisplay) name:UIApplicationWillEnterForegroundNotification object:nil];
    [self refreshDisplay];
    [[NSNotificationCenter defaultCenter] addObserver:self selector:@selector(handleNewMessage:) name:kMonalNewMessageNotice object:nil];
    
    [[MLXMPPManager sharedInstance] handleNewMessage:nil];
    
    
    if([MLXMPPManager sharedInstance].connectedXMPP.count >0 ) {
        UIBarButtonItem* rightButton = [[UIBarButtonItem alloc] initWithBarButtonSystemItem:UIBarButtonSystemItemAdd target:self action:@selector(addContact)];
        self.navigationItem.rightBarButtonItem=rightButton;
        
        //    UIBarButtonItem* leftButton = [[UIBarButtonItem alloc] initWithImage:[UIImage imageNamed:@"menu"] style:UIBarButtonItemStylePlain target:self action:@selector(showMenu)];
        //    self.navigationItem.leftBarButtonItem=leftButton;
    }
    
    
}

-(void) viewDidAppear:(BOOL)animated
{
    [super viewDidAppear:animated];
    if(![[NSUserDefaults standardUserDefaults] boolForKey:@"hasSeenSelfSignedMessage"])
    {
    //if there are enabed accounts and alert hasnt been shown
    NSArray* accountList=[[DataLayer sharedInstance] accountList];
    int count=0;
    for (NSDictionary* account in accountList)
    {
        if([[account objectForKey:@"enabled"] boolValue]==YES)
        {
            count++;
        }
    }
    
    if(count>0)
    {
        UIAlertView *addError = [[UIAlertView alloc]
								 initWithTitle:@"Changes to SSL"
								 message:@"Monal has changed the way it treats self signed SSL certificates. If you already had an account created and your server uses a self signed SSL certificate, please go to accounts and explicity set the account to allow self signed SSL. This is a new option."
								 delegate:self cancelButtonTitle:@"Close"
								 otherButtonTitles: nil] ;
		[addError show];

    }
        
     [[NSUserDefaults standardUserDefaults] setBool:YES forKey:@"hasSeenSelfSignedMessage"];
    }
}


-(void) viewWillDisappear:(BOOL)animated
{
    [super viewWillDisappear:animated];
    [[NSNotificationCenter defaultCenter] removeObserver:self];
}

- (void)didReceiveMemoryWarning
{
    [super didReceiveMemoryWarning];
    // Dispose of any resources that can be recreated.
}

#pragma mark Actions
-(void)addContact
{
    //present modal view
    addContact* addcontactView =[[addContact alloc] init];
    UINavigationController* addContactNav = [[UINavigationController alloc] initWithRootViewController:addcontactView];
    if ([[UIDevice currentDevice] userInterfaceIdiom] == UIUserInterfaceIdiomPad)
    {
        addContactNav.modalPresentationStyle=UIModalPresentationFormSheet;
    }
    [self.navigationController presentViewController:addContactNav animated:YES completion:nil];
}

-(void)showMenu
{
    //present modal view
    addContact* addcontactView =[[addContact alloc] init];
    UINavigationController* addContactNav = [[UINavigationController alloc] initWithRootViewController:addcontactView];
    if ([[UIDevice currentDevice] userInterfaceIdiom] == UIUserInterfaceIdiomPad)
    {
        addContactNav.modalPresentationStyle=UIModalPresentationFormSheet;
    }
    [self.navigationController presentViewController:addContactNav animated:YES completion:nil];
}

#pragma mark updating info display
-(void) showConnecting:(NSDictionary*) info
{
    dispatch_async(dispatch_get_main_queue(),
                   ^{
                       [ _infoCells insertObject:info atIndex:0];
                       [_contactsTable beginUpdates];
                       NSIndexPath *path1 = [NSIndexPath indexPathForRow:0 inSection:kinfoSection];
                       [_contactsTable insertRowsAtIndexPaths:@[path1]
                                             withRowAnimation:UITableViewRowAnimationAutomatic];
                       [_contactsTable endUpdates];
                       
                       dispatch_queue_t q_background = dispatch_get_global_queue(DISPATCH_QUEUE_PRIORITY_DEFAULT, 0);
                       if([[info objectForKey:kinfoStatusKey] isEqualToString:@"Disconnected"])
                       {
                           DDLogInfo(@"hiding disconencted timer started");
                           dispatch_after(dispatch_time(DISPATCH_TIME_NOW, 3ull * NSEC_PER_SEC), q_background,  ^{
                               DDLogInfo(@"hiding disconencted");
                               [self hideConnecting:info];
                           });
                       }
                       
                   });
}

-(void) updateConnecting:(NSDictionary*) info
{
    dispatch_async(dispatch_get_main_queue(),
                   ^{
                       int pos=-1;
                       int counter=0;
                       for(NSDictionary* row in _infoCells)
                       {
                           if(([[row objectForKey:kaccountNoKey] isEqualToString:[info objectForKey:kaccountNoKey]] ) &&
                              ([[row objectForKey:kinfoTypeKey] isEqualToString:[info objectForKey:kinfoTypeKey]] ) )
                           {
                               pos=counter;
                               break;
                           }
                           counter++;
                       }
                       
                       //not there
                       if(pos>=0)
                       {
                           [_infoCells removeObjectAtIndex:pos];
                           [_infoCells insertObject:info atIndex:pos];
                           
                           [_contactsTable beginUpdates];
                           NSIndexPath *path1 = [NSIndexPath indexPathForRow:pos inSection:kinfoSection];
                           [_contactsTable reloadRowsAtIndexPaths:@[path1]
                                                 withRowAnimation:UITableViewRowAnimationAutomatic];
                           [_contactsTable endUpdates];
                       }
                   });
}


-(void) hideConnecting:(NSDictionary*) info
{
    dispatch_async(dispatch_get_main_queue(),
                   ^{
                       int pos=-1;
                       int counter=0;
                       for(NSDictionary* row in _infoCells)
                       {
                           if(([[row objectForKey:kaccountNoKey] isEqualToString:[info objectForKey:kaccountNoKey]] )&&
                              ([[row objectForKey:kinfoTypeKey] isEqualToString:[info objectForKey:kinfoTypeKey]] ))
                           {
                               pos=counter;
                               break;
                           }
                           counter++;
                       }
                       
                       //its there
                       if(pos>=0)
                       {
                           [_infoCells removeObjectAtIndex:pos];
                           [_contactsTable beginUpdates];
                           NSIndexPath *path1 = [NSIndexPath indexPathForRow:pos inSection:kinfoSection];
                           [_contactsTable deleteRowsAtIndexPaths:@[path1]
                                                 withRowAnimation:UITableViewRowAnimationAutomatic];
                           [_contactsTable endUpdates];
                       }
                   });
}

<<<<<<< HEAD
#pragma -- mark updating user display
=======
#pragma mark updating user display



-(NSInteger) positionOfOnlineContact:(NSDictionary *) user
{
    NSInteger pos=0;
    for(NSDictionary* row in self.contacts)
    {
        if([[row objectForKey:@"buddy_name"] caseInsensitiveCompare:[user objectForKey:kusernameKey] ]==NSOrderedSame &&
           [[row objectForKey:@"account_id"]  integerValue]==[[user objectForKey:kaccountNoKey] integerValue] )
        {
            return pos;
        }
        pos++;
    }
    
    return -1;
    
}

-(NSInteger) positionOfOfflineContact:(NSDictionary *) user
{
    NSInteger pos=0;
    for(NSDictionary* row in self.offlineContacts)
    {
        if([[row objectForKey:@"buddy_name"] caseInsensitiveCompare:[user objectForKey:kusernameKey] ]==NSOrderedSame &&
           [[row objectForKey:@"account_id"]  integerValue]==[[user objectForKey:kaccountNoKey] integerValue] )
        {
            
            return pos;
        }
        pos++;
    }
    
    return  -1;
    
}


>>>>>>> eca5fb48
-(void) addOnlineUser:(NSDictionary*) user
{
    if([UIApplication sharedApplication].applicationState==UIApplicationStateBackground)
    {
        return;
    }
    
    if (self.navigationController.topViewController!=self)
    {
        return;
    }
    //insert into tableview
    // for now just online
    [[DataLayer sharedInstance] contactForUsername:[user objectForKey:kusernameKey] forAccount:[user objectForKey:kaccountNoKey] withCompletion:^(NSArray * contactRow) {
        
        //mutex to prevent others from modifying contacts at the same time
        dispatch_async(dispatch_get_main_queue(),
                       ^{
                           //check if already there
                           NSInteger pos=-1;
                           NSInteger offlinepos=-1;
                           pos=[self positionOfOnlineContact:user];
                           
                           if([[NSUserDefaults standardUserDefaults] boolForKey:@"OfflineContact"])
                           {
                               offlinepos =[self positionOfOfflineContact:user];
                           }
                           
                           //not there
                           if(pos<0)
                           {
                               if(!(contactRow.count>=1))
                               {
                                   DDLogError(@"ERROR:could not find contact row");
                                   return;
                               }
                               //insert into datasource
                               [_contacts insertObject:[contactRow objectAtIndex:0] atIndex:0];
                               
                               if([[NSUserDefaults standardUserDefaults] boolForKey:@"OfflineContact"])
                               {
                                   if(offlinepos>=0 && offlinepos<[_offlineContacts count])
                                   {
                                       [_offlineContacts removeObjectAtIndex:offlinepos];
                                   }
                               }
                               
                               //sort
                               NSSortDescriptor *descriptor = [[NSSortDescriptor alloc] initWithKey:@"buddy_name"  ascending:YES];
                               NSArray* sortArray =[NSArray arrayWithObjects:descriptor,nil];
                               [_contacts sortUsingDescriptors:sortArray];
                               
                               //find where it is
                               NSInteger newpos=[self positionOfOnlineContact:user];
                               
                               DDLogVerbose(@"sorted contacts %@", _contacts);
                               
                               DDLogVerbose(@"inserting %@ at pos %d", [_contacts objectAtIndex:newpos], newpos);
                               
                               
                               [_contactsTable beginUpdates];
                               
                               NSIndexPath *path1 = [NSIndexPath indexPathForRow:newpos inSection:konlineSection];
                               [_contactsTable insertRowsAtIndexPaths:@[path1]
                                                     withRowAnimation:UITableViewRowAnimationAutomatic];
                               
                               if([[NSUserDefaults standardUserDefaults] boolForKey:@"OfflineContact"])
                               {
                                   if(offlinepos>=0 && offlinepos<[_offlineContacts count])
                                   {
                                       NSIndexPath *path2 = [NSIndexPath indexPathForRow:offlinepos inSection:kofflineSection];
                                       [_contactsTable deleteRowsAtIndexPaths:@[path2]
                                                             withRowAnimation:UITableViewRowAnimationFade];
                                   }
                               }
                               [_contactsTable endUpdates];
                               
                               
                           }else
                           {
                               DDLogVerbose(@"user %@ already in list",[user objectForKey:kusernameKey]);
                               if(pos<self.contacts.count) {
                                   if([user objectForKey:kstateKey])
                                       [[_contacts objectAtIndex:pos] setObject:[user objectForKey:kstateKey] forKey:kstateKey];
                                   if([user objectForKey:kstatusKey])
                                       [[_contacts objectAtIndex:pos] setObject:[user objectForKey:kstatusKey] forKey:kstatusKey];
                                   
                                   if([user objectForKey:kfullNameKey])
                                       [[_contacts objectAtIndex:pos] setObject:[user objectForKey:kfullNameKey] forKey:@"full_name"];
                                   
                                   [_contactsTable beginUpdates];
                                   NSIndexPath *path1 = [NSIndexPath indexPathForRow:pos inSection:konlineSection];
                                   [_contactsTable reloadRowsAtIndexPaths:@[path1]
                                                         withRowAnimation:UITableViewRowAnimationNone];
                                   [_contactsTable endUpdates];
                                   
                               }
                               
                           }
                       });
    }];
    
    
}

-(void) removeOnlineUser:(NSDictionary*) user
{
    
    if([UIApplication sharedApplication].applicationState==UIApplicationStateBackground)
    {
        return;
    }
    
    if (self.navigationController.topViewController!=self)
    {
        return;
    }
    
    [[DataLayer sharedInstance] contactForUsername:[user objectForKey:kusernameKey] forAccount:[user objectForKey:kaccountNoKey] withCompletion:^(NSArray* contactRow) {
        
        dispatch_async(dispatch_get_main_queue(),
                       ^{
                           //mutex to prevent others from modifying contacts at the same time
                           
                           //check if  there
                           NSInteger  pos=-1;
                           NSInteger  counter=0;
                           NSInteger  offlinepos=-1;
                           pos=[self positionOfOnlineContact:user];
                           
                           
                           if((contactRow.count<1))
                           {
                               DDLogError(@"ERROR:could not find contact row");
                               return;
                           }
                           
                           if([[NSUserDefaults standardUserDefaults] boolForKey:@"OfflineContact"])
                           {
                               
                               counter=0;
                               offlinepos =[self positionOfOfflineContact:user];
                               //in contacts but not in offline.. (not in roster this shouldnt happen)
                               if((offlinepos==-1) &&(pos>=0))
                               {
                                   NSMutableDictionary* row= [contactRow objectAtIndex:0] ;
                                   [_offlineContacts insertObject:row atIndex:0];
                                   
                                   //sort
                                   NSSortDescriptor *descriptor = [[NSSortDescriptor alloc] initWithKey:@"buddy_name"  ascending:YES];
                                   NSArray* sortArray =[NSArray arrayWithObjects:descriptor,nil];
                                   [_offlineContacts sortUsingDescriptors:sortArray];
                                   
                                   //find where it is
                                   
                                   counter=0;
                                   for(NSDictionary* row in _offlineContacts)
                                   {
                                       if([[row objectForKey:@"buddy_name"] caseInsensitiveCompare:[user objectForKey:kusernameKey] ]==NSOrderedSame &&
                                          [[row objectForKey:@"account_id"]  integerValue]==[[user objectForKey:kaccountNoKey] integerValue] )
                                       {
                                           offlinepos=counter;
                                           break;
                                       }
                                       counter++;
                                   }
                                   DDLogVerbose(@"sorted contacts %@", _offlineContacts);
                               }
                           }
                           
                           //not there
                           if(pos>=0)
                           {
                               [_contacts removeObjectAtIndex:pos];
                               DDLogVerbose(@"removing %@ at pos %d", [user objectForKey:kusernameKey], pos);
                               [_contactsTable beginUpdates];
                               NSIndexPath *path1 = [NSIndexPath indexPathForRow:pos inSection:konlineSection];
                               [_contactsTable deleteRowsAtIndexPaths:@[path1]
                                                     withRowAnimation:UITableViewRowAnimationAutomatic];
                               
                               if([[NSUserDefaults standardUserDefaults] boolForKey:@"OfflineContact"] && offlinepos>-1)
                               {
                                   NSIndexPath *path2 = [NSIndexPath indexPathForRow:offlinepos inSection:kofflineSection];
                                   DDLogVerbose(@"inserting offline at %d", offlinepos);
                                   [_contactsTable insertRowsAtIndexPaths:@[path2]
                                                         withRowAnimation:UITableViewRowAnimationFade];
                               }
                               
                               [_contactsTable endUpdates];
                           }
                           
                       });
    }];
    
    
}

-(void) clearContactsForAccount: (NSString*) accountNo
{
    if([UIApplication sharedApplication].applicationState==UIApplicationStateBackground)
    {
        return;
    }
    
    //mutex to prevent others from modifying contacts at the same time
    dispatch_async(dispatch_get_main_queue(),
                   ^{
                       NSMutableArray* indexPaths =[[NSMutableArray alloc] init];
                       NSMutableIndexSet* indexSet = [[NSMutableIndexSet alloc] init];
                       
                       int counter=0;
                       for(NSDictionary* row in _contacts)
                       {
                           if([[row objectForKey:@"account_id"]  integerValue]==[accountNo integerValue] )
                           {
                               DDLogVerbose(@"removing  pos %d", counter);
                               NSIndexPath *path1 = [NSIndexPath indexPathForRow:counter inSection:konlineSection];
                               [indexPaths addObject:path1];
                               [indexSet addIndex:counter];

                           }
                           counter++;
                       }
                       
                       [_contacts removeObjectsAtIndexes:indexSet];
                       [_contactsTable beginUpdates];
                       [_contactsTable deleteRowsAtIndexPaths:indexPaths
                                             withRowAnimation:UITableViewRowAnimationAutomatic];
                       [_contactsTable endUpdates];
                       
                   });
    
}

#pragma mark message signals

-(void) refreshDisplay
{
    
    if([[NSUserDefaults standardUserDefaults] boolForKey:@"SortContacts"]) //sort by status
        _contacts=[NSMutableArray arrayWithArray:[[DataLayer sharedInstance] onlineContactsSortedBy:@"Status"]];
    else
        _contacts=[NSMutableArray arrayWithArray:[[DataLayer sharedInstance] onlineContactsSortedBy:@"Name"]];
    
    if([[NSUserDefaults standardUserDefaults] boolForKey:@"OfflineContact"])
    {
    _offlineContacts=[NSMutableArray arrayWithArray:[[DataLayer sharedInstance] offlineContacts]];
    }
    
    if(self.searchResults.count==0)
    {
        [self.contactsTable reloadData];
    }
    
}


-(void) handleNewMessage:(NSNotification *)notification
{
    if([UIApplication sharedApplication].applicationState==UIApplicationStateBackground)
    {
        return;
    }
    
    DDLogVerbose(@"chat view got new message notice %@", notification.userInfo);
    if([[self.currentNavController topViewController] isKindOfClass:[chatViewController class]]) {
        chatViewController* currentTop=(chatViewController*)[self.currentNavController topViewController];
        if( (([currentTop.contactName isEqualToString:[notification.userInfo objectForKey:@"from"]] )|| ([currentTop.contactName isEqualToString:[notification.userInfo objectForKey:@"to"]] )) &&
           [currentTop.accountNo isEqualToString:
            [NSString stringWithFormat:@"%d",[[notification.userInfo objectForKey:kaccountNoKey] integerValue] ]]
           )
        {
            return;
        }
    }
    dispatch_async(dispatch_get_main_queue(),
                   ^{
                       
                       int pos=-1;
                       int counter=0;
                       for(NSDictionary* row in _contacts)
                       {
                           if([[row objectForKey:@"buddy_name"] caseInsensitiveCompare:[notification.userInfo objectForKey:@"from"] ]==NSOrderedSame &&
                              [[row objectForKey:@"account_id"]  integerValue]==[[notification.userInfo objectForKey:kaccountNoKey] integerValue] )
                           {
                               pos=counter;
                               break;
                           }
                           counter++;
                       }
                       
                       if(pos>=0)
                       {
                           
                           //                          int unreadCount=[[[_contacts objectAtIndex:pos] objectForKey:@"count"] integerValue];
                           //                          unreadCount++;
                           //                         int unreadCount= [[DataLayer sharedInstance] countUserUnreadMessages:[notification.userInfo objectForKey:@"from"] forAccount:[notification.userInfo objectForKey:kaccountNoKey]];
                           //                          [[_contacts objectAtIndex:pos] setObject: [NSNumber numberWithInt:unreadCount] forKey:@"count"];
                           
                           
                           
                           NSIndexPath *path1 = [NSIndexPath indexPathForRow:pos inSection:konlineSection];
                           [_contactsTable beginUpdates];
                           [_contactsTable reloadRowsAtIndexPaths:@[path1]
                                                 withRowAnimation:UITableViewRowAnimationNone];
                           [_contactsTable endUpdates];
                       }
                   });
    
}

#pragma mark chat presentation
-(void) presentChatWithName:(NSString *)buddyname account:(NSNumber *) account 
{
    NSDictionary *row =@{@"buddy_name":buddyname, @"account_id": account};
    [self presentChatWithRow:row];
    
}

-(void) presentChatWithRow:(NSDictionary *)row
{
    //make chat view
    chatViewController* chatVC = [[chatViewController alloc] initWithContact:row ];
    

    if([[self.currentNavController topViewController] isKindOfClass:[chatViewController class]])
    {
        chatViewController* currentTop=(chatViewController*)[self.currentNavController topViewController];
        if([currentTop.contactName isEqualToString:[row objectForKey:@"buddy_name"]] &&
           [currentTop.accountNo isEqualToString:
            [NSString stringWithFormat:@"%d",[[row objectForKey:@"account_id"] integerValue]] ]
           )
        {
            // do nothing
            return;
        }
        else
        {            
            [self.currentNavController  popToRootViewControllerAnimated:NO];

        }
    }
    
    if ([[UIDevice currentDevice] userInterfaceIdiom] == UIUserInterfaceIdiomPad)
    {
        [self.currentNavController pushViewController:chatVC animated:NO];
    }
    else  {
        [self.currentNavController pushViewController:chatVC animated:YES];
        
    }
    
}

#pragma mark search display delegate

- (void)searchDisplayControllerWillBeginSearch:(UISearchDisplayController *)controller {
    self.searchResults=nil;
}

- (void)searchDisplayControllerWillEndSearch:(UISearchDisplayController *)controller
{
    self.searchResults=nil;

}

-(BOOL) searchDisplayController:(UISearchDisplayController *)controller shouldReloadTableForSearchString:(NSString *)searchString
{
    if(searchString.length >0) {
    
        self.searchResults = [[DataLayer sharedInstance] searchContactsWithString:searchString];
        return YES;
    }
    
    self.searchResults=nil;
    return NO;
}

#pragma mark tableview datasource
-(NSString*) tableView:(UITableView *)tableView titleForHeaderInSection:(NSInteger)section
{
    NSString* toReturn=nil;
    switch (section) {
        case kinfoSection:
            break;
        case konlineSection:
            toReturn= NSLocalizedString(@"Online", "");
            break;
        case kofflineSection:
            toReturn= NSLocalizedString(@"Offline", "");
            break;
        default:
            break;
    }
    
    return toReturn;
}

-(NSInteger) numberOfSectionsInTableView:(UITableView *)tableView
{
    NSInteger toreturn=0;
    if(tableView ==self.view) {
        if([[NSUserDefaults standardUserDefaults] boolForKey:@"OfflineContact"])
            toreturn =3;
        else
            toreturn =2;
    }
    else  if(tableView ==self.searchDisplayController.searchResultsTableView) {
        toreturn =1;
    }
    
    return toreturn;
    
}

- (NSInteger)tableView:(UITableView *)tableView numberOfRowsInSection:(NSInteger)section
{
    NSInteger toReturn=0;
    if(tableView ==self.view) {
        switch (section) {
            case kinfoSection:
                toReturn=[_infoCells count];
                break;
            case konlineSection:
                toReturn= [_contacts count];
                break;
            case kofflineSection:
                toReturn=[_offlineContacts count];
                break;
            default:
                break;
        }
    }
    else  if(tableView ==self.searchDisplayController.searchResultsTableView) {
        toReturn=[self.searchResults count];
    }
    
    return toReturn;
}

- (UITableViewCell *)tableView:(UITableView *)tableView cellForRowAtIndexPath:(NSIndexPath *)indexPath
{
    if(tableView ==self.view) {
        if(indexPath.section==kinfoSection)
        {
            MLInfoCell* cell =[tableView dequeueReusableCellWithIdentifier:@"InfoCell"];
            if(!cell)
            {
                cell =[[MLInfoCell alloc] initWithStyle:UITableViewCellStyleSubtitle reuseIdentifier:@"InfoCell"];
            }
            
            cell.textLabel.text=[[_infoCells objectAtIndex:indexPath.row] objectForKey:@"accountName"];
            cell.detailTextLabel.text=[[_infoCells objectAtIndex:indexPath.row] objectForKey:@"status"];
            cell.type=[[_infoCells objectAtIndex:indexPath.row] objectForKey:@"type"];
            cell.accountId=[[_infoCells objectAtIndex:indexPath.row] objectForKey:@"acccountId"];
            
            
            if([cell.detailTextLabel.text isEqualToString:@"Connecting"])
            {
                [cell.spinner startAnimating];
            }
            
            return cell;
        }
    }
    
    MLContactCell* cell =[tableView dequeueReusableCellWithIdentifier:@"ContactCell"];
    if(!cell)
    {
        cell =[[MLContactCell alloc] initWithStyle:UITableViewCellStyleSubtitle reuseIdentifier:@"ContactCell"];
    }

    NSDictionary* row =nil;
 
    if(indexPath.section==konlineSection)
    {
        row = [_contacts objectAtIndex:indexPath.row];
    }
    
    cell.statusText.text=@"";
    
    if(tableView ==self.view) {
        if(indexPath.section==kofflineSection)
        {
            row = [_offlineContacts objectAtIndex:indexPath.row];
        }
    }
    else  if(tableView ==self.searchDisplayController.searchResultsTableView) {
        row = [self.searchResults objectAtIndex:indexPath.row];
    }
    
    NSString* fullName=[row objectForKey:@"full_name"];
    if([[fullName stringByTrimmingCharactersInSet:[NSCharacterSet whitespaceAndNewlineCharacterSet]] length]>0) {
        [cell showDisplayName:fullName];
    }
    else {
        [cell showDisplayName:[row objectForKey:@"buddy_name"]];
    }
    
    if(![[row objectForKey:@"status"] isEqualToString:@"(null)"] && ![[row objectForKey:@"status"] isEqualToString:@""]) {
        [cell showStatusText:[row objectForKey:@"status"]];
    }
    else {
       [cell showStatusText:nil];
    }
        if(tableView ==self.view) {
    if(indexPath.section==konlineSection)
    {
        NSString* stateString=[[row objectForKey:@"state"] stringByTrimmingCharactersInSet:[NSCharacterSet whitespaceAndNewlineCharacterSet]] ;
        
        if(([stateString isEqualToString:@"away"]) ||
           ([stateString isEqualToString:@"dnd"])||
           ([stateString isEqualToString:@"xa"])
           )
        {
            cell.status=kStatusAway;
        }
        else if([[row objectForKey:@"state"] isEqualToString:@"(null)"] || [[row objectForKey:@"state"] isEqualToString:@""])
            cell.status=kStatusOnline;
    }
    else  if(indexPath.section==kofflineSection) {
        cell.status=kStatusOffline;
    }}
        else {
            NSNumber *online=[row objectForKey:@"online"];
            if([online boolValue]==YES)
            {
                cell.status=kStatusOnline;
            }
            else
            {
                cell.status=kStatusOffline;
            }
        }
    
    cell.accessoryType = UITableViewCellAccessoryDetailDisclosureButton;
    
    cell.accountNo=[[row objectForKey:@"account_id"] integerValue];
    cell.username=[row objectForKey:@"buddy_name"] ;
    
    //cell.count=[[row objectForKey:@"count"] integerValue];
    NSString* accountNo=[NSString stringWithFormat:@"%d", cell.accountNo];
    cell.count=  [[DataLayer sharedInstance] countUserUnreadMessages:cell.username forAccount:accountNo];
    cell.userImage.image=[[MLImageManager sharedInstance] getIconForContact:[row objectForKey:@"buddy_name"] andAccount:accountNo];
    
    [cell setOrb];
    
    return cell;
}

#pragma mark tableview delegate

-(CGFloat)tableView:(UITableView *)tableView heightForRowAtIndexPath:(NSIndexPath *)indexPath
{
    return 50.0f;
}

-(NSString *)tableView:(UITableView *)tableView titleForDeleteConfirmationButtonForRowAtIndexPath:(NSIndexPath *)indexPath {
    return @"Remove Contact";
}

- (BOOL)tableView:(UITableView *)tableView canEditRowAtIndexPath:(NSIndexPath *)indexPath
{
    if(tableView ==self.view) {
        return YES;
    }
    else
    {
        return NO;
    }
}

- (BOOL)tableView:(UITableView *)tableView shouldIndentWhileEditingRowAtIndexPath:(NSIndexPath *)indexPath
{
    if(tableView ==self.view) {
        return YES;
    }
    else
    {
        return NO;
    }
}

- (void)tableView:(UITableView *)tableView commitEditingStyle:(UITableViewCellEditingStyle)editingStyle forRowAtIndexPath:(NSIndexPath *)indexPath {
    if (editingStyle == UITableViewCellEditingStyleDelete) {
        NSDictionary* contact;
        if ((indexPath.section==1) && (indexPath.row<=[_contacts count]) ) {
            contact=[_contacts objectAtIndex:indexPath.row];
        }
        else if((indexPath.section==2) && (indexPath.row<=[_offlineContacts count]) ) {
                contact=[_offlineContacts objectAtIndex:indexPath.row];
        }
        else {
            //we cannot delete here
            return;
        }
        
        NSString* messageString = [NSString  stringWithFormat:NSLocalizedString(@"Remove %@ from contacts?", nil),[contact objectForKey:@"full_name"] ];
        
        BOOL isMUC=[[DataLayer sharedInstance] isBuddyMuc:[contact objectForKey:@"buddy_name"] forAccount:[contact objectForKey:@"account_id"]];
        if(isMUC)
        {
            messageString =@"Leave this converstion?";
        }
  
        
        RIButtonItem* cancelButton = [RIButtonItem itemWithLabel:NSLocalizedString(@"Cancel", nil) action:^{
            
        }];
        
        RIButtonItem* yesButton = [RIButtonItem itemWithLabel:NSLocalizedString(@"Yes", nil) action:^{
            if(isMUC) {
                [[MLXMPPManager sharedInstance] leaveRoom:[contact objectForKey:@"buddy_name"] forAccountId: [NSString stringWithFormat:@"%@",[contact objectForKey:@"account_id"]]];
            }
            else  {
                [[MLXMPPManager sharedInstance] removeContact:contact];
            }
            
            [_contactsTable beginUpdates];
            if ((indexPath.section==1) && (indexPath.row<=[_contacts count]) ) {
               [_contacts removeObjectAtIndex:indexPath.row];
            }
            else if((indexPath.section==2) && (indexPath.row<=[_offlineContacts count]) ) {
                 [_offlineContacts removeObjectAtIndex:indexPath.row];
            }
            else {
                //nothing to delete just end
                 [_contactsTable endUpdates];
                return; 
                
            }
          
            
            [_contactsTable deleteRowsAtIndexPaths:@[indexPath]
                                  withRowAnimation:UITableViewRowAnimationAutomatic];
            [_contactsTable endUpdates];
            
        }];
        
        UIActionSheet* sheet =[[UIActionSheet alloc] initWithTitle:messageString cancelButtonItem:cancelButton destructiveButtonItem:yesButton otherButtonItems: nil];
        [sheet showFromTabBar:self.presentationTabBarController.tabBar];
    }
}

- (void)tableView:(UITableView *)tableView accessoryButtonTappedForRowWithIndexPath:(NSIndexPath *)indexPath
{
    ContactDetails* detailVC =nil;
    if(tableView ==self.view) {
        if(indexPath.section==konlineSection)
            detailVC= [[ContactDetails alloc]  initWithContact:[_contacts objectAtIndex:indexPath.row] ];
        else
            detailVC=[[ContactDetails alloc]  initWithContact:[_offlineContacts objectAtIndex:indexPath.row] ];
    }
    
    else  if(tableView ==self.searchDisplayController.searchResultsTableView)
    {
        detailVC=[[ContactDetails alloc]  initWithContact:[self.searchResults objectAtIndex:indexPath.row] ];
    }
    
    detailVC.currentNavController=self.currentNavController;
    
    if ([[UIDevice currentDevice] userInterfaceIdiom] == UIUserInterfaceIdiomPad)
    {
        MLChatCell* cell = (MLChatCell*)[tableView cellForRowAtIndexPath:indexPath];
        _popOverController = [[UIPopoverController alloc] initWithContentViewController:detailVC];
        detailVC.popOverController=_popOverController;
        _popOverController.popoverContentSize = CGSizeMake(320, 480);
        [_popOverController presentPopoverFromRect:cell.bounds
                                            inView:cell
                          permittedArrowDirections:UIPopoverArrowDirectionLeft animated:YES];
    }
    else
    {
        [self.currentNavController pushViewController:detailVC animated:YES];
    }
    
}

-(void) tableView:(UITableView *)tableView didSelectRowAtIndexPath:(NSIndexPath *)indexPath
{
    [tableView deselectRowAtIndexPath:indexPath animated:NO];
    
    NSMutableDictionary* row;
    if(tableView ==self.view) {
    if(indexPath.section==kinfoSection)
    {
        return;
    }
    else
        if((indexPath.section==konlineSection))
        {
            row=[_contacts objectAtIndex:indexPath.row];
        }
        else if (indexPath.section==kofflineSection)
        {
            row= [_offlineContacts objectAtIndex:indexPath.row];
        }
    
    [row setObject:[NSNumber numberWithInt:0] forKey:@"count"];
    }
    else  if(tableView ==self.searchDisplayController.searchResultsTableView)
    {
        row= [self.searchResults objectAtIndex:indexPath.row];
    }

    [self presentChatWithRow:row];
    
    [tableView beginUpdates];
    [tableView reloadRowsAtIndexPaths:@[indexPath]
                     withRowAnimation:UITableViewRowAnimationNone];
    [tableView endUpdates];
    
    _lastSelectedUser=row;
    
    
}



@end<|MERGE_RESOLUTION|>--- conflicted
+++ resolved
@@ -262,9 +262,6 @@
                    });
 }
 
-<<<<<<< HEAD
-#pragma -- mark updating user display
-=======
 #pragma mark updating user display
 
 
@@ -305,7 +302,6 @@
 }
 
 
->>>>>>> eca5fb48
 -(void) addOnlineUser:(NSDictionary*) user
 {
     if([UIApplication sharedApplication].applicationState==UIApplicationStateBackground)
