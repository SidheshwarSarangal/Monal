--- conflicted
+++ resolved
@@ -501,11 +501,7 @@
                 </toolbar>
                 <placeholder placeholderIdentifier="IBFirstResponder" id="zeF-qp-qgY" userLabel="First Responder" sceneMemberID="firstResponder"/>
             </objects>
-<<<<<<< HEAD
-            <point key="canvasLocation" x="2496" y="-2371"/>
-=======
             <point key="canvasLocation" x="2606" y="-2316"/>
->>>>>>> 493a18dd
         </scene>
         <!--Chats-->
         <scene sceneID="vAl-ec-NFW">
@@ -1262,7 +1258,6 @@
                         <outlet property="messageTable" destination="Kkq-aZ-5fP" id="RhH-Dt-heG"/>
                         <outlet property="placeHolderText" destination="KUa-bA-cQb" id="62v-fn-lf2"/>
                         <outlet property="sendButton" destination="kYa-y4-X5Z" id="efC-cC-umG"/>
-                        <outlet property="tableviewBottom" destination="Iwu-bN-lxd" id="LyO-nB-5n1"/>
                         <outlet property="transparentLayer" destination="cUR-xM-Mq7" id="0Fl-vg-WUH"/>
                         <outlet property="view" destination="Riz-2Q-bcU" id="d0E-AR-8aA"/>
                         <segue destination="cC0-5a-Jvb" kind="presentation" modalPresentationStyle="formSheet" id="cuS-c5-MTy"/>
@@ -1403,11 +1398,7 @@
         <image name="square.and.pencil" catalog="system" width="64" height="58"/>
     </resources>
     <inferredMetricsTieBreakers>
-<<<<<<< HEAD
-        <segue reference="cuS-c5-MTy"/>
-=======
         <segue reference="5bM-w5-CYw"/>
         <segue reference="hqW-lo-9tZ"/>
->>>>>>> 493a18dd
     </inferredMetricsTieBreakers>
 </document>