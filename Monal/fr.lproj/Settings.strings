/* Class = "UINavigationItem"; title = "Root View Controller"; ObjectID = "1Hw-bc-mNT"; */
"1Hw-bc-mNT.title" = "Root View Controller";
/* Class = "UITableViewController"; title = "Chat Log"; ObjectID = "3gZ-1D-g86"; */
"3gZ-1D-g86.title" = "Chat Log";
/* Class = "UINavigationItem"; title = "Accounts"; ObjectID = "GM4-e8-f1D"; */
<<<<<<< HEAD
"GM4-e8-f1D.title" = "Comptes";
/* Class = "UITextView"; text = "aaa"; ObjectID = "JYm-gw-Mhc"; */
"JYm-gw-Mhc.text" = "aaa";
=======
"GM4-e8-f1D.title" = "Accounts";

/* Class = "UITextView"; text = "log_placeholder"; ObjectID = "JYm-gw-Mhc"; */
"JYm-gw-Mhc.text" = "log_placeholder";

>>>>>>> 0db53c82
/* Class = "UILabel"; text = "Detail"; ObjectID = "QNX-n9-Hbx"; */
"QNX-n9-Hbx.text" = "Detail";
/* Class = "UIBarButtonItem"; title = "Close"; ObjectID = "QTE-cG-3LC"; */
"QTE-cG-3LC.title" = "Fermer";
/* Class = "UIBarButtonItem"; title = "Close"; ObjectID = "R3T-hy-2aY"; */
"R3T-hy-2aY.title" = "Fermer";
/* Class = "UINavigationItem"; title = "Sounds"; ObjectID = "Rum-Ee-xSZ"; */
"Rum-Ee-xSZ.title" = "Sons";
/* Class = "UIBarButtonItem"; title = "Save"; ObjectID = "TJt-Kl-UDV"; */
"TJt-Kl-UDV.title" = "Enregistrer";
/* Class = "UITableViewController"; title = "Account Edit"; ObjectID = "Tus-3k-aPR"; */
"Tus-3k-aPR.title" = "Modifier le compte";
/* Class = "UITabBarItem"; title = "Item"; ObjectID = "VJW-A6-Zpp"; */
"VJW-A6-Zpp.title" = "Item";
/* Class = "UITabBarItem"; title = "Settings"; ObjectID = "YtW-zK-Qze"; */
"YtW-zK-Qze.title" = "Settings";
/* Class = "UINavigationItem"; title = "Display Settings"; ObjectID = "bRa-lQ-kQr"; */
"bRa-lQ-kQr.title" = "Paramètres d'affichage";
/* Class = "UIButton"; normalTitle = "Change Password"; ObjectID = "d7c-hm-a1K"; */
"d7c-hm-a1K.normalTitle" = "Modifier le mot de passe";
/* Class = "UISplitViewController"; title = "Settings"; ObjectID = "dgM-uB-Aap"; */
"dgM-uB-Aap.title" = "Settings";
/* Class = "UINavigationItem"; title = "Settings"; ObjectID = "gFd-bu-COM"; */
"gFd-bu-COM.title" = "Settings";
/* Class = "UILabel"; text = "Title"; ObjectID = "ivZ-8c-o6a"; */
"ivZ-8c-o6a.text" = "Titre";
/* Class = "UITableViewController"; title = "Settings"; ObjectID = "kjF-U7-P8y"; */
"kjF-U7-P8y.title" = "Settings";
/* Class = "UINavigationItem"; title = "Root View Controller"; ObjectID = "mLa-XU-o1Q"; */
"mLa-XU-o1Q.title" = "Root View Controller";
<<<<<<< HEAD
/* Class = "UITableViewController"; title = "Notificaions"; ObjectID = "nPR-ET-sg3"; */
"nPR-ET-sg3.title" = "Notifications";
=======

/* Class = "UITableViewController"; title = "Notifications"; ObjectID = "nPR-ET-sg3"; */
"nPR-ET-sg3.title" = "Notifications";

>>>>>>> 0db53c82
/* Class = "UINavigationItem"; title = "Account Edit"; ObjectID = "pa7-vQ-Yz3"; */
"pa7-vQ-Yz3.title" = "Modifier le compte";
/* Class = "UIBarButtonItem"; title = "Reconnect All"; ObjectID = "r7s-58-k2m"; */
"r7s-58-k2m.title" = "Tout reconnecter";
/* Class = "UILabel"; text = "Detail"; ObjectID = "rF7-34-0sc"; */
"rF7-34-0sc.text" = "Detail";
/* Class = "UILabel"; text = "Title"; ObjectID = "rLQ-yk-GnZ"; */
"rLQ-yk-GnZ.text" = "Titre";
/* Class = "UINavigationItem"; title = "Root View Controller"; ObjectID = "vKm-u5-p5y"; */
"vKm-u5-p5y.title" = "Root View Controller";
/* Class = "UINavigationItem"; title = "Accounts With Logs"; ObjectID = "wlb-8I-yzZ"; */
"wlb-8I-yzZ.title" = "Comptes avec journaux";<|MERGE_RESOLUTION|>--- conflicted
+++ resolved
@@ -3,17 +3,9 @@
 /* Class = "UITableViewController"; title = "Chat Log"; ObjectID = "3gZ-1D-g86"; */
 "3gZ-1D-g86.title" = "Chat Log";
 /* Class = "UINavigationItem"; title = "Accounts"; ObjectID = "GM4-e8-f1D"; */
-<<<<<<< HEAD
 "GM4-e8-f1D.title" = "Comptes";
-/* Class = "UITextView"; text = "aaa"; ObjectID = "JYm-gw-Mhc"; */
-"JYm-gw-Mhc.text" = "aaa";
-=======
-"GM4-e8-f1D.title" = "Accounts";
-
 /* Class = "UITextView"; text = "log_placeholder"; ObjectID = "JYm-gw-Mhc"; */
 "JYm-gw-Mhc.text" = "log_placeholder";
-
->>>>>>> 0db53c82
 /* Class = "UILabel"; text = "Detail"; ObjectID = "QNX-n9-Hbx"; */
 "QNX-n9-Hbx.text" = "Detail";
 /* Class = "UIBarButtonItem"; title = "Close"; ObjectID = "QTE-cG-3LC"; */
@@ -44,15 +36,8 @@
 "kjF-U7-P8y.title" = "Settings";
 /* Class = "UINavigationItem"; title = "Root View Controller"; ObjectID = "mLa-XU-o1Q"; */
 "mLa-XU-o1Q.title" = "Root View Controller";
-<<<<<<< HEAD
-/* Class = "UITableViewController"; title = "Notificaions"; ObjectID = "nPR-ET-sg3"; */
-"nPR-ET-sg3.title" = "Notifications";
-=======
-
 /* Class = "UITableViewController"; title = "Notifications"; ObjectID = "nPR-ET-sg3"; */
 "nPR-ET-sg3.title" = "Notifications";
-
->>>>>>> 0db53c82
 /* Class = "UINavigationItem"; title = "Account Edit"; ObjectID = "pa7-vQ-Yz3"; */
 "pa7-vQ-Yz3.title" = "Modifier le compte";
 /* Class = "UIBarButtonItem"; title = "Reconnect All"; ObjectID = "r7s-58-k2m"; */
