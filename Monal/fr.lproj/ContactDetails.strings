--- conflicted
+++ resolved
@@ -9,17 +9,9 @@
 /* Class = "UIButton"; normalTitle = "Cancel"; ObjectID = "X6h-fs-C64"; */
 "X6h-fs-C64.normalTitle" = "Annuler";
 /* Class = "UILabel"; text = "Device:"; ObjectID = "aTq-lO-Xbf"; */
-<<<<<<< HEAD
 "aTq-lO-Xbf.text" = "Périphérique :";
-/* Class = "UITextView"; text = "aaa"; ObjectID = "esK-jI-cAB"; */
-"esK-jI-cAB.text" = "aaa";
-=======
-"aTq-lO-Xbf.text" = "Device:";
-
 /* Class = "UITextView"; text = "log_placeholder"; ObjectID = "esK-jI-cAB"; */
 "esK-jI-cAB.text" = "log_placeholder";
-
->>>>>>> 0db53c82
 /* Class = "UILabel"; text = "05C8299D ABF17279 01A72DC6 4231E407 B90BEF9D 3746C910 01C5444C 47DC66E6"; ObjectID = "fop-Br-WiN"; */
 "fop-Br-WiN.text" = "05C8299D ABF17279 01A72DC6 4231E407 B90BEF9D 3746C910 01C5444C 47DC66E6";
 /* Class = "UILabel"; text = "Calling"; ObjectID = "ggA-Jy-Lki"; */
