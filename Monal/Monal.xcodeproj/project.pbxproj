--- conflicted
+++ resolved
@@ -3,7 +3,7 @@
 	archiveVersion = 1;
 	classes = {
 	};
-	objectVersion = 46;
+	objectVersion = 52;
 	objects = {
 
 /* Begin PBXBuildFile section */
@@ -123,8 +123,8 @@
 		261A6288176C157D00059090 /* MLDisplaySettingsViewController.m in Sources */ = {isa = PBXBuildFile; fileRef = 261A6287176C157D00059090 /* MLDisplaySettingsViewController.m */; };
 		261A628B176C159000059090 /* AccountsViewController.m in Sources */ = {isa = PBXBuildFile; fileRef = 261A628A176C159000059090 /* AccountsViewController.m */; };
 		261A628E176C15AD00059090 /* ChatLogsViewController.m in Sources */ = {isa = PBXBuildFile; fileRef = 261A628D176C15AD00059090 /* ChatLogsViewController.m */; };
-		261E542523A0A1D300394F59 /* monalxmpp.framework in Frameworks */ = {isa = PBXBuildFile; fileRef = 26CC579223A0867400ABB92A /* monalxmpp.framework */; };
-		261E542623A0A1D300394F59 /* monalxmpp.framework in Embed Frameworks */ = {isa = PBXBuildFile; fileRef = 26CC579223A0867400ABB92A /* monalxmpp.framework */; settings = {ATTRIBUTES = (CodeSignOnCopy, RemoveHeadersOnCopy, ); }; };
+		261E542523A0A1D300394F59 /* monalxmpp.framework in Frameworks */ = {isa = PBXBuildFile; fileRef = 26CC579223A0867400ABB92A /* monalxmpp.framework */; platformFilter = ios; };
+		261E542623A0A1D300394F59 /* monalxmpp.framework in Embed Frameworks */ = {isa = PBXBuildFile; fileRef = 26CC579223A0867400ABB92A /* monalxmpp.framework */; platformFilter = ios; settings = {ATTRIBUTES = (CodeSignOnCopy, RemoveHeadersOnCopy, ); }; };
 		261E542823A0A4CF00394F59 /* monalxmpp.framework in Frameworks */ = {isa = PBXBuildFile; fileRef = 26CC579223A0867400ABB92A /* monalxmpp.framework */; };
 		261E543323A1CD1700394F59 /* MLMessageProcessorTest.m in Sources */ = {isa = PBXBuildFile; fileRef = 261E543223A1CD1700394F59 /* MLMessageProcessorTest.m */; };
 		261E543723A1ED1E00394F59 /* MLMessageProcessor.m in Sources */ = {isa = PBXBuildFile; fileRef = 2633CB42231CB816006D0277 /* MLMessageProcessor.m */; };
@@ -291,7 +291,6 @@
 		2696EED21791245A00BC54B8 /* chatViewController.m in Sources */ = {isa = PBXBuildFile; fileRef = 2696EED11791245A00BC54B8 /* chatViewController.m */; };
 		26A6EE73208CC321005992E4 /* MLMAMPref.m in Sources */ = {isa = PBXBuildFile; fileRef = 26A6EE72208CC321005992E4 /* MLMAMPref.m */; };
 		26A711EE23C5635900FC6A86 /* AESGCMTest.m in Sources */ = {isa = PBXBuildFile; fileRef = 26A711ED23C5635900FC6A86 /* AESGCMTest.m */; };
-		26A7120623C58DEE00FC6A86 /* MLCrypto.framework in Embed Frameworks */ = {isa = PBXBuildFile; fileRef = 26A711DD23C4D67400FC6A86 /* MLCrypto.framework */; settings = {ATTRIBUTES = (CodeSignOnCopy, RemoveHeadersOnCopy, ); }; };
 		26A78ED823C2B59400C7CF40 /* MLPlaceholderViewController.m in Sources */ = {isa = PBXBuildFile; fileRef = 26A78ED723C2B59400C7CF40 /* MLPlaceholderViewController.m */; };
 		26A8ADD717C031BA0033990D /* ContactDetails.m in Sources */ = {isa = PBXBuildFile; fileRef = 26EC40FB17BDD8560031304D /* ContactDetails.m */; };
 		26AA41051D9FCBF6005A77ED /* MLImageView.m in Sources */ = {isa = PBXBuildFile; fileRef = 26AA41041D9FCBF6005A77ED /* MLImageView.m */; };
@@ -315,7 +314,7 @@
 		26C1EA6B1FF937320085547A /* MLNotificationSettingsViewController.m in Sources */ = {isa = PBXBuildFile; fileRef = 26C1EA6A1FF937320085547A /* MLNotificationSettingsViewController.m */; };
 		26C836622396CB9200C9F21D /* MLIQProcessorTest.m in Sources */ = {isa = PBXBuildFile; fileRef = 26C836612396CB9200C9F21D /* MLIQProcessorTest.m */; };
 		26CC579623A0867400ABB92A /* monalxmpp.h in Headers */ = {isa = PBXBuildFile; fileRef = 26CC579423A0867400ABB92A /* monalxmpp.h */; settings = {ATTRIBUTES = (Public, ); }; };
-		26CC57A023A0868200ABB92A /* monalxmpp.framework in Frameworks */ = {isa = PBXBuildFile; fileRef = 26CC579223A0867400ABB92A /* monalxmpp.framework */; };
+		26CC57A023A0868200ABB92A /* monalxmpp.framework in Frameworks */ = {isa = PBXBuildFile; fileRef = 26CC579223A0867400ABB92A /* monalxmpp.framework */; platformFilter = ios; };
 		26CC57A223A086AA00ABB92A /* xmpp.m in Sources */ = {isa = PBXBuildFile; fileRef = 260C51D0177F08F50039634B /* xmpp.m */; };
 		26CC57A323A086AA00ABB92A /* MLDNSLookup.m in Sources */ = {isa = PBXBuildFile; fileRef = 26C4B22321B6B91300610282 /* MLDNSLookup.m */; };
 		26CC57A423A086AA00ABB92A /* MLXMPPServer.m in Sources */ = {isa = PBXBuildFile; fileRef = 2661100C238F08820030A4EE /* MLXMPPServer.m */; };
@@ -369,7 +368,7 @@
 		26CC57E423A08E4B00ABB92A /* EncodingTools.m in Sources */ = {isa = PBXBuildFile; fileRef = 260C6C93178080730004E2E1 /* EncodingTools.m */; };
 		26CC57E523A08E5300ABB92A /* Reachability.m in Sources */ = {isa = PBXBuildFile; fileRef = 26F7BB411115F8DB00712672 /* Reachability.m */; };
 		26CC57E623A08EAA00ABB92A /* libjrtplib-static.a in Frameworks */ = {isa = PBXBuildFile; fileRef = 268BCD56140B25CC0025E4D1 /* libjrtplib-static.a */; };
-		26CC57EB23A08F4400ABB92A /* monalxmpp.framework in Frameworks */ = {isa = PBXBuildFile; fileRef = 26CC579223A0867400ABB92A /* monalxmpp.framework */; };
+		26CC57EB23A08F4400ABB92A /* monalxmpp.framework in Frameworks */ = {isa = PBXBuildFile; fileRef = 26CC579223A0867400ABB92A /* monalxmpp.framework */; platformFilter = ios; };
 		26D0940C22A33E9B009C7AEF /* MLRegisterViewController.m in Sources */ = {isa = PBXBuildFile; fileRef = 26D0940A22A33E9A009C7AEF /* MLRegisterViewController.m */; };
 		26D3476C23A54E67004D6D75 /* MLMessageParserTest.m in Sources */ = {isa = PBXBuildFile; fileRef = 26D3476B23A54E67004D6D75 /* MLMessageParserTest.m */; };
 		26D437FB23A5643A00242AAA /* MLIQParserTest.m in Sources */ = {isa = PBXBuildFile; fileRef = 26D437FA23A5643A00242AAA /* MLIQParserTest.m */; };
@@ -435,8 +434,6 @@
 		26D59D9320714F32006F1DEE /* UIColor+Theme.m in Sources */ = {isa = PBXBuildFile; fileRef = 26D59D9220714F32006F1DEE /* UIColor+Theme.m */; };
 		26D7C05E23D6AFD800CA123C /* MLChatInputContainer.m in Sources */ = {isa = PBXBuildFile; fileRef = 26D7C05D23D6AFD800CA123C /* MLChatInputContainer.m */; };
 		26D89F061A890672009B147C /* MLSwitchCell.m in Sources */ = {isa = PBXBuildFile; fileRef = 26D89F051A890672009B147C /* MLSwitchCell.m */; };
-		26DCCE7E23C665B800233F6B /* MLCrypto.framework in Frameworks */ = {isa = PBXBuildFile; fileRef = 26A711DD23C4D67400FC6A86 /* MLCrypto.framework */; };
-		26DCCE7F23C665B800233F6B /* MLCrypto.framework in Embed Frameworks */ = {isa = PBXBuildFile; fileRef = 26A711DD23C4D67400FC6A86 /* MLCrypto.framework */; settings = {ATTRIBUTES = (CodeSignOnCopy, RemoveHeadersOnCopy, ); }; };
 		26E2F7DA17C6FD9400C3C8EF /* MLTabBarController.m in Sources */ = {isa = PBXBuildFile; fileRef = 26E2F7D917C6FD9400C3C8EF /* MLTabBarController.m */; };
 		26E3ED871FEC0CB7008ABDA5 /* MLServerDetails.m in Sources */ = {isa = PBXBuildFile; fileRef = 26E3ED861FEC0CB7008ABDA5 /* MLServerDetails.m */; };
 		26E3ED8B1FEC395D008ABDA5 /* MLServerDetailsVC.m in Sources */ = {isa = PBXBuildFile; fileRef = 26E3ED8A1FEC395D008ABDA5 /* MLServerDetailsVC.m */; };
@@ -497,13 +494,6 @@
 			remoteGlobalIDString = 26A711C623C4D67300FC6A86;
 			remoteInfo = MLCryptoTests;
 		};
-		26A7120223C58C1100FC6A86 /* PBXContainerItemProxy */ = {
-			isa = PBXContainerItemProxy;
-			containerPortal = 26A711D723C4D67300FC6A86 /* MLCrypto.xcodeproj */;
-			proxyType = 1;
-			remoteGlobalIDString = 26A711BC23C4D67300FC6A86;
-			remoteInfo = MLCrypto;
-		};
 		26AA701A2146BBB900598605 /* PBXContainerItemProxy */ = {
 			isa = PBXContainerItemProxy;
 			containerPortal = 29B97313FDCFA39411CA2CEA /* Project object */;
@@ -555,7 +545,6 @@
 			dstPath = "";
 			dstSubfolderSpec = 10;
 			files = (
-				26A7120623C58DEE00FC6A86 /* MLCrypto.framework in Embed Frameworks */,
 				261E542623A0A1D300394F59 /* monalxmpp.framework in Embed Frameworks */,
 			);
 			name = "Embed Frameworks";
@@ -590,17 +579,6 @@
 			dstSubfolderSpec = 10;
 			files = (
 				26D4389423A5EC0900242AAA /* monalxmppmac.framework in Embed Frameworks */,
-			);
-			name = "Embed Frameworks";
-			runOnlyForDeploymentPostprocessing = 0;
-		};
-		26DCCE8023C665B800233F6B /* Embed Frameworks */ = {
-			isa = PBXCopyFilesBuildPhase;
-			buildActionMask = 2147483647;
-			dstPath = "";
-			dstSubfolderSpec = 10;
-			files = (
-				26DCCE7F23C665B800233F6B /* MLCrypto.framework in Embed Frameworks */,
 			);
 			name = "Embed Frameworks";
 			runOnlyForDeploymentPostprocessing = 0;
@@ -1216,7 +1194,6 @@
 			files = (
 				26CC57E623A08EAA00ABB92A /* libjrtplib-static.a in Frameworks */,
 				D838DFA541E4102BCA92A60E /* Pods_monalxmpp.framework in Frameworks */,
-				26DCCE7E23C665B800233F6B /* MLCrypto.framework in Frameworks */,
 			);
 			runOnlyForDeploymentPostprocessing = 0;
 		};
@@ -2347,6 +2324,7 @@
 				1D60588D0D05DD3D006BFB54 /* Resources */,
 				1D60588E0D05DD3D006BFB54 /* Sources */,
 				1D60588F0D05DD3D006BFB54 /* Frameworks */,
+				26B3F1EC17BAED3A0028EA88 /* Crashlytics */,
 				2665C11C1C4ABF7100CC9A04 /* Remove Build number */,
 				2665C11D1C4ABFB500CC9A04 /* Tag Git */,
 				26AA70212146BBB900598605 /* Embed App Extensions */,
@@ -2512,12 +2490,10 @@
 				26CC578E23A0867400ABB92A /* Sources */,
 				26CC578F23A0867400ABB92A /* Frameworks */,
 				26CC579023A0867400ABB92A /* Resources */,
-				26DCCE8023C665B800233F6B /* Embed Frameworks */,
 			);
 			buildRules = (
 			);
 			dependencies = (
-				26A7120323C58C1100FC6A86 /* PBXTargetDependency */,
 				26CC57D923A08DA300ABB92A /* PBXTargetDependency */,
 			);
 			name = monalxmpp;
@@ -2623,8 +2599,7 @@
 					};
 					26CC579123A0867400ABB92A = {
 						CreatedOnToolsVersion = 11.2.1;
-						DevelopmentTeam = 33XS7DE5NZ;
-						ProvisioningStyle = Automatic;
+						ProvisioningStyle = Manual;
 					};
 					26D4385323A5E60200242AAA = {
 						CreatedOnToolsVersion = 11.3;
@@ -3010,6 +2985,20 @@
 			runOnlyForDeploymentPostprocessing = 0;
 			shellPath = /bin/sh;
 			shellScript = "if [ \"${CONFIGURATION}\" == \"AppStore\" ]; then\noldBuildNumber=$(git tag --sort=\"v:refname\" |grep \"Build_iOS\" | tail -n1 | sed 's/Build_iOS_//g')\nbuildNumber=$(expr $oldBuildNumber + 1)\ngit tag Build_iOS_$buildNumber\ngit push origin Build_iOS_$buildNumber\nfi\n";
+		};
+		26B3F1EC17BAED3A0028EA88 /* Crashlytics */ = {
+			isa = PBXShellScriptBuildPhase;
+			buildActionMask = 2147483647;
+			files = (
+			);
+			inputPaths = (
+			);
+			name = Crashlytics;
+			outputPaths = (
+			);
+			runOnlyForDeploymentPostprocessing = 0;
+			shellPath = /bin/sh;
+			shellScript = "if [ \"${CONFIGURATION}\" == \"AppStore\" ]; then\n./Pods/Fabric/Fabric.framework/run 6e807cf86986312a050437809e762656b44b197c d082f9c014f0bce40ebff3a62eb566eb101232f02d7beab5396912a9efcc8caa\nfi\n";
 		};
 		2C2F76B3D7BFA8599420658A /* [CP] Check Pods Manifest.lock */ = {
 			isa = PBXShellScriptBuildPhase;
@@ -3517,11 +3506,6 @@
 			target = 260773BF232FC4E800BFD50F /* NotificaionService */;
 			targetProxy = 263800892374814000144929 /* PBXContainerItemProxy */;
 		};
-		26A7120323C58C1100FC6A86 /* PBXTargetDependency */ = {
-			isa = PBXTargetDependency;
-			name = MLCrypto;
-			targetProxy = 26A7120223C58C1100FC6A86 /* PBXContainerItemProxy */;
-		};
 		26AA701B2146BBB900598605 /* PBXTargetDependency */ = {
 			isa = PBXTargetDependency;
 			target = 26AA70102146BBB800598605 /* shareSheet */;
@@ -3529,6 +3513,7 @@
 		};
 		26CC579823A0867400ABB92A /* PBXTargetDependency */ = {
 			isa = PBXTargetDependency;
+			platformFilter = ios;
 			target = 26CC579123A0867400ABB92A /* monalxmpp */;
 			targetProxy = 26CC579723A0867400ABB92A /* PBXContainerItemProxy */;
 		};
@@ -3539,11 +3524,13 @@
 		};
 		26CC57E823A08F3A00ABB92A /* PBXTargetDependency */ = {
 			isa = PBXTargetDependency;
+			platformFilter = ios;
 			target = 26CC579123A0867400ABB92A /* monalxmpp */;
 			targetProxy = 26CC57E723A08F3A00ABB92A /* PBXContainerItemProxy */;
 		};
 		26CC57EA23A08F3F00ABB92A /* PBXTargetDependency */ = {
 			isa = PBXTargetDependency;
+			platformFilter = ios;
 			target = 26CC579123A0867400ABB92A /* monalxmpp */;
 			targetProxy = 26CC57E923A08F3F00ABB92A /* PBXContainerItemProxy */;
 		};
@@ -3614,12 +3601,11 @@
 				);
 				GCC_VERSION = com.apple.compilers.llvm.clang.1_0;
 				INFOPLIST_FILE = "Monal-Info.plist";
-<<<<<<< HEAD
-				IPHONEOS_DEPLOYMENT_TARGET = 13.2;
-=======
 				IPHONEOS_DEPLOYMENT_TARGET = 12.0;
->>>>>>> e47ac2f8
-				LD_RUNPATH_SEARCH_PATHS = "$(inherited) @executable_path/Frameworks";
+				LD_RUNPATH_SEARCH_PATHS = (
+					"$(inherited)",
+					"@executable_path/Frameworks",
+				);
 				LIBRARY_SEARCH_PATHS = (
 					"$(inherited)",
 					"$(PROJECT_DIR)/Pods/OpenSSL-Universal/lib-macos",
@@ -3772,8 +3758,12 @@
 				GCC_WARN_ABOUT_RETURN_TYPE = YES_ERROR;
 				GCC_WARN_UNINITIALIZED_AUTOS = YES_AGGRESSIVE;
 				INFOPLIST_FILE = NotificaionService/Info.plist;
-				IPHONEOS_DEPLOYMENT_TARGET = 13.2;
-				LD_RUNPATH_SEARCH_PATHS = "$(inherited) @executable_path/Frameworks @executable_path/../../Frameworks";
+				IPHONEOS_DEPLOYMENT_TARGET = 13.0;
+				LD_RUNPATH_SEARCH_PATHS = (
+					"$(inherited)",
+					"@executable_path/Frameworks",
+					"@executable_path/../../Frameworks",
+				);
 				MARKETING_VERSION = 4.3;
 				MTL_ENABLE_DEBUG_INFO = INCLUDE_SOURCE;
 				MTL_FAST_MATH = YES;
@@ -3844,8 +3834,12 @@
 				GCC_WARN_UNUSED_FUNCTION = YES;
 				GCC_WARN_UNUSED_VARIABLE = YES;
 				INFOPLIST_FILE = NotificaionService/Info.plist;
-				IPHONEOS_DEPLOYMENT_TARGET = 13.2;
-				LD_RUNPATH_SEARCH_PATHS = "$(inherited) @executable_path/Frameworks @executable_path/../../Frameworks";
+				IPHONEOS_DEPLOYMENT_TARGET = 13.0;
+				LD_RUNPATH_SEARCH_PATHS = (
+					"$(inherited)",
+					"@executable_path/Frameworks",
+					"@executable_path/../../Frameworks",
+				);
 				MARKETING_VERSION = 4.3;
 				MTL_ENABLE_DEBUG_INFO = NO;
 				MTL_FAST_MATH = YES;
@@ -3919,8 +3913,12 @@
 				GCC_WARN_UNUSED_FUNCTION = YES;
 				GCC_WARN_UNUSED_VARIABLE = YES;
 				INFOPLIST_FILE = NotificaionService/Info.plist;
-				IPHONEOS_DEPLOYMENT_TARGET = 13.2;
-				LD_RUNPATH_SEARCH_PATHS = "$(inherited) @executable_path/Frameworks @executable_path/../../Frameworks";
+				IPHONEOS_DEPLOYMENT_TARGET = 13.0;
+				LD_RUNPATH_SEARCH_PATHS = (
+					"$(inherited)",
+					"@executable_path/Frameworks",
+					"@executable_path/../../Frameworks",
+				);
 				MARKETING_VERSION = 4.3;
 				MTL_ENABLE_DEBUG_INFO = NO;
 				MTL_FAST_MATH = YES;
@@ -3965,7 +3963,11 @@
 				GCC_WARN_UNINITIALIZED_AUTOS = YES_AGGRESSIVE;
 				INFOPLIST_FILE = "Monal Tests/Info.plist";
 				IPHONEOS_DEPLOYMENT_TARGET = 9.3;
-				LD_RUNPATH_SEARCH_PATHS = "$(inherited) @executable_path/Frameworks @loader_path/Frameworks";
+				LD_RUNPATH_SEARCH_PATHS = (
+					"$(inherited)",
+					"@executable_path/Frameworks",
+					"@loader_path/Frameworks",
+				);
 				MTL_ENABLE_DEBUG_INFO = YES;
 				PRODUCT_NAME = "$(TARGET_NAME)";
 				PROVISIONING_PROFILE = "";
@@ -4011,7 +4013,11 @@
 				GCC_WARN_UNUSED_VARIABLE = YES;
 				INFOPLIST_FILE = "Monal Tests/Info.plist";
 				IPHONEOS_DEPLOYMENT_TARGET = 9.3;
-				LD_RUNPATH_SEARCH_PATHS = "$(inherited) @executable_path/Frameworks @loader_path/Frameworks";
+				LD_RUNPATH_SEARCH_PATHS = (
+					"$(inherited)",
+					"@executable_path/Frameworks",
+					"@loader_path/Frameworks",
+				);
 				MTL_ENABLE_DEBUG_INFO = NO;
 				PRODUCT_NAME = "$(TARGET_NAME)";
 				PROVISIONING_PROFILE = "";
@@ -4058,7 +4064,11 @@
 				GCC_WARN_UNUSED_VARIABLE = YES;
 				INFOPLIST_FILE = "Monal Tests/Info.plist";
 				IPHONEOS_DEPLOYMENT_TARGET = 9.3;
-				LD_RUNPATH_SEARCH_PATHS = "$(inherited) @executable_path/Frameworks @loader_path/Frameworks";
+				LD_RUNPATH_SEARCH_PATHS = (
+					"$(inherited)",
+					"@executable_path/Frameworks",
+					"@loader_path/Frameworks",
+				);
 				MTL_ENABLE_DEBUG_INFO = NO;
 				PRODUCT_NAME = "$(TARGET_NAME)";
 				PROVISIONING_PROFILE = "";
@@ -4103,7 +4113,10 @@
 				GCC_WARN_ABOUT_RETURN_TYPE = YES_ERROR;
 				GCC_WARN_UNINITIALIZED_AUTOS = YES_AGGRESSIVE;
 				INFOPLIST_FILE = "Monal-OSX/Info.plist";
-				LD_RUNPATH_SEARCH_PATHS = "$(inherited) @executable_path/../Frameworks";
+				LD_RUNPATH_SEARCH_PATHS = (
+					"$(inherited)",
+					"@executable_path/../Frameworks",
+				);
 				LLVM_LTO = NO;
 				MACOSX_DEPLOYMENT_TARGET = 10.10;
 				MTL_ENABLE_DEBUG_INFO = YES;
@@ -4158,7 +4171,10 @@
 				GCC_WARN_UNUSED_FUNCTION = YES;
 				GCC_WARN_UNUSED_VARIABLE = YES;
 				INFOPLIST_FILE = "Monal-OSX/Info.plist";
-				LD_RUNPATH_SEARCH_PATHS = "$(inherited) @executable_path/../Frameworks";
+				LD_RUNPATH_SEARCH_PATHS = (
+					"$(inherited)",
+					"@executable_path/../Frameworks",
+				);
 				MACOSX_DEPLOYMENT_TARGET = 10.10;
 				MTL_ENABLE_DEBUG_INFO = NO;
 				OTHER_LDFLAGS = "$(inherited)";
@@ -4211,7 +4227,10 @@
 				GCC_WARN_UNUSED_FUNCTION = YES;
 				GCC_WARN_UNUSED_VARIABLE = YES;
 				INFOPLIST_FILE = "Monal-OSX/Info.plist";
-				LD_RUNPATH_SEARCH_PATHS = "$(inherited) @executable_path/../Frameworks";
+				LD_RUNPATH_SEARCH_PATHS = (
+					"$(inherited)",
+					"@executable_path/../Frameworks",
+				);
 				MACOSX_DEPLOYMENT_TARGET = 10.10;
 				MTL_ENABLE_DEBUG_INFO = NO;
 				OTHER_LDFLAGS = "$(inherited)";
@@ -4258,7 +4277,7 @@
 				GCC_WARN_UNINITIALIZED_AUTOS = YES;
 				GCC_WARN_UNUSED_FUNCTION = YES;
 				GCC_WARN_UNUSED_VARIABLE = YES;
-				IPHONEOS_DEPLOYMENT_TARGET = 13.2;
+				IPHONEOS_DEPLOYMENT_TARGET = 10.3;
 				LLVM_LTO = YES;
 				MACOSX_DEPLOYMENT_TARGET = 10.10;
 				PROVISIONING_PROFILE = "C87D7BC2-2AC9-4ED4-945E-692EB563956A";
@@ -4295,12 +4314,11 @@
 				GCC_PREFIX_HEADER = SworIM_Prefix.pch;
 				GCC_VERSION = com.apple.compilers.llvm.clang.1_0;
 				INFOPLIST_FILE = "Monal-Info.plist";
-<<<<<<< HEAD
-				IPHONEOS_DEPLOYMENT_TARGET = 13.2;
-=======
 				IPHONEOS_DEPLOYMENT_TARGET = 12.0;
->>>>>>> e47ac2f8
-				LD_RUNPATH_SEARCH_PATHS = "$(inherited) @executable_path/Frameworks";
+				LD_RUNPATH_SEARCH_PATHS = (
+					"$(inherited)",
+					"@executable_path/Frameworks",
+				);
 				LIBRARY_SEARCH_PATHS = (
 					"$(inherited)",
 					"$(PROJECT_DIR)/Pods/OpenSSL-Universal/lib-macos",
@@ -4416,12 +4434,12 @@
 				GCC_WARN_ABOUT_RETURN_TYPE = YES_ERROR;
 				GCC_WARN_UNINITIALIZED_AUTOS = YES_AGGRESSIVE;
 				INFOPLIST_FILE = "$(SRCROOT)/shareSheet-iOS/Info.plist";
-<<<<<<< HEAD
-				IPHONEOS_DEPLOYMENT_TARGET = 13.2;
-=======
 				IPHONEOS_DEPLOYMENT_TARGET = 12.0;
->>>>>>> e47ac2f8
-				LD_RUNPATH_SEARCH_PATHS = "$(inherited) @executable_path/Frameworks @executable_path/../../Frameworks";
+				LD_RUNPATH_SEARCH_PATHS = (
+					"$(inherited)",
+					"@executable_path/Frameworks",
+					"@executable_path/../../Frameworks",
+				);
 				MARKETING_VERSION = 4.3;
 				MTL_ENABLE_DEBUG_INFO = YES;
 				PRODUCT_BUNDLE_IDENTIFIER = G7YU7X7KRJ.SworIM.shareSheet;
@@ -4487,12 +4505,12 @@
 				GCC_WARN_UNUSED_FUNCTION = YES;
 				GCC_WARN_UNUSED_VARIABLE = YES;
 				INFOPLIST_FILE = "$(SRCROOT)/shareSheet-iOS/Info.plist";
-<<<<<<< HEAD
-				IPHONEOS_DEPLOYMENT_TARGET = 13.2;
-=======
 				IPHONEOS_DEPLOYMENT_TARGET = 12.0;
->>>>>>> e47ac2f8
-				LD_RUNPATH_SEARCH_PATHS = "$(inherited) @executable_path/Frameworks @executable_path/../../Frameworks";
+				LD_RUNPATH_SEARCH_PATHS = (
+					"$(inherited)",
+					"@executable_path/Frameworks",
+					"@executable_path/../../Frameworks",
+				);
 				MARKETING_VERSION = 4.3;
 				MTL_ENABLE_DEBUG_INFO = NO;
 				PRODUCT_BUNDLE_IDENTIFIER = G7YU7X7KRJ.SworIM.shareSheet;
@@ -4560,12 +4578,12 @@
 				GCC_WARN_UNUSED_FUNCTION = YES;
 				GCC_WARN_UNUSED_VARIABLE = YES;
 				INFOPLIST_FILE = "$(SRCROOT)/shareSheet-iOS/Info.plist";
-<<<<<<< HEAD
-				IPHONEOS_DEPLOYMENT_TARGET = 13.2;
-=======
 				IPHONEOS_DEPLOYMENT_TARGET = 12.0;
->>>>>>> e47ac2f8
-				LD_RUNPATH_SEARCH_PATHS = "$(inherited) @executable_path/Frameworks @executable_path/../../Frameworks";
+				LD_RUNPATH_SEARCH_PATHS = (
+					"$(inherited)",
+					"@executable_path/Frameworks",
+					"@executable_path/../../Frameworks",
+				);
 				MARKETING_VERSION = 4.3;
 				MTL_ENABLE_DEBUG_INFO = NO;
 				PRODUCT_BUNDLE_IDENTIFIER = G7YU7X7KRJ.SworIM.shareSheet;
@@ -4613,7 +4631,11 @@
 				GCC_WARN_ABOUT_RETURN_TYPE = YES_ERROR;
 				GCC_WARN_UNINITIALIZED_AUTOS = YES_AGGRESSIVE;
 				INFOPLIST_FILE = "shareSheet-OSX/Info.plist";
-				LD_RUNPATH_SEARCH_PATHS = "$(inherited) @executable_path/../Frameworks @executable_path/../../../../Frameworks";
+				LD_RUNPATH_SEARCH_PATHS = (
+					"$(inherited)",
+					"@executable_path/../Frameworks",
+					"@executable_path/../../../../Frameworks",
+				);
 				MACOSX_DEPLOYMENT_TARGET = 10.13;
 				MTL_ENABLE_DEBUG_INFO = YES;
 				PRODUCT_BUNDLE_IDENTIFIER = "im.Monal.MonalOSX.shareSheet-OSX";
@@ -4676,7 +4698,11 @@
 				GCC_WARN_UNUSED_FUNCTION = YES;
 				GCC_WARN_UNUSED_VARIABLE = YES;
 				INFOPLIST_FILE = "shareSheet-OSX/Info.plist";
-				LD_RUNPATH_SEARCH_PATHS = "$(inherited) @executable_path/../Frameworks @executable_path/../../../../Frameworks";
+				LD_RUNPATH_SEARCH_PATHS = (
+					"$(inherited)",
+					"@executable_path/../Frameworks",
+					"@executable_path/../../../../Frameworks",
+				);
 				MACOSX_DEPLOYMENT_TARGET = 10.13;
 				MTL_ENABLE_DEBUG_INFO = NO;
 				PRODUCT_BUNDLE_IDENTIFIER = "im.Monal.MonalOSX.shareSheet-OSX";
@@ -4739,7 +4765,11 @@
 				GCC_WARN_UNUSED_FUNCTION = YES;
 				GCC_WARN_UNUSED_VARIABLE = YES;
 				INFOPLIST_FILE = "shareSheet-OSX/Info.plist";
-				LD_RUNPATH_SEARCH_PATHS = "$(inherited) @executable_path/../Frameworks @executable_path/../../../../Frameworks";
+				LD_RUNPATH_SEARCH_PATHS = (
+					"$(inherited)",
+					"@executable_path/../Frameworks",
+					"@executable_path/../../../../Frameworks",
+				);
 				MACOSX_DEPLOYMENT_TARGET = 10.13;
 				MTL_ENABLE_DEBUG_INFO = NO;
 				PRODUCT_BUNDLE_IDENTIFIER = "im.Monal.MonalOSX.shareSheet-OSX";
@@ -4767,13 +4797,12 @@
 				CLANG_WARN_UNGUARDED_AVAILABILITY = YES_AGGRESSIVE;
 				CODE_SIGN_IDENTITY = "Apple Development";
 				"CODE_SIGN_IDENTITY[sdk=iphoneos*]" = "iPhone Developer";
-				"CODE_SIGN_IDENTITY[sdk=macosx*]" = "Apple Development";
-				CODE_SIGN_STYLE = Automatic;
+				CODE_SIGN_STYLE = Manual;
 				COPY_PHASE_STRIP = NO;
 				CURRENT_PROJECT_VERSION = 1;
 				DEBUG_INFORMATION_FORMAT = "dwarf-with-dsym";
 				DEFINES_MODULE = YES;
-				DEVELOPMENT_TEAM = 33XS7DE5NZ;
+				DEVELOPMENT_TEAM = "";
 				DYLIB_COMPATIBILITY_VERSION = 1;
 				DYLIB_CURRENT_VERSION = 1;
 				DYLIB_INSTALL_NAME_BASE = "@rpath";
@@ -4790,22 +4819,21 @@
 				GCC_WARN_UNINITIALIZED_AUTOS = YES_AGGRESSIVE;
 				INFOPLIST_FILE = monalxmpp/Info.plist;
 				INSTALL_PATH = "$(LOCAL_LIBRARY_DIR)/Frameworks";
-<<<<<<< HEAD
-				IPHONEOS_DEPLOYMENT_TARGET = 13.2;
-=======
 				IPHONEOS_DEPLOYMENT_TARGET = 12.0;
->>>>>>> e47ac2f8
-				LD_RUNPATH_SEARCH_PATHS = "$(inherited) @executable_path/Frameworks @loader_path/Frameworks";
+				LD_RUNPATH_SEARCH_PATHS = (
+					"$(inherited)",
+					"@executable_path/Frameworks",
+					"@loader_path/Frameworks",
+				);
 				MARKETING_VERSION = 4.3;
 				MTL_ENABLE_DEBUG_INFO = INCLUDE_SOURCE;
 				MTL_FAST_MATH = YES;
 				PRODUCT_BUNDLE_IDENTIFIER = im.Monal.monalxmpp;
 				PRODUCT_NAME = "$(TARGET_NAME:c99extidentifier)";
-				PROVISIONING_PROFILE = "";
 				PROVISIONING_PROFILE_SPECIFIER = "";
 				"PROVISIONING_PROFILE_SPECIFIER[sdk=macosx*]" = "";
 				SKIP_INSTALL = YES;
-				SUPPORTS_MACCATALYST = YES;
+				SUPPORTS_MACCATALYST = NO;
 				TARGETED_DEVICE_FAMILY = "1,2";
 				VERSIONING_SYSTEM = "apple-generic";
 				VERSION_INFO_PREFIX = "";
@@ -4847,13 +4875,12 @@
 				CLANG_WARN__DUPLICATE_METHOD_MATCH = YES;
 				CODE_SIGN_IDENTITY = "Apple Development";
 				"CODE_SIGN_IDENTITY[sdk=iphoneos*]" = "iPhone Developer";
-				"CODE_SIGN_IDENTITY[sdk=macosx*]" = "Apple Development";
-				CODE_SIGN_STYLE = Automatic;
+				CODE_SIGN_STYLE = Manual;
 				COPY_PHASE_STRIP = NO;
 				CURRENT_PROJECT_VERSION = 1;
 				DEBUG_INFORMATION_FORMAT = "dwarf-with-dsym";
 				DEFINES_MODULE = YES;
-				DEVELOPMENT_TEAM = 33XS7DE5NZ;
+				DEVELOPMENT_TEAM = "";
 				DYLIB_COMPATIBILITY_VERSION = 1;
 				DYLIB_CURRENT_VERSION = 1;
 				DYLIB_INSTALL_NAME_BASE = "@rpath";
@@ -4875,23 +4902,22 @@
 				GCC_WARN_UNUSED_VARIABLE = YES;
 				INFOPLIST_FILE = monalxmpp/Info.plist;
 				INSTALL_PATH = "$(LOCAL_LIBRARY_DIR)/Frameworks";
-<<<<<<< HEAD
-				IPHONEOS_DEPLOYMENT_TARGET = 13.2;
-=======
 				IPHONEOS_DEPLOYMENT_TARGET = 12.0;
->>>>>>> e47ac2f8
-				LD_RUNPATH_SEARCH_PATHS = "$(inherited) @executable_path/Frameworks @loader_path/Frameworks";
+				LD_RUNPATH_SEARCH_PATHS = (
+					"$(inherited)",
+					"@executable_path/Frameworks",
+					"@loader_path/Frameworks",
+				);
 				MARKETING_VERSION = 4.3;
 				MTL_ENABLE_DEBUG_INFO = NO;
 				MTL_FAST_MATH = YES;
 				PRODUCT_BUNDLE_IDENTIFIER = im.Monal.monalxmpp;
 				PRODUCT_NAME = "$(TARGET_NAME:c99extidentifier)";
-				PROVISIONING_PROFILE = "";
 				PROVISIONING_PROFILE_SPECIFIER = "";
 				"PROVISIONING_PROFILE_SPECIFIER[sdk=macosx*]" = "";
 				SDKROOT = iphoneos;
 				SKIP_INSTALL = YES;
-				SUPPORTS_MACCATALYST = YES;
+				SUPPORTS_MACCATALYST = NO;
 				TARGETED_DEVICE_FAMILY = "1,2";
 				VALIDATE_PRODUCT = YES;
 				VERSIONING_SYSTEM = "apple-generic";
@@ -4934,13 +4960,12 @@
 				CLANG_WARN__DUPLICATE_METHOD_MATCH = YES;
 				CODE_SIGN_IDENTITY = "Apple Development";
 				"CODE_SIGN_IDENTITY[sdk=iphoneos*]" = "iPhone Developer";
-				"CODE_SIGN_IDENTITY[sdk=macosx*]" = "Apple Development";
-				CODE_SIGN_STYLE = Automatic;
+				CODE_SIGN_STYLE = Manual;
 				COPY_PHASE_STRIP = NO;
 				CURRENT_PROJECT_VERSION = 1;
 				DEBUG_INFORMATION_FORMAT = "dwarf-with-dsym";
 				DEFINES_MODULE = YES;
-				DEVELOPMENT_TEAM = 33XS7DE5NZ;
+				DEVELOPMENT_TEAM = "";
 				DYLIB_COMPATIBILITY_VERSION = 1;
 				DYLIB_CURRENT_VERSION = 1;
 				DYLIB_INSTALL_NAME_BASE = "@rpath";
@@ -4962,23 +4987,22 @@
 				GCC_WARN_UNUSED_VARIABLE = YES;
 				INFOPLIST_FILE = monalxmpp/Info.plist;
 				INSTALL_PATH = "$(LOCAL_LIBRARY_DIR)/Frameworks";
-<<<<<<< HEAD
-				IPHONEOS_DEPLOYMENT_TARGET = 13.2;
-=======
 				IPHONEOS_DEPLOYMENT_TARGET = 12.0;
->>>>>>> e47ac2f8
-				LD_RUNPATH_SEARCH_PATHS = "$(inherited) @executable_path/Frameworks @loader_path/Frameworks";
+				LD_RUNPATH_SEARCH_PATHS = (
+					"$(inherited)",
+					"@executable_path/Frameworks",
+					"@loader_path/Frameworks",
+				);
 				MARKETING_VERSION = 4.3;
 				MTL_ENABLE_DEBUG_INFO = NO;
 				MTL_FAST_MATH = YES;
 				PRODUCT_BUNDLE_IDENTIFIER = im.Monal.monalxmpp;
 				PRODUCT_NAME = "$(TARGET_NAME:c99extidentifier)";
-				PROVISIONING_PROFILE = "";
 				PROVISIONING_PROFILE_SPECIFIER = "";
 				"PROVISIONING_PROFILE_SPECIFIER[sdk=macosx*]" = "";
 				SDKROOT = iphoneos;
 				SKIP_INSTALL = YES;
-				SUPPORTS_MACCATALYST = YES;
+				SUPPORTS_MACCATALYST = NO;
 				TARGETED_DEVICE_FAMILY = "1,2";
 				VALIDATE_PRODUCT = YES;
 				VERSIONING_SYSTEM = "apple-generic";
@@ -5022,7 +5046,11 @@
 				GCC_WARN_UNINITIALIZED_AUTOS = YES_AGGRESSIVE;
 				INFOPLIST_FILE = monalxmppmac/Info.plist;
 				INSTALL_PATH = "$(LOCAL_LIBRARY_DIR)/Frameworks";
-				LD_RUNPATH_SEARCH_PATHS = "$(inherited) @executable_path/../Frameworks @loader_path/Frameworks";
+				LD_RUNPATH_SEARCH_PATHS = (
+					"$(inherited)",
+					"@executable_path/../Frameworks",
+					"@loader_path/Frameworks",
+				);
 				MACOSX_DEPLOYMENT_TARGET = 10.10;
 				MARKETING_VERSION = 4.2.2;
 				MTL_ENABLE_DEBUG_INFO = INCLUDE_SOURCE;
@@ -5094,7 +5122,11 @@
 				GCC_WARN_UNUSED_VARIABLE = YES;
 				INFOPLIST_FILE = monalxmppmac/Info.plist;
 				INSTALL_PATH = "$(LOCAL_LIBRARY_DIR)/Frameworks";
-				LD_RUNPATH_SEARCH_PATHS = "$(inherited) @executable_path/../Frameworks @loader_path/Frameworks";
+				LD_RUNPATH_SEARCH_PATHS = (
+					"$(inherited)",
+					"@executable_path/../Frameworks",
+					"@loader_path/Frameworks",
+				);
 				MACOSX_DEPLOYMENT_TARGET = 10.10;
 				MARKETING_VERSION = 4.2.2;
 				MTL_ENABLE_DEBUG_INFO = NO;
@@ -5167,7 +5199,11 @@
 				GCC_WARN_UNUSED_VARIABLE = YES;
 				INFOPLIST_FILE = monalxmppmac/Info.plist;
 				INSTALL_PATH = "$(LOCAL_LIBRARY_DIR)/Frameworks";
-				LD_RUNPATH_SEARCH_PATHS = "$(inherited) @executable_path/../Frameworks @loader_path/Frameworks";
+				LD_RUNPATH_SEARCH_PATHS = (
+					"$(inherited)",
+					"@executable_path/../Frameworks",
+					"@loader_path/Frameworks",
+				);
 				MACOSX_DEPLOYMENT_TARGET = 10.10;
 				MARKETING_VERSION = 4.2.2;
 				MTL_ENABLE_DEBUG_INFO = NO;
@@ -5220,7 +5256,7 @@
 				GCC_WARN_UNINITIALIZED_AUTOS = YES;
 				GCC_WARN_UNUSED_FUNCTION = YES;
 				GCC_WARN_UNUSED_VARIABLE = YES;
-				IPHONEOS_DEPLOYMENT_TARGET = 13.2;
+				IPHONEOS_DEPLOYMENT_TARGET = 10.3;
 				LLVM_LTO = YES;
 				MACOSX_DEPLOYMENT_TARGET = 10.10;
 				PROVISIONING_PROFILE = "85C76911-58E8-4598-8FDE-6FFEB6E3ACFB";
@@ -5257,12 +5293,11 @@
 				GCC_PREFIX_HEADER = SworIM_Prefix.pch;
 				GCC_VERSION = com.apple.compilers.llvm.clang.1_0;
 				INFOPLIST_FILE = "Monal-Info.plist";
-<<<<<<< HEAD
-				IPHONEOS_DEPLOYMENT_TARGET = 13.2;
-=======
 				IPHONEOS_DEPLOYMENT_TARGET = 12.0;
->>>>>>> e47ac2f8
-				LD_RUNPATH_SEARCH_PATHS = "$(inherited) @executable_path/Frameworks";
+				LD_RUNPATH_SEARCH_PATHS = (
+					"$(inherited)",
+					"@executable_path/Frameworks",
+				);
 				LIBRARY_SEARCH_PATHS = (
 					"$(inherited)",
 					"$(PROJECT_DIR)/Pods/OpenSSL-Universal/lib-macos",
@@ -5348,7 +5383,7 @@
 				GCC_WARN_UNINITIALIZED_AUTOS = YES;
 				GCC_WARN_UNUSED_FUNCTION = YES;
 				GCC_WARN_UNUSED_VARIABLE = YES;
-				IPHONEOS_DEPLOYMENT_TARGET = 13.2;
+				IPHONEOS_DEPLOYMENT_TARGET = 10.3;
 				LLVM_LTO = YES;
 				MACOSX_DEPLOYMENT_TARGET = 10.10;
 				ONLY_ACTIVE_ARCH = YES;
