// !$*UTF8*$!
{
	archiveVersion = 1;
	classes = {
	};
	objectVersion = 46;
	objects = {

/* Begin PBXBuildFile section */
		135896A7336BA00266B55A98 /* libPods-jrtplib-static.a in Frameworks */ = {isa = PBXBuildFile; fileRef = 00CD52DF53F94AC491D7404B /* libPods-jrtplib-static.a */; };
		1D3623260D0F684500981E51 /* MonalAppDelegate.m in Sources */ = {isa = PBXBuildFile; fileRef = 1D3623250D0F684500981E51 /* MonalAppDelegate.m */; };
		1D60589B0D05DD56006BFB54 /* main.m in Sources */ = {isa = PBXBuildFile; fileRef = 29B97316FDCFA39411CA2CEA /* main.m */; };
		1D60589F0D05DD5A006BFB54 /* Foundation.framework in Frameworks */ = {isa = PBXBuildFile; fileRef = 1D30AB110D05D00D00671497 /* Foundation.framework */; };
		1DF5F4E00D08C38300B7A737 /* UIKit.framework in Frameworks */ = {isa = PBXBuildFile; fileRef = 1DF5F4DF0D08C38300B7A737 /* UIKit.framework */; settings = {ATTRIBUTES = (Weak, ); }; };
		2601D9B00FBF255D004DB939 /* DataLayer.m in Sources */ = {isa = PBXBuildFile; fileRef = 2601D9A70FBF255D004DB939 /* DataLayer.m */; };
		2601D9CB0FBF25EF004DB939 /* sworim.sqlite in Resources */ = {isa = PBXBuildFile; fileRef = 2601D9CA0FBF25EF004DB939 /* sworim.sqlite */; };
		2601D9D40FBF262E004DB939 /* libsqlite3.dylib in Frameworks */ = {isa = PBXBuildFile; fileRef = 2601D9D30FBF262E004DB939 /* libsqlite3.dylib */; };
		2602837D1D8DD30E001DD6B8 /* QuickLook.framework in Frameworks */ = {isa = PBXBuildFile; fileRef = 2602837C1D8DD30E001DD6B8 /* QuickLook.framework */; };
		2602837F1D8DD56B001DD6B8 /* Quartz.framework in Frameworks */ = {isa = PBXBuildFile; fileRef = 2602837E1D8DD56B001DD6B8 /* Quartz.framework */; };
		260283861D8DEFC1001DD6B8 /* MLPreviewObject.m in Sources */ = {isa = PBXBuildFile; fileRef = 260283851D8DEFC1001DD6B8 /* MLPreviewObject.m */; };
		260283871D8DEFC1001DD6B8 /* MLPreviewObject.m in Sources */ = {isa = PBXBuildFile; fileRef = 260283851D8DEFC1001DD6B8 /* MLPreviewObject.m */; };
		260499E21B730E9000D11866 /* xmpp.m in Sources */ = {isa = PBXBuildFile; fileRef = 260C51D0177F08F50039634B /* xmpp.m */; };
		260499E31B730E9500D11866 /* MLXMLNode.m in Sources */ = {isa = PBXBuildFile; fileRef = 260C51D3177F44AD0039634B /* MLXMLNode.m */; };
		260499E41B730E9800D11866 /* XMPPIQ.m in Sources */ = {isa = PBXBuildFile; fileRef = 26CF3EA91780D6B7002B7085 /* XMPPIQ.m */; };
		260499E51B730E9B00D11866 /* XMPPPresence.m in Sources */ = {isa = PBXBuildFile; fileRef = 264E345A1787BAB100BC7BD0 /* XMPPPresence.m */; };
		260499E61B730E9E00D11866 /* XMPPMessage.m in Sources */ = {isa = PBXBuildFile; fileRef = 262D9EA917921E82009292B4 /* XMPPMessage.m */; };
		260499E71B7313DB00D11866 /* ParseResumed.m in Sources */ = {isa = PBXBuildFile; fileRef = 26C3EDFF1A819A38000E6331 /* ParseResumed.m */; };
		260499E81B7313DF00D11866 /* ParseA.m in Sources */ = {isa = PBXBuildFile; fileRef = 26C3EDFC1A807E76000E6331 /* ParseA.m */; };
		260499E91B7313E100D11866 /* ParseEnabled.m in Sources */ = {isa = PBXBuildFile; fileRef = 26C3EDF61A8072D5000E6331 /* ParseEnabled.m */; };
		260499EA1B7313E500D11866 /* ParseFailure.m in Sources */ = {isa = PBXBuildFile; fileRef = 261E672A179E27BE00CB493E /* ParseFailure.m */; };
		260499EB1B7313E800D11866 /* ParseChallenge.m in Sources */ = {isa = PBXBuildFile; fileRef = 26EE8B1B179B55D2006781F3 /* ParseChallenge.m */; };
		260499EC1B7313EA00D11866 /* ParseMessage.m in Sources */ = {isa = PBXBuildFile; fileRef = 262D9EA617921169009292B4 /* ParseMessage.m */; };
		260499ED1B7313ED00D11866 /* ParsePresence.m in Sources */ = {isa = PBXBuildFile; fileRef = 261AC91C1788A49C00E05657 /* ParsePresence.m */; };
		260499EE1B7313F000D11866 /* XMPPParser.m in Sources */ = {isa = PBXBuildFile; fileRef = 26CF3EB11780DFD9002B7085 /* XMPPParser.m */; };
		260499EF1B7313F300D11866 /* ParseIq.m in Sources */ = {isa = PBXBuildFile; fileRef = 26CF3EAC1780DE5C002B7085 /* ParseIq.m */; };
		260499F01B7313F600D11866 /* ParseStream.m in Sources */ = {isa = PBXBuildFile; fileRef = 263F1279177F867B0025B235 /* ParseStream.m */; };
		260499F11B73141500D11866 /* EncodingTools.m in Sources */ = {isa = PBXBuildFile; fileRef = 260C6C93178080730004E2E1 /* EncodingTools.m */; };
		260499F21B7314D600D11866 /* jingleCall.m in Sources */ = {isa = PBXBuildFile; fileRef = 2642EBC918693634006A6C12 /* jingleCall.m */; };
		260499F51B7314F400D11866 /* rtcpapppacket.cpp in Sources */ = {isa = PBXBuildFile; fileRef = 264006BB140B43BB00CF1107 /* rtcpapppacket.cpp */; };
		260499F61B7314F400D11866 /* rtcpbyepacket.cpp in Sources */ = {isa = PBXBuildFile; fileRef = 264006BD140B43BB00CF1107 /* rtcpbyepacket.cpp */; };
		260499F71B7314F400D11866 /* rtcpcompoundpacket.cpp in Sources */ = {isa = PBXBuildFile; fileRef = 264006BF140B43BB00CF1107 /* rtcpcompoundpacket.cpp */; };
		260499F81B7314F400D11866 /* rtcpcompoundpacketbuilder.cpp in Sources */ = {isa = PBXBuildFile; fileRef = 264006C1140B43BB00CF1107 /* rtcpcompoundpacketbuilder.cpp */; };
		260499F91B7314F400D11866 /* rtcppacket.cpp in Sources */ = {isa = PBXBuildFile; fileRef = 264006C3140B43BB00CF1107 /* rtcppacket.cpp */; };
		260499FA1B7314F400D11866 /* rtcppacketbuilder.cpp in Sources */ = {isa = PBXBuildFile; fileRef = 264006C5140B43BB00CF1107 /* rtcppacketbuilder.cpp */; };
		260499FB1B7314F400D11866 /* rtcprrpacket.cpp in Sources */ = {isa = PBXBuildFile; fileRef = 264006C7140B43BB00CF1107 /* rtcprrpacket.cpp */; };
		260499FC1B7314F400D11866 /* rtcpscheduler.cpp in Sources */ = {isa = PBXBuildFile; fileRef = 264006C9140B43BB00CF1107 /* rtcpscheduler.cpp */; };
		260499FD1B7314F400D11866 /* rtcpsdesinfo.cpp in Sources */ = {isa = PBXBuildFile; fileRef = 264006CB140B43BB00CF1107 /* rtcpsdesinfo.cpp */; };
		260499FE1B7314F400D11866 /* rtcpsdespacket.cpp in Sources */ = {isa = PBXBuildFile; fileRef = 264006CD140B43BB00CF1107 /* rtcpsdespacket.cpp */; };
		260499FF1B7314F400D11866 /* rtcpsrpacket.cpp in Sources */ = {isa = PBXBuildFile; fileRef = 264006CF140B43BB00CF1107 /* rtcpsrpacket.cpp */; };
		26049A001B7314F400D11866 /* rtpbyteaddress.cpp in Sources */ = {isa = PBXBuildFile; fileRef = 264006D5140B43BB00CF1107 /* rtpbyteaddress.cpp */; };
		26049A011B7314F400D11866 /* rtpcollisionlist.cpp in Sources */ = {isa = PBXBuildFile; fileRef = 264006D7140B43BB00CF1107 /* rtpcollisionlist.cpp */; };
		26049A021B7314F400D11866 /* rtpdebug.cpp in Sources */ = {isa = PBXBuildFile; fileRef = 264006DA140B43BB00CF1107 /* rtpdebug.cpp */; };
		26049A031B7314F400D11866 /* rtperrors.cpp in Sources */ = {isa = PBXBuildFile; fileRef = 264006DD140B43BB00CF1107 /* rtperrors.cpp */; };
		26049A041B7314F400D11866 /* rtpexternaltransmitter.cpp in Sources */ = {isa = PBXBuildFile; fileRef = 264006DF140B43BB00CF1107 /* rtpexternaltransmitter.cpp */; };
		26049A051B7314F400D11866 /* rtpinternalsourcedata.cpp in Sources */ = {isa = PBXBuildFile; fileRef = 264006E2140B43BB00CF1107 /* rtpinternalsourcedata.cpp */; };
		26049A061B7314F400D11866 /* rtpipv4address.cpp in Sources */ = {isa = PBXBuildFile; fileRef = 264006E4140B43BB00CF1107 /* rtpipv4address.cpp */; };
		26049A071B7314F400D11866 /* rtpipv6address.cpp in Sources */ = {isa = PBXBuildFile; fileRef = 264006E7140B43BB00CF1107 /* rtpipv6address.cpp */; };
		26049A081B7314F400D11866 /* rtplibraryversion.cpp in Sources */ = {isa = PBXBuildFile; fileRef = 264006EB140B43BB00CF1107 /* rtplibraryversion.cpp */; };
		26049A091B7314F400D11866 /* rtppacket.cpp in Sources */ = {isa = PBXBuildFile; fileRef = 264006EF140B43BB00CF1107 /* rtppacket.cpp */; };
		26049A0A1B7314F400D11866 /* rtppacketbuilder.cpp in Sources */ = {isa = PBXBuildFile; fileRef = 264006F1140B43BB00CF1107 /* rtppacketbuilder.cpp */; };
		26049A0B1B7314F400D11866 /* rtppollthread.cpp in Sources */ = {isa = PBXBuildFile; fileRef = 264006F3140B43BB00CF1107 /* rtppollthread.cpp */; };
		26049A0C1B7314F400D11866 /* rtprandom.cpp in Sources */ = {isa = PBXBuildFile; fileRef = 264006F5140B43BB00CF1107 /* rtprandom.cpp */; };
		26049A0D1B7314F400D11866 /* rtprandomrand48.cpp in Sources */ = {isa = PBXBuildFile; fileRef = 264006F7140B43BB00CF1107 /* rtprandomrand48.cpp */; };
		26049A0E1B7314F400D11866 /* rtprandomrands.cpp in Sources */ = {isa = PBXBuildFile; fileRef = 264006F9140B43BB00CF1107 /* rtprandomrands.cpp */; };
		26049A0F1B7314F400D11866 /* rtprandomurandom.cpp in Sources */ = {isa = PBXBuildFile; fileRef = 264006FB140B43BB00CF1107 /* rtprandomurandom.cpp */; };
		26049A101B7314F400D11866 /* rtpsession.cpp in Sources */ = {isa = PBXBuildFile; fileRef = 264006FE140B43BB00CF1107 /* rtpsession.cpp */; };
		26049A111B7314F400D11866 /* rtpsessionparams.cpp in Sources */ = {isa = PBXBuildFile; fileRef = 26400700140B43BB00CF1107 /* rtpsessionparams.cpp */; };
		26049A121B7314F400D11866 /* rtpsessionsources.cpp in Sources */ = {isa = PBXBuildFile; fileRef = 26400702140B43BB00CF1107 /* rtpsessionsources.cpp */; };
		26049A131B7314F400D11866 /* rtpsourcedata.cpp in Sources */ = {isa = PBXBuildFile; fileRef = 26400704140B43BB00CF1107 /* rtpsourcedata.cpp */; };
		26049A141B7314F400D11866 /* rtpsources.cpp in Sources */ = {isa = PBXBuildFile; fileRef = 26400706140B43BB00CF1107 /* rtpsources.cpp */; };
		26049A151B7314F400D11866 /* rtptimeutilities.cpp in Sources */ = {isa = PBXBuildFile; fileRef = 26400709140B43BB00CF1107 /* rtptimeutilities.cpp */; };
		26049A161B7314F400D11866 /* rtpudpv4transmitter.cpp in Sources */ = {isa = PBXBuildFile; fileRef = 2640070E140B43BB00CF1107 /* rtpudpv4transmitter.cpp */; };
		26049A171B7314F400D11866 /* rtpudpv6transmitter.cpp in Sources */ = {isa = PBXBuildFile; fileRef = 26400710140B43BB00CF1107 /* rtpudpv6transmitter.cpp */; };
		26049A1A1B7314F400D11866 /* rtcpapppacket.hh in Headers */ = {isa = PBXBuildFile; fileRef = 264006BC140B43BB00CF1107 /* rtcpapppacket.hh */; };
		26049A1B1B7314F400D11866 /* rtcpbyepacket.hh in Headers */ = {isa = PBXBuildFile; fileRef = 264006BE140B43BB00CF1107 /* rtcpbyepacket.hh */; };
		26049A1C1B7314F400D11866 /* rtcpcompoundpacket.hh in Headers */ = {isa = PBXBuildFile; fileRef = 264006C0140B43BB00CF1107 /* rtcpcompoundpacket.hh */; };
		26049A1D1B7314F400D11866 /* rtcpcompoundpacketbuilder.hh in Headers */ = {isa = PBXBuildFile; fileRef = 264006C2140B43BB00CF1107 /* rtcpcompoundpacketbuilder.hh */; };
		26049A1E1B7314F400D11866 /* rtcppacket.hh in Headers */ = {isa = PBXBuildFile; fileRef = 264006C4140B43BB00CF1107 /* rtcppacket.hh */; };
		26049A1F1B7314F400D11866 /* rtcppacketbuilder.hh in Headers */ = {isa = PBXBuildFile; fileRef = 264006C6140B43BB00CF1107 /* rtcppacketbuilder.hh */; };
		26049A201B7314F400D11866 /* rtcprrpacket.hh in Headers */ = {isa = PBXBuildFile; fileRef = 264006C8140B43BB00CF1107 /* rtcprrpacket.hh */; };
		26049A211B7314F400D11866 /* rtcpscheduler.hh in Headers */ = {isa = PBXBuildFile; fileRef = 264006CA140B43BB00CF1107 /* rtcpscheduler.hh */; };
		26049A221B7314F400D11866 /* rtcpsdesinfo.hh in Headers */ = {isa = PBXBuildFile; fileRef = 264006CC140B43BB00CF1107 /* rtcpsdesinfo.hh */; };
		26049A231B7314F400D11866 /* rtcpsdespacket.hh in Headers */ = {isa = PBXBuildFile; fileRef = 264006CE140B43BB00CF1107 /* rtcpsdespacket.hh */; };
		26049A241B7314F400D11866 /* rtcpsrpacket.hh in Headers */ = {isa = PBXBuildFile; fileRef = 264006D0140B43BB00CF1107 /* rtcpsrpacket.hh */; };
		26049A251B7314F400D11866 /* rtcpunknownpacket.hh in Headers */ = {isa = PBXBuildFile; fileRef = 264006D1140B43BB00CF1107 /* rtcpunknownpacket.hh */; };
		26049A261B7314F400D11866 /* rtpaddress.hh in Headers */ = {isa = PBXBuildFile; fileRef = 264006D4140B43BB00CF1107 /* rtpaddress.hh */; };
		26049A271B7314F400D11866 /* rtpbyteaddress.hh in Headers */ = {isa = PBXBuildFile; fileRef = 264006D6140B43BB00CF1107 /* rtpbyteaddress.hh */; };
		26049A281B7314F400D11866 /* rtpcollisionlist.hh in Headers */ = {isa = PBXBuildFile; fileRef = 264006D8140B43BB00CF1107 /* rtpcollisionlist.hh */; };
		26049A291B7314F400D11866 /* rtpconfig.hh in Headers */ = {isa = PBXBuildFile; fileRef = 264006D9140B43BB00CF1107 /* rtpconfig.hh */; };
		26049A2A1B7314F400D11866 /* rtpdebug.hh in Headers */ = {isa = PBXBuildFile; fileRef = 264006DB140B43BB00CF1107 /* rtpdebug.hh */; };
		26049A2B1B7314F400D11866 /* rtpdefines.hh in Headers */ = {isa = PBXBuildFile; fileRef = 264006DC140B43BB00CF1107 /* rtpdefines.hh */; };
		26049A2C1B7314F400D11866 /* rtperrors.hh in Headers */ = {isa = PBXBuildFile; fileRef = 264006DE140B43BB00CF1107 /* rtperrors.hh */; };
		26049A2D1B7314F400D11866 /* rtpexternaltransmitter.hh in Headers */ = {isa = PBXBuildFile; fileRef = 264006E0140B43BB00CF1107 /* rtpexternaltransmitter.hh */; };
		26049A2E1B7314F400D11866 /* rtphashtable.hh in Headers */ = {isa = PBXBuildFile; fileRef = 264006E1140B43BB00CF1107 /* rtphashtable.hh */; };
		26049A2F1B7314F400D11866 /* rtpinternalsourcedata.hh in Headers */ = {isa = PBXBuildFile; fileRef = 264006E3140B43BB00CF1107 /* rtpinternalsourcedata.hh */; };
		26049A301B7314F400D11866 /* rtpipv4address.hh in Headers */ = {isa = PBXBuildFile; fileRef = 264006E5140B43BB00CF1107 /* rtpipv4address.hh */; };
		26049A311B7314F400D11866 /* rtpipv4destination.hh in Headers */ = {isa = PBXBuildFile; fileRef = 264006E6140B43BB00CF1107 /* rtpipv4destination.hh */; };
		26049A321B7314F400D11866 /* rtpipv6address.hh in Headers */ = {isa = PBXBuildFile; fileRef = 264006E8140B43BB00CF1107 /* rtpipv6address.hh */; };
		26049A331B7314F400D11866 /* rtpipv6destination.hh in Headers */ = {isa = PBXBuildFile; fileRef = 264006E9140B43BB00CF1107 /* rtpipv6destination.hh */; };
		26049A341B7314F400D11866 /* rtpkeyhashtable.hh in Headers */ = {isa = PBXBuildFile; fileRef = 264006EA140B43BB00CF1107 /* rtpkeyhashtable.hh */; };
		26049A351B7314F400D11866 /* rtplibraryversion.hh in Headers */ = {isa = PBXBuildFile; fileRef = 264006EC140B43BB00CF1107 /* rtplibraryversion.hh */; };
		26049A361B7314F400D11866 /* rtpmemorymanager.hh in Headers */ = {isa = PBXBuildFile; fileRef = 264006ED140B43BB00CF1107 /* rtpmemorymanager.hh */; };
		26049A371B7314F400D11866 /* rtpmemoryobject.hh in Headers */ = {isa = PBXBuildFile; fileRef = 264006EE140B43BB00CF1107 /* rtpmemoryobject.hh */; };
		26049A381B7314F400D11866 /* rtppacket.hh in Headers */ = {isa = PBXBuildFile; fileRef = 264006F0140B43BB00CF1107 /* rtppacket.hh */; };
		26049A391B7314F400D11866 /* rtppacketbuilder.hh in Headers */ = {isa = PBXBuildFile; fileRef = 264006F2140B43BB00CF1107 /* rtppacketbuilder.hh */; };
		26049A3A1B7314F400D11866 /* rtppollthread.hh in Headers */ = {isa = PBXBuildFile; fileRef = 264006F4140B43BB00CF1107 /* rtppollthread.hh */; };
		26049A3B1B7314F400D11866 /* rtprandom.hh in Headers */ = {isa = PBXBuildFile; fileRef = 264006F6140B43BB00CF1107 /* rtprandom.hh */; };
		26049A3C1B7314F400D11866 /* rtprandomrand48.hh in Headers */ = {isa = PBXBuildFile; fileRef = 264006F8140B43BB00CF1107 /* rtprandomrand48.hh */; };
		26049A3D1B7314F400D11866 /* rtprandomrands.hh in Headers */ = {isa = PBXBuildFile; fileRef = 264006FA140B43BB00CF1107 /* rtprandomrands.hh */; };
		26049A3E1B7314F400D11866 /* rtprandomurandom.hh in Headers */ = {isa = PBXBuildFile; fileRef = 264006FC140B43BB00CF1107 /* rtprandomurandom.hh */; };
		26049A3F1B7314F400D11866 /* rtprawpacket.hh in Headers */ = {isa = PBXBuildFile; fileRef = 264006FD140B43BB00CF1107 /* rtprawpacket.hh */; };
		26049A401B7314F400D11866 /* rtpsession.hh in Headers */ = {isa = PBXBuildFile; fileRef = 264006FF140B43BB00CF1107 /* rtpsession.hh */; };
		26049A411B7314F400D11866 /* rtpsessionparams.hh in Headers */ = {isa = PBXBuildFile; fileRef = 26400701140B43BB00CF1107 /* rtpsessionparams.hh */; };
		26049A421B7314F400D11866 /* rtpsessionsources.hh in Headers */ = {isa = PBXBuildFile; fileRef = 26400703140B43BB00CF1107 /* rtpsessionsources.hh */; };
		26049A431B7314F400D11866 /* rtpsourcedata.hh in Headers */ = {isa = PBXBuildFile; fileRef = 26400705140B43BB00CF1107 /* rtpsourcedata.hh */; };
		26049A441B7314F400D11866 /* rtpsources.hh in Headers */ = {isa = PBXBuildFile; fileRef = 26400707140B43BB00CF1107 /* rtpsources.hh */; };
		26049A451B7314F400D11866 /* rtpstructs.hh in Headers */ = {isa = PBXBuildFile; fileRef = 26400708140B43BB00CF1107 /* rtpstructs.hh */; };
		26049A461B7314F400D11866 /* rtptimeutilities.hh in Headers */ = {isa = PBXBuildFile; fileRef = 2640070A140B43BB00CF1107 /* rtptimeutilities.hh */; };
		26049A471B7314F400D11866 /* rtptransmitter.hh in Headers */ = {isa = PBXBuildFile; fileRef = 2640070B140B43BB00CF1107 /* rtptransmitter.hh */; };
		26049A481B7314F400D11866 /* rtptypes_win.hh in Headers */ = {isa = PBXBuildFile; fileRef = 2640070C140B43BB00CF1107 /* rtptypes_win.hh */; };
		26049A491B7314F400D11866 /* rtptypes.hh in Headers */ = {isa = PBXBuildFile; fileRef = 2640070D140B43BB00CF1107 /* rtptypes.hh */; };
		26049A4A1B7314F400D11866 /* rtpudpv4transmitter.hh in Headers */ = {isa = PBXBuildFile; fileRef = 2640070F140B43BB00CF1107 /* rtpudpv4transmitter.hh */; };
		26049A4B1B7314F400D11866 /* rtpudpv6transmitter.hh in Headers */ = {isa = PBXBuildFile; fileRef = 26400711140B43BB00CF1107 /* rtpudpv6transmitter.hh */; };
		26049A511B73156300D11866 /* libjrtplib-static-OSX.a in Frameworks */ = {isa = PBXBuildFile; fileRef = 26049A501B7314F400D11866 /* libjrtplib-static-OSX.a */; };
		26049A561B7315A000D11866 /* RTP.mm in Sources */ = {isa = PBXBuildFile; fileRef = 2642EBC618693626006A6C12 /* RTP.mm */; };
		26049A571B7315C800D11866 /* IPAddress.m in Sources */ = {isa = PBXBuildFile; fileRef = 26FB468E18B2755A0043094F /* IPAddress.m */; };
		26049A5B1B73163300D11866 /* AVFoundation.framework in Frameworks */ = {isa = PBXBuildFile; fileRef = 26049A5A1B73163300D11866 /* AVFoundation.framework */; };
		260870D81B7034460036539B /* MLAccountEdit.m in Sources */ = {isa = PBXBuildFile; fileRef = 260870D71B7034460036539B /* MLAccountEdit.m */; };
		2609B5291FD5B26800F09FA1 /* MLSplitViewDelegate.m in Sources */ = {isa = PBXBuildFile; fileRef = 2609B5281FD5B26800F09FA1 /* MLSplitViewDelegate.m */; };
		260C51D1177F08F50039634B /* xmpp.m in Sources */ = {isa = PBXBuildFile; fileRef = 260C51D0177F08F50039634B /* xmpp.m */; };
		260C51D4177F44AD0039634B /* MLXMLNode.m in Sources */ = {isa = PBXBuildFile; fileRef = 260C51D3177F44AD0039634B /* MLXMLNode.m */; };
		260C6C94178080730004E2E1 /* EncodingTools.m in Sources */ = {isa = PBXBuildFile; fileRef = 260C6C93178080730004E2E1 /* EncodingTools.m */; };
		2613BECF1EA41C8600C9F4C5 /* PushKit.framework in Frameworks */ = {isa = PBXBuildFile; fileRef = 2613BECE1EA41C8600C9F4C5 /* PushKit.framework */; };
		2614B64F1C54095D004FF2FA /* libz.tbd in Frameworks */ = {isa = PBXBuildFile; fileRef = 2614B64E1C54095D004FF2FA /* libz.tbd */; };
		261528C51869CE5300BF62D6 /* AudioToolbox.framework in Frameworks */ = {isa = PBXBuildFile; fileRef = 261528C41869CE5300BF62D6 /* AudioToolbox.framework */; };
		26158AF21FFA6E4500E53BDC /* MLWebViewController.m in Sources */ = {isa = PBXBuildFile; fileRef = 26158AF11FFA6E4500E53BDC /* MLWebViewController.m */; };
		26158AF41FFA8A6A00E53BDC /* opensource.html in Resources */ = {isa = PBXBuildFile; fileRef = 26158AF31FFA8A6A00E53BDC /* opensource.html */; };
		26158AF51FFA8A6A00E53BDC /* opensource.html in Resources */ = {isa = PBXBuildFile; fileRef = 26158AF31FFA8A6A00E53BDC /* opensource.html */; };
		261894921B40483000C957C3 /* Media.xcassets in Resources */ = {isa = PBXBuildFile; fileRef = 26470F511835C4080069E3E0 /* Media.xcassets */; };
		261A6281176C055400059090 /* ContactsViewController.m in Sources */ = {isa = PBXBuildFile; fileRef = 261A627F176C055400059090 /* ContactsViewController.m */; };
		261A6285176C156500059090 /* ActiveChatsViewController.m in Sources */ = {isa = PBXBuildFile; fileRef = 261A6284176C156500059090 /* ActiveChatsViewController.m */; };
		261A6288176C157D00059090 /* MLDisplaySettingsViewController.m in Sources */ = {isa = PBXBuildFile; fileRef = 261A6287176C157D00059090 /* MLDisplaySettingsViewController.m */; };
		261A628B176C159000059090 /* AccountsViewController.m in Sources */ = {isa = PBXBuildFile; fileRef = 261A628A176C159000059090 /* AccountsViewController.m */; };
		261A628E176C15AD00059090 /* ChatLogsViewController.m in Sources */ = {isa = PBXBuildFile; fileRef = 261A628D176C15AD00059090 /* ChatLogsViewController.m */; };
		261A6291176C15D400059090 /* GroupChatViewController.m in Sources */ = {isa = PBXBuildFile; fileRef = 261A6290176C15D400059090 /* GroupChatViewController.m */; };
		261A6294176C15FC00059090 /* SearchUsersViewController.m in Sources */ = {isa = PBXBuildFile; fileRef = 261A6293176C15FC00059090 /* SearchUsersViewController.m */; };
		261AC91D1788A49C00E05657 /* ParsePresence.m in Sources */ = {isa = PBXBuildFile; fileRef = 261AC91C1788A49C00E05657 /* ParsePresence.m */; };
		261B29341FECBBF1001C5CF4 /* ParseFailed.m in Sources */ = {isa = PBXBuildFile; fileRef = 261B29321FECBBF0001C5CF4 /* ParseFailed.m */; };
		261B29351FECBBF1001C5CF4 /* ParseFailed.m in Sources */ = {isa = PBXBuildFile; fileRef = 261B29321FECBBF0001C5CF4 /* ParseFailed.m */; };
		261E672B179E27BE00CB493E /* ParseFailure.m in Sources */ = {isa = PBXBuildFile; fileRef = 261E672A179E27BE00CB493E /* ParseFailure.m */; };
		26277888110179D100023C8A /* tools.m in Sources */ = {isa = PBXBuildFile; fileRef = 26277887110179D100023C8A /* tools.m */; };
		26277CE41B7C57670094E4D0 /* MLContactDetails.m in Sources */ = {isa = PBXBuildFile; fileRef = 26277CE31B7C57670094E4D0 /* MLContactDetails.m */; };
		262797AF178A577300B85D94 /* MLContactCell.m in Sources */ = {isa = PBXBuildFile; fileRef = 262797AE178A577300B85D94 /* MLContactCell.m */; };
		26292F4F1309CAE100097280 /* CFNetwork.framework in Frameworks */ = {isa = PBXBuildFile; fileRef = 26292F4E1309CAE100097280 /* CFNetwork.framework */; };
		262D9EA717921169009292B4 /* ParseMessage.m in Sources */ = {isa = PBXBuildFile; fileRef = 262D9EA617921169009292B4 /* ParseMessage.m */; };
		262D9EAA17921E82009292B4 /* XMPPMessage.m in Sources */ = {isa = PBXBuildFile; fileRef = 262D9EA917921E82009292B4 /* XMPPMessage.m */; };
		262E51921AD8CAC600788351 /* MLButtonCell.m in Sources */ = {isa = PBXBuildFile; fileRef = 262E51901AD8CAC600788351 /* MLButtonCell.m */; };
		262E51931AD8CAC600788351 /* MLButtonCell.xib in Resources */ = {isa = PBXBuildFile; fileRef = 262E51911AD8CAC600788351 /* MLButtonCell.xib */; };
		262E51971AD8CB7200788351 /* MLTextInputCell.m in Sources */ = {isa = PBXBuildFile; fileRef = 262E51951AD8CB7200788351 /* MLTextInputCell.m */; };
		262E51981AD8CB7200788351 /* MLTextInputCell.xib in Resources */ = {isa = PBXBuildFile; fileRef = 262E51961AD8CB7200788351 /* MLTextInputCell.xib */; };
		262FE9361D821CD000A70506 /* WebKit.framework in Frameworks */ = {isa = PBXBuildFile; fileRef = 262FE9351D821CD000A70506 /* WebKit.framework */; };
		2630FE341AD550C00079F5C0 /* Monal_Tests.m in Sources */ = {isa = PBXBuildFile; fileRef = 2630FE331AD550C00079F5C0 /* Monal_Tests.m */; };
		26329D321B7999AD0061EA36 /* Images-OSX.xcassets in Resources */ = {isa = PBXBuildFile; fileRef = 26329D311B7999AD0061EA36 /* Images-OSX.xcassets */; };
		2632EA4220040D2C00191EEB /* MLCallScreen.m in Sources */ = {isa = PBXBuildFile; fileRef = 2632EA4120040D2C00191EEB /* MLCallScreen.m */; };
		2632EA472006ADFE00191EEB /* MLGroupChatViewController.m in Sources */ = {isa = PBXBuildFile; fileRef = 2632EA452006ADFD00191EEB /* MLGroupChatViewController.m */; };
		2632EA4B20080C2C00191EEB /* MLGroupChatFavoritesViewController.m in Sources */ = {isa = PBXBuildFile; fileRef = 2632EA4A20080C2C00191EEB /* MLGroupChatFavoritesViewController.m */; };
		26347D861790FFDE006FF64F /* MLInfoCell.m in Sources */ = {isa = PBXBuildFile; fileRef = 26347D851790FFDE006FF64F /* MLInfoCell.m */; };
		26352EA8177D222600E2C8FF /* MLXMPPManager.m in Sources */ = {isa = PBXBuildFile; fileRef = 26352EA7177D222600E2C8FF /* MLXMPPManager.m */; };
		2636C43F177BD58C001CA71F /* XMPPEdit.m in Sources */ = {isa = PBXBuildFile; fileRef = 2636C43E177BD58C001CA71F /* XMPPEdit.m */; };
		2638DAE71B68F3AB00DF05AC /* MLPresenceSettings.m in Sources */ = {isa = PBXBuildFile; fileRef = 2638DAE61B68F3AB00DF05AC /* MLPresenceSettings.m */; };
		2638DAEB1B68F3D400DF05AC /* MLAccountSettings.m in Sources */ = {isa = PBXBuildFile; fileRef = 2638DAE91B68F3D400DF05AC /* MLAccountSettings.m */; };
		2638DAEF1B68F3EF00DF05AC /* MLDisplaySettings.m in Sources */ = {isa = PBXBuildFile; fileRef = 2638DAEE1B68F3EF00DF05AC /* MLDisplaySettings.m */; };
		263F127A177F867B0025B235 /* ParseStream.m in Sources */ = {isa = PBXBuildFile; fileRef = 263F1279177F867B0025B235 /* ParseStream.m */; };
		263F568D121B5E970027D85D /* MediaPlayer.framework in Frameworks */ = {isa = PBXBuildFile; fileRef = 263F568C121B5E970027D85D /* MediaPlayer.framework */; };
		26400712140B43BB00CF1107 /* rtcpapppacket.cpp in Sources */ = {isa = PBXBuildFile; fileRef = 264006BB140B43BB00CF1107 /* rtcpapppacket.cpp */; };
		26400713140B43BB00CF1107 /* rtcpapppacket.hh in Headers */ = {isa = PBXBuildFile; fileRef = 264006BC140B43BB00CF1107 /* rtcpapppacket.hh */; };
		26400714140B43BB00CF1107 /* rtcpbyepacket.cpp in Sources */ = {isa = PBXBuildFile; fileRef = 264006BD140B43BB00CF1107 /* rtcpbyepacket.cpp */; };
		26400715140B43BB00CF1107 /* rtcpbyepacket.hh in Headers */ = {isa = PBXBuildFile; fileRef = 264006BE140B43BB00CF1107 /* rtcpbyepacket.hh */; };
		26400716140B43BB00CF1107 /* rtcpcompoundpacket.cpp in Sources */ = {isa = PBXBuildFile; fileRef = 264006BF140B43BB00CF1107 /* rtcpcompoundpacket.cpp */; };
		26400717140B43BB00CF1107 /* rtcpcompoundpacket.hh in Headers */ = {isa = PBXBuildFile; fileRef = 264006C0140B43BB00CF1107 /* rtcpcompoundpacket.hh */; };
		26400718140B43BB00CF1107 /* rtcpcompoundpacketbuilder.cpp in Sources */ = {isa = PBXBuildFile; fileRef = 264006C1140B43BB00CF1107 /* rtcpcompoundpacketbuilder.cpp */; };
		26400719140B43BB00CF1107 /* rtcpcompoundpacketbuilder.hh in Headers */ = {isa = PBXBuildFile; fileRef = 264006C2140B43BB00CF1107 /* rtcpcompoundpacketbuilder.hh */; };
		2640071A140B43BB00CF1107 /* rtcppacket.cpp in Sources */ = {isa = PBXBuildFile; fileRef = 264006C3140B43BB00CF1107 /* rtcppacket.cpp */; };
		2640071B140B43BB00CF1107 /* rtcppacket.hh in Headers */ = {isa = PBXBuildFile; fileRef = 264006C4140B43BB00CF1107 /* rtcppacket.hh */; };
		2640071C140B43BB00CF1107 /* rtcppacketbuilder.cpp in Sources */ = {isa = PBXBuildFile; fileRef = 264006C5140B43BB00CF1107 /* rtcppacketbuilder.cpp */; };
		2640071D140B43BB00CF1107 /* rtcppacketbuilder.hh in Headers */ = {isa = PBXBuildFile; fileRef = 264006C6140B43BB00CF1107 /* rtcppacketbuilder.hh */; };
		2640071E140B43BB00CF1107 /* rtcprrpacket.cpp in Sources */ = {isa = PBXBuildFile; fileRef = 264006C7140B43BB00CF1107 /* rtcprrpacket.cpp */; };
		2640071F140B43BB00CF1107 /* rtcprrpacket.hh in Headers */ = {isa = PBXBuildFile; fileRef = 264006C8140B43BB00CF1107 /* rtcprrpacket.hh */; };
		26400720140B43BB00CF1107 /* rtcpscheduler.cpp in Sources */ = {isa = PBXBuildFile; fileRef = 264006C9140B43BB00CF1107 /* rtcpscheduler.cpp */; };
		26400721140B43BB00CF1107 /* rtcpscheduler.hh in Headers */ = {isa = PBXBuildFile; fileRef = 264006CA140B43BB00CF1107 /* rtcpscheduler.hh */; };
		26400722140B43BB00CF1107 /* rtcpsdesinfo.cpp in Sources */ = {isa = PBXBuildFile; fileRef = 264006CB140B43BB00CF1107 /* rtcpsdesinfo.cpp */; };
		26400723140B43BB00CF1107 /* rtcpsdesinfo.hh in Headers */ = {isa = PBXBuildFile; fileRef = 264006CC140B43BB00CF1107 /* rtcpsdesinfo.hh */; };
		26400724140B43BB00CF1107 /* rtcpsdespacket.cpp in Sources */ = {isa = PBXBuildFile; fileRef = 264006CD140B43BB00CF1107 /* rtcpsdespacket.cpp */; };
		26400725140B43BB00CF1107 /* rtcpsdespacket.hh in Headers */ = {isa = PBXBuildFile; fileRef = 264006CE140B43BB00CF1107 /* rtcpsdespacket.hh */; };
		26400726140B43BB00CF1107 /* rtcpsrpacket.cpp in Sources */ = {isa = PBXBuildFile; fileRef = 264006CF140B43BB00CF1107 /* rtcpsrpacket.cpp */; };
		26400727140B43BB00CF1107 /* rtcpsrpacket.hh in Headers */ = {isa = PBXBuildFile; fileRef = 264006D0140B43BB00CF1107 /* rtcpsrpacket.hh */; };
		26400728140B43BB00CF1107 /* rtcpunknownpacket.hh in Headers */ = {isa = PBXBuildFile; fileRef = 264006D1140B43BB00CF1107 /* rtcpunknownpacket.hh */; };
		2640072B140B43BB00CF1107 /* rtpaddress.hh in Headers */ = {isa = PBXBuildFile; fileRef = 264006D4140B43BB00CF1107 /* rtpaddress.hh */; };
		2640072C140B43BB00CF1107 /* rtpbyteaddress.cpp in Sources */ = {isa = PBXBuildFile; fileRef = 264006D5140B43BB00CF1107 /* rtpbyteaddress.cpp */; };
		2640072D140B43BB00CF1107 /* rtpbyteaddress.hh in Headers */ = {isa = PBXBuildFile; fileRef = 264006D6140B43BB00CF1107 /* rtpbyteaddress.hh */; };
		2640072E140B43BB00CF1107 /* rtpcollisionlist.cpp in Sources */ = {isa = PBXBuildFile; fileRef = 264006D7140B43BB00CF1107 /* rtpcollisionlist.cpp */; };
		2640072F140B43BB00CF1107 /* rtpcollisionlist.hh in Headers */ = {isa = PBXBuildFile; fileRef = 264006D8140B43BB00CF1107 /* rtpcollisionlist.hh */; };
		26400730140B43BB00CF1107 /* rtpconfig.hh in Headers */ = {isa = PBXBuildFile; fileRef = 264006D9140B43BB00CF1107 /* rtpconfig.hh */; };
		26400731140B43BB00CF1107 /* rtpdebug.cpp in Sources */ = {isa = PBXBuildFile; fileRef = 264006DA140B43BB00CF1107 /* rtpdebug.cpp */; };
		26400732140B43BB00CF1107 /* rtpdebug.hh in Headers */ = {isa = PBXBuildFile; fileRef = 264006DB140B43BB00CF1107 /* rtpdebug.hh */; };
		26400733140B43BB00CF1107 /* rtpdefines.hh in Headers */ = {isa = PBXBuildFile; fileRef = 264006DC140B43BB00CF1107 /* rtpdefines.hh */; };
		26400734140B43BB00CF1107 /* rtperrors.cpp in Sources */ = {isa = PBXBuildFile; fileRef = 264006DD140B43BB00CF1107 /* rtperrors.cpp */; };
		26400735140B43BB00CF1107 /* rtperrors.hh in Headers */ = {isa = PBXBuildFile; fileRef = 264006DE140B43BB00CF1107 /* rtperrors.hh */; };
		26400736140B43BB00CF1107 /* rtpexternaltransmitter.cpp in Sources */ = {isa = PBXBuildFile; fileRef = 264006DF140B43BB00CF1107 /* rtpexternaltransmitter.cpp */; };
		26400737140B43BB00CF1107 /* rtpexternaltransmitter.hh in Headers */ = {isa = PBXBuildFile; fileRef = 264006E0140B43BB00CF1107 /* rtpexternaltransmitter.hh */; };
		26400738140B43BB00CF1107 /* rtphashtable.hh in Headers */ = {isa = PBXBuildFile; fileRef = 264006E1140B43BB00CF1107 /* rtphashtable.hh */; };
		26400739140B43BB00CF1107 /* rtpinternalsourcedata.cpp in Sources */ = {isa = PBXBuildFile; fileRef = 264006E2140B43BB00CF1107 /* rtpinternalsourcedata.cpp */; };
		2640073A140B43BB00CF1107 /* rtpinternalsourcedata.hh in Headers */ = {isa = PBXBuildFile; fileRef = 264006E3140B43BB00CF1107 /* rtpinternalsourcedata.hh */; };
		2640073B140B43BB00CF1107 /* rtpipv4address.cpp in Sources */ = {isa = PBXBuildFile; fileRef = 264006E4140B43BB00CF1107 /* rtpipv4address.cpp */; };
		2640073C140B43BB00CF1107 /* rtpipv4address.hh in Headers */ = {isa = PBXBuildFile; fileRef = 264006E5140B43BB00CF1107 /* rtpipv4address.hh */; };
		2640073D140B43BB00CF1107 /* rtpipv4destination.hh in Headers */ = {isa = PBXBuildFile; fileRef = 264006E6140B43BB00CF1107 /* rtpipv4destination.hh */; };
		2640073E140B43BB00CF1107 /* rtpipv6address.cpp in Sources */ = {isa = PBXBuildFile; fileRef = 264006E7140B43BB00CF1107 /* rtpipv6address.cpp */; };
		2640073F140B43BB00CF1107 /* rtpipv6address.hh in Headers */ = {isa = PBXBuildFile; fileRef = 264006E8140B43BB00CF1107 /* rtpipv6address.hh */; };
		26400740140B43BB00CF1107 /* rtpipv6destination.hh in Headers */ = {isa = PBXBuildFile; fileRef = 264006E9140B43BB00CF1107 /* rtpipv6destination.hh */; };
		26400741140B43BB00CF1107 /* rtpkeyhashtable.hh in Headers */ = {isa = PBXBuildFile; fileRef = 264006EA140B43BB00CF1107 /* rtpkeyhashtable.hh */; };
		26400742140B43BB00CF1107 /* rtplibraryversion.cpp in Sources */ = {isa = PBXBuildFile; fileRef = 264006EB140B43BB00CF1107 /* rtplibraryversion.cpp */; };
		26400743140B43BB00CF1107 /* rtplibraryversion.hh in Headers */ = {isa = PBXBuildFile; fileRef = 264006EC140B43BB00CF1107 /* rtplibraryversion.hh */; };
		26400744140B43BB00CF1107 /* rtpmemorymanager.hh in Headers */ = {isa = PBXBuildFile; fileRef = 264006ED140B43BB00CF1107 /* rtpmemorymanager.hh */; };
		26400745140B43BB00CF1107 /* rtpmemoryobject.hh in Headers */ = {isa = PBXBuildFile; fileRef = 264006EE140B43BB00CF1107 /* rtpmemoryobject.hh */; };
		26400746140B43BB00CF1107 /* rtppacket.cpp in Sources */ = {isa = PBXBuildFile; fileRef = 264006EF140B43BB00CF1107 /* rtppacket.cpp */; };
		26400747140B43BB00CF1107 /* rtppacket.hh in Headers */ = {isa = PBXBuildFile; fileRef = 264006F0140B43BB00CF1107 /* rtppacket.hh */; };
		26400748140B43BB00CF1107 /* rtppacketbuilder.cpp in Sources */ = {isa = PBXBuildFile; fileRef = 264006F1140B43BB00CF1107 /* rtppacketbuilder.cpp */; };
		26400749140B43BB00CF1107 /* rtppacketbuilder.hh in Headers */ = {isa = PBXBuildFile; fileRef = 264006F2140B43BB00CF1107 /* rtppacketbuilder.hh */; };
		2640074A140B43BB00CF1107 /* rtppollthread.cpp in Sources */ = {isa = PBXBuildFile; fileRef = 264006F3140B43BB00CF1107 /* rtppollthread.cpp */; };
		2640074B140B43BB00CF1107 /* rtppollthread.hh in Headers */ = {isa = PBXBuildFile; fileRef = 264006F4140B43BB00CF1107 /* rtppollthread.hh */; };
		2640074C140B43BB00CF1107 /* rtprandom.cpp in Sources */ = {isa = PBXBuildFile; fileRef = 264006F5140B43BB00CF1107 /* rtprandom.cpp */; };
		2640074D140B43BB00CF1107 /* rtprandom.hh in Headers */ = {isa = PBXBuildFile; fileRef = 264006F6140B43BB00CF1107 /* rtprandom.hh */; };
		2640074E140B43BB00CF1107 /* rtprandomrand48.cpp in Sources */ = {isa = PBXBuildFile; fileRef = 264006F7140B43BB00CF1107 /* rtprandomrand48.cpp */; };
		2640074F140B43BB00CF1107 /* rtprandomrand48.hh in Headers */ = {isa = PBXBuildFile; fileRef = 264006F8140B43BB00CF1107 /* rtprandomrand48.hh */; };
		26400750140B43BB00CF1107 /* rtprandomrands.cpp in Sources */ = {isa = PBXBuildFile; fileRef = 264006F9140B43BB00CF1107 /* rtprandomrands.cpp */; };
		26400751140B43BB00CF1107 /* rtprandomrands.hh in Headers */ = {isa = PBXBuildFile; fileRef = 264006FA140B43BB00CF1107 /* rtprandomrands.hh */; };
		26400752140B43BB00CF1107 /* rtprandomurandom.cpp in Sources */ = {isa = PBXBuildFile; fileRef = 264006FB140B43BB00CF1107 /* rtprandomurandom.cpp */; };
		26400753140B43BB00CF1107 /* rtprandomurandom.hh in Headers */ = {isa = PBXBuildFile; fileRef = 264006FC140B43BB00CF1107 /* rtprandomurandom.hh */; };
		26400754140B43BB00CF1107 /* rtprawpacket.hh in Headers */ = {isa = PBXBuildFile; fileRef = 264006FD140B43BB00CF1107 /* rtprawpacket.hh */; };
		26400755140B43BB00CF1107 /* rtpsession.cpp in Sources */ = {isa = PBXBuildFile; fileRef = 264006FE140B43BB00CF1107 /* rtpsession.cpp */; };
		26400756140B43BB00CF1107 /* rtpsession.hh in Headers */ = {isa = PBXBuildFile; fileRef = 264006FF140B43BB00CF1107 /* rtpsession.hh */; };
		26400757140B43BB00CF1107 /* rtpsessionparams.cpp in Sources */ = {isa = PBXBuildFile; fileRef = 26400700140B43BB00CF1107 /* rtpsessionparams.cpp */; };
		26400758140B43BB00CF1107 /* rtpsessionparams.hh in Headers */ = {isa = PBXBuildFile; fileRef = 26400701140B43BB00CF1107 /* rtpsessionparams.hh */; };
		26400759140B43BB00CF1107 /* rtpsessionsources.cpp in Sources */ = {isa = PBXBuildFile; fileRef = 26400702140B43BB00CF1107 /* rtpsessionsources.cpp */; };
		2640075A140B43BB00CF1107 /* rtpsessionsources.hh in Headers */ = {isa = PBXBuildFile; fileRef = 26400703140B43BB00CF1107 /* rtpsessionsources.hh */; };
		2640075B140B43BB00CF1107 /* rtpsourcedata.cpp in Sources */ = {isa = PBXBuildFile; fileRef = 26400704140B43BB00CF1107 /* rtpsourcedata.cpp */; };
		2640075C140B43BB00CF1107 /* rtpsourcedata.hh in Headers */ = {isa = PBXBuildFile; fileRef = 26400705140B43BB00CF1107 /* rtpsourcedata.hh */; };
		2640075D140B43BB00CF1107 /* rtpsources.cpp in Sources */ = {isa = PBXBuildFile; fileRef = 26400706140B43BB00CF1107 /* rtpsources.cpp */; };
		2640075E140B43BB00CF1107 /* rtpsources.hh in Headers */ = {isa = PBXBuildFile; fileRef = 26400707140B43BB00CF1107 /* rtpsources.hh */; };
		2640075F140B43BB00CF1107 /* rtpstructs.hh in Headers */ = {isa = PBXBuildFile; fileRef = 26400708140B43BB00CF1107 /* rtpstructs.hh */; };
		26400760140B43BB00CF1107 /* rtptimeutilities.cpp in Sources */ = {isa = PBXBuildFile; fileRef = 26400709140B43BB00CF1107 /* rtptimeutilities.cpp */; };
		26400761140B43BB00CF1107 /* rtptimeutilities.hh in Headers */ = {isa = PBXBuildFile; fileRef = 2640070A140B43BB00CF1107 /* rtptimeutilities.hh */; };
		26400762140B43BB00CF1107 /* rtptransmitter.hh in Headers */ = {isa = PBXBuildFile; fileRef = 2640070B140B43BB00CF1107 /* rtptransmitter.hh */; };
		26400763140B43BB00CF1107 /* rtptypes_win.hh in Headers */ = {isa = PBXBuildFile; fileRef = 2640070C140B43BB00CF1107 /* rtptypes_win.hh */; };
		26400764140B43BB00CF1107 /* rtptypes.hh in Headers */ = {isa = PBXBuildFile; fileRef = 2640070D140B43BB00CF1107 /* rtptypes.hh */; };
		26400765140B43BB00CF1107 /* rtpudpv4transmitter.cpp in Sources */ = {isa = PBXBuildFile; fileRef = 2640070E140B43BB00CF1107 /* rtpudpv4transmitter.cpp */; };
		26400766140B43BB00CF1107 /* rtpudpv4transmitter.hh in Headers */ = {isa = PBXBuildFile; fileRef = 2640070F140B43BB00CF1107 /* rtpudpv4transmitter.hh */; };
		26400767140B43BB00CF1107 /* rtpudpv6transmitter.cpp in Sources */ = {isa = PBXBuildFile; fileRef = 26400710140B43BB00CF1107 /* rtpudpv6transmitter.cpp */; };
		26400768140B43BB00CF1107 /* rtpudpv6transmitter.hh in Headers */ = {isa = PBXBuildFile; fileRef = 26400711140B43BB00CF1107 /* rtpudpv6transmitter.hh */; };
		2642EBC718693626006A6C12 /* RTP.mm in Sources */ = {isa = PBXBuildFile; fileRef = 2642EBC618693626006A6C12 /* RTP.mm */; };
		2642EBCA18693634006A6C12 /* jingleCall.m in Sources */ = {isa = PBXBuildFile; fileRef = 2642EBC918693634006A6C12 /* jingleCall.m */; };
		2642EBD01869425D006A6C12 /* CoreAudio.framework in Frameworks */ = {isa = PBXBuildFile; fileRef = 2642EBCF1869425D006A6C12 /* CoreAudio.framework */; };
		2643A12E180220890030EFB1 /* TPKeyboardAvoidingScrollView.m in Sources */ = {isa = PBXBuildFile; fileRef = 2643A12B180220890030EFB1 /* TPKeyboardAvoidingScrollView.m */; };
		2643A12F180220890030EFB1 /* TPKeyboardAvoidingTableView.m in Sources */ = {isa = PBXBuildFile; fileRef = 2643A12D180220890030EFB1 /* TPKeyboardAvoidingTableView.m */; };
		2644D48E1FEFAF2F00F46AB5 /* dsa_pub.pem in Resources */ = {isa = PBXBuildFile; fileRef = 2644D48D1FEFAF2E00F46AB5 /* dsa_pub.pem */; };
		2644D4921FF0064C00F46AB5 /* MLChatImageCell.m in Sources */ = {isa = PBXBuildFile; fileRef = 2644D4911FF0064C00F46AB5 /* MLChatImageCell.m */; };
		2644D4951FF046E800F46AB5 /* MLBaseCell.m in Sources */ = {isa = PBXBuildFile; fileRef = 2644D4941FF046E800F46AB5 /* MLBaseCell.m */; };
		2644D4991FF29E5600F46AB5 /* MLSettingsTableViewController.m in Sources */ = {isa = PBXBuildFile; fileRef = 2644D4981FF29E5600F46AB5 /* MLSettingsTableViewController.m */; };
		26470F521835C4080069E3E0 /* Media.xcassets in Resources */ = {isa = PBXBuildFile; fileRef = 26470F511835C4080069E3E0 /* Media.xcassets */; };
		2649CE531C51B84C00CD1E80 /* Launch Screen.storyboard in Resources */ = {isa = PBXBuildFile; fileRef = 2649CE521C51B84C00CD1E80 /* Launch Screen.storyboard */; };
		264A7E751AA7263600E860E3 /* MLSwitchCell.xib in Resources */ = {isa = PBXBuildFile; fileRef = 264A7E741AA7263600E860E3 /* MLSwitchCell.xib */; };
		264E345B1787BAB100BC7BD0 /* XMPPPresence.m in Sources */ = {isa = PBXBuildFile; fileRef = 264E345A1787BAB100BC7BD0 /* XMPPPresence.m */; };
		2651AF551B409906008D025C /* MLMainWindow.m in Sources */ = {isa = PBXBuildFile; fileRef = 2651AF541B409906008D025C /* MLMainWindow.m */; };
		26529F5217FA7B260057F199 /* addContact.m in Sources */ = {isa = PBXBuildFile; fileRef = 26EC40FE17BDD85F0031304D /* addContact.m */; };
		2653EAE61C5B243400ED97F7 /* Main.storyboard in Resources */ = {isa = PBXBuildFile; fileRef = 2653EAE51C5B243400ED97F7 /* Main.storyboard */; };
		265802851B785B8900C35014 /* MLDisabledScrollView.m in Sources */ = {isa = PBXBuildFile; fileRef = 265802841B785B8900C35014 /* MLDisabledScrollView.m */; };
		265F0B631B75719E00A63F20 /* MLAccountRow.m in Sources */ = {isa = PBXBuildFile; fileRef = 265F0B621B75719E00A63F20 /* MLAccountRow.m */; };
		265F6BA21B7B0040006B8EBA /* MLImageManager.m in Sources */ = {isa = PBXBuildFile; fileRef = 26EC411217BDE39E0031304D /* MLImageManager.m */; };
		265FF0D51C7FDAC100E2CCE1 /* MLCloudStorageSettings.m in Sources */ = {isa = PBXBuildFile; fileRef = 265FF0D41C7FDAC100E2CCE1 /* MLCloudStorageSettings.m */; };
		2661D3411B40765A00EC51BA /* MLContactsViewController.m in Sources */ = {isa = PBXBuildFile; fileRef = 2661D3401B40765A00EC51BA /* MLContactsViewController.m */; };
		2661D3441B40766F00EC51BA /* MLChatViewController.m in Sources */ = {isa = PBXBuildFile; fileRef = 2661D3431B40766F00EC51BA /* MLChatViewController.m */; };
		2661D34D1B407ED400EC51BA /* MLContactsCell.m in Sources */ = {isa = PBXBuildFile; fileRef = 2661D34C1B407ED400EC51BA /* MLContactsCell.m */; };
		2661D3501B407EDD00EC51BA /* MLChatViewCell.m in Sources */ = {isa = PBXBuildFile; fileRef = 2661D34F1B407EDD00EC51BA /* MLChatViewCell.m */; };
		266272B71B27DB8000C1CD49 /* AppDelegate.m in Sources */ = {isa = PBXBuildFile; fileRef = 266272B61B27DB8000C1CD49 /* AppDelegate.m */; };
		266272B91B27DB8000C1CD49 /* main.m in Sources */ = {isa = PBXBuildFile; fileRef = 266272B81B27DB8000C1CD49 /* main.m */; };
		266272C11B27DB8000C1CD49 /* Main.storyboard in Resources */ = {isa = PBXBuildFile; fileRef = 266272BF1B27DB8000C1CD49 /* Main.storyboard */; };
		266272CD1B27DB8100C1CD49 /* Monal_OSXTests.m in Sources */ = {isa = PBXBuildFile; fileRef = 266272CC1B27DB8100C1CD49 /* Monal_OSXTests.m */; };
		26761BF61804FBB700D94714 /* RoomListViewController.m in Sources */ = {isa = PBXBuildFile; fileRef = 26761BF41804FBB700D94714 /* RoomListViewController.m */; };
		267710241E21923600464002 /* MASPreferencesWindow.xib in Resources */ = {isa = PBXBuildFile; fileRef = 267710201E21923600464002 /* MASPreferencesWindow.xib */; };
		267710251E21923600464002 /* MASPreferencesWindowController.m in Sources */ = {isa = PBXBuildFile; fileRef = 267710221E21923600464002 /* MASPreferencesWindowController.m */; };
		267710261E21923600464002 /* README.md in Sources */ = {isa = PBXBuildFile; fileRef = 267710231E21923600464002 /* README.md */; };
		2678A98B185A8320003AF53B /* ChatLogAccountDetailViewController.m in Sources */ = {isa = PBXBuildFile; fileRef = 2678A98A185A8320003AF53B /* ChatLogAccountDetailViewController.m */; };
		2678A98E185AB739003AF53B /* ChatLogContactViewController.m in Sources */ = {isa = PBXBuildFile; fileRef = 2678A98D185AB739003AF53B /* ChatLogContactViewController.m */; };
<<<<<<< HEAD
		267C99082067D7BE00AB876C /* MLGroupChatTableViewController.m in Sources */ = {isa = PBXBuildFile; fileRef = 267C99072067D7BE00AB876C /* MLGroupChatTableViewController.m */; };
=======
		267C991F206DE09F00AB876C /* UserNotifications.framework in Frameworks */ = {isa = PBXBuildFile; fileRef = 267C991E206DE09E00AB876C /* UserNotifications.framework */; settings = {ATTRIBUTES = (Weak, ); }; };
>>>>>>> 67cb4d3a
		267ECD691B7467B30025337F /* MLXMPPManager.m in Sources */ = {isa = PBXBuildFile; fileRef = 26352EA7177D222600E2C8FF /* MLXMPPManager.m */; };
		267ECD6B1B746C340025337F /* Security.framework in Frameworks */ = {isa = PBXBuildFile; fileRef = 267ECD6A1B746C340025337F /* Security.framework */; };
		267ECD6D1B746C660025337F /* CFNetwork.framework in Frameworks */ = {isa = PBXBuildFile; fileRef = 267ECD6C1B746C660025337F /* CFNetwork.framework */; };
		268130181BFD8ECA0074C8EE /* MLAddContact.m in Sources */ = {isa = PBXBuildFile; fileRef = 268130171BFD8ECA0074C8EE /* MLAddContact.m */; };
		268821FA19B9233B00AEA46E /* NSString+SqlLite.m in Sources */ = {isa = PBXBuildFile; fileRef = 268821F919B9233B00AEA46E /* NSString+SqlLite.m */; };
		268BCF12140B29180025E4D1 /* libjrtplib-static.a in Frameworks */ = {isa = PBXBuildFile; fileRef = 268BCD56140B25CC0025E4D1 /* libjrtplib-static.a */; };
		268C1E4A1FDAD08700BD6921 /* MLDetailsTableViewCell.m in Sources */ = {isa = PBXBuildFile; fileRef = 268C1E491FDAD08700BD6921 /* MLDetailsTableViewCell.m */; };
		268DD58617C4541000C673A9 /* MLChatCell.m in Sources */ = {isa = PBXBuildFile; fileRef = 268DD58517C4541000C673A9 /* MLChatCell.m */; };
		268E700515D0D979002E63CD /* AVFoundation.framework in Frameworks */ = {isa = PBXBuildFile; fileRef = 264FF3E4158A855D00D97B86 /* AVFoundation.framework */; };
		269574DE1C372FD200544A60 /* Security.framework in Frameworks */ = {isa = PBXBuildFile; fileRef = 269574DD1C372FD200544A60 /* Security.framework */; };
		269574E01C37301600544A60 /* libz.tbd in Frameworks */ = {isa = PBXBuildFile; fileRef = 269574DF1C37301600544A60 /* libz.tbd */; };
		269574E21C37307300544A60 /* libsqlite3.tbd in Frameworks */ = {isa = PBXBuildFile; fileRef = 269574E11C37307300544A60 /* libsqlite3.tbd */; };
		269574E51C37482A00544A60 /* MLOAuthViewController.m in Sources */ = {isa = PBXBuildFile; fileRef = 269574E41C37482A00544A60 /* MLOAuthViewController.m */; };
		2696EED21791245A00BC54B8 /* chatViewController.m in Sources */ = {isa = PBXBuildFile; fileRef = 2696EED11791245A00BC54B8 /* chatViewController.m */; };
		26A8ADD717C031BA0033990D /* ContactDetails.m in Sources */ = {isa = PBXBuildFile; fileRef = 26EC40FB17BDD8560031304D /* ContactDetails.m */; };
		26AA41051D9FCBF6005A77ED /* MLImageView.m in Sources */ = {isa = PBXBuildFile; fileRef = 26AA41041D9FCBF6005A77ED /* MLImageView.m */; };
		26AAE285179F7B0200271345 /* MLSettingCell.m in Sources */ = {isa = PBXBuildFile; fileRef = 26AAE284179F7B0200271345 /* MLSettingCell.m */; };
		26B2A4BB1B73061400272E63 /* Images.xcassets in Resources */ = {isa = PBXBuildFile; fileRef = 26B2A4BA1B73061400272E63 /* Images.xcassets */; };
		26B2A4BC1B7306C000272E63 /* sworim.sqlite in Resources */ = {isa = PBXBuildFile; fileRef = 2601D9CA0FBF25EF004DB939 /* sworim.sqlite */; };
		26B2A4BE1B7306E500272E63 /* DataLayer.m in Sources */ = {isa = PBXBuildFile; fileRef = 2601D9A70FBF255D004DB939 /* DataLayer.m */; };
		26B2A4BF1B73070F00272E63 /* NSString+SqlLite.m in Sources */ = {isa = PBXBuildFile; fileRef = 268821F919B9233B00AEA46E /* NSString+SqlLite.m */; };
		26B2A4CB1B73084800272E63 /* AppKit.framework in Frameworks */ = {isa = PBXBuildFile; fileRef = 26B2A4CA1B73084800272E63 /* AppKit.framework */; };
		26B2A4E91B73097500272E63 /* CLIColor.m in Sources */ = {isa = PBXBuildFile; fileRef = 26B2A4CF1B73097500272E63 /* CLIColor.m */; };
		26B2A4EA1B73097500272E63 /* CLIColor.m in Sources */ = {isa = PBXBuildFile; fileRef = 26B2A4CF1B73097500272E63 /* CLIColor.m */; };
		26B2A4ED1B73097500272E63 /* DDAbstractDatabaseLogger.m in Sources */ = {isa = PBXBuildFile; fileRef = 26B2A4D31B73097500272E63 /* DDAbstractDatabaseLogger.m */; };
		26B2A4EE1B73097500272E63 /* DDAbstractDatabaseLogger.m in Sources */ = {isa = PBXBuildFile; fileRef = 26B2A4D31B73097500272E63 /* DDAbstractDatabaseLogger.m */; };
		26B2A4EF1B73097500272E63 /* DDASLLogCapture.m in Sources */ = {isa = PBXBuildFile; fileRef = 26B2A4D51B73097500272E63 /* DDASLLogCapture.m */; };
		26B2A4F01B73097500272E63 /* DDASLLogCapture.m in Sources */ = {isa = PBXBuildFile; fileRef = 26B2A4D51B73097500272E63 /* DDASLLogCapture.m */; };
		26B2A4F11B73097500272E63 /* DDASLLogger.m in Sources */ = {isa = PBXBuildFile; fileRef = 26B2A4D71B73097500272E63 /* DDASLLogger.m */; };
		26B2A4F21B73097500272E63 /* DDASLLogger.m in Sources */ = {isa = PBXBuildFile; fileRef = 26B2A4D71B73097500272E63 /* DDASLLogger.m */; };
		26B2A4F31B73097500272E63 /* DDFileLogger.m in Sources */ = {isa = PBXBuildFile; fileRef = 26B2A4DA1B73097500272E63 /* DDFileLogger.m */; };
		26B2A4F41B73097500272E63 /* DDFileLogger.m in Sources */ = {isa = PBXBuildFile; fileRef = 26B2A4DA1B73097500272E63 /* DDFileLogger.m */; };
		26B2A4F51B73097500272E63 /* DDLog.m in Sources */ = {isa = PBXBuildFile; fileRef = 26B2A4DE1B73097500272E63 /* DDLog.m */; };
		26B2A4F61B73097500272E63 /* DDLog.m in Sources */ = {isa = PBXBuildFile; fileRef = 26B2A4DE1B73097500272E63 /* DDLog.m */; };
		26B2A4F71B73097500272E63 /* DDTTYLogger.m in Sources */ = {isa = PBXBuildFile; fileRef = 26B2A4E11B73097500272E63 /* DDTTYLogger.m */; };
		26B2A4F81B73097500272E63 /* DDTTYLogger.m in Sources */ = {isa = PBXBuildFile; fileRef = 26B2A4E11B73097500272E63 /* DDTTYLogger.m */; };
		26B2A4F91B73097500272E63 /* DDContextFilterLogFormatter.m in Sources */ = {isa = PBXBuildFile; fileRef = 26B2A4E41B73097500272E63 /* DDContextFilterLogFormatter.m */; };
		26B2A4FA1B73097500272E63 /* DDContextFilterLogFormatter.m in Sources */ = {isa = PBXBuildFile; fileRef = 26B2A4E41B73097500272E63 /* DDContextFilterLogFormatter.m */; };
		26B2A4FB1B73097500272E63 /* DDDispatchQueueLogFormatter.m in Sources */ = {isa = PBXBuildFile; fileRef = 26B2A4E61B73097500272E63 /* DDDispatchQueueLogFormatter.m */; };
		26B2A4FC1B73097500272E63 /* DDDispatchQueueLogFormatter.m in Sources */ = {isa = PBXBuildFile; fileRef = 26B2A4E61B73097500272E63 /* DDDispatchQueueLogFormatter.m */; };
		26B2A4FD1B73097500272E63 /* DDMultiFormatter.m in Sources */ = {isa = PBXBuildFile; fileRef = 26B2A4E81B73097500272E63 /* DDMultiFormatter.m */; };
		26B2A4FE1B73097500272E63 /* DDMultiFormatter.m in Sources */ = {isa = PBXBuildFile; fileRef = 26B2A4E81B73097500272E63 /* DDMultiFormatter.m */; };
		26B2A5021B730AE100272E63 /* Reachability.m in Sources */ = {isa = PBXBuildFile; fileRef = 26F7BB411115F8DB00712672 /* Reachability.m */; settings = {COMPILER_FLAGS = "-fno-objc-arc"; }; };
		26B51C4918654D98002134C3 /* LogViewController.m in Sources */ = {isa = PBXBuildFile; fileRef = 26B51C4718654D98002134C3 /* LogViewController.m */; };
		26B51C4A18654D98002134C3 /* LogViewController.xib in Resources */ = {isa = PBXBuildFile; fileRef = 26B51C4818654D98002134C3 /* LogViewController.xib */; };
		26B69A75131C522F002FCBEB /* Security.framework in Frameworks */ = {isa = PBXBuildFile; fileRef = 26B69A74131C522F002FCBEB /* Security.framework */; };
		26BDECDC1867B7790018670D /* CallViewController.m in Sources */ = {isa = PBXBuildFile; fileRef = 26BDECDA1867B7790018670D /* CallViewController.m */; };
		26BDECDD1867B7790018670D /* CallViewController.xib in Resources */ = {isa = PBXBuildFile; fileRef = 26BDECDB1867B7790018670D /* CallViewController.xib */; };
		26C1EA681FF937040085547A /* MLCloudSettingsViewController.m in Sources */ = {isa = PBXBuildFile; fileRef = 26C1EA671FF937040085547A /* MLCloudSettingsViewController.m */; };
		26C1EA6B1FF937320085547A /* MLNotificationSettingsViewController.m in Sources */ = {isa = PBXBuildFile; fileRef = 26C1EA6A1FF937320085547A /* MLNotificationSettingsViewController.m */; };
		26C3456E1C68F9F0007F4BEC /* MLHTTPRequest.m in Sources */ = {isa = PBXBuildFile; fileRef = 26C3456D1C68F9F0007F4BEC /* MLHTTPRequest.m */; };
		26C3456F1C68F9F0007F4BEC /* MLHTTPRequest.m in Sources */ = {isa = PBXBuildFile; fileRef = 26C3456D1C68F9F0007F4BEC /* MLHTTPRequest.m */; };
		26C3EDF71A8072D5000E6331 /* ParseEnabled.m in Sources */ = {isa = PBXBuildFile; fileRef = 26C3EDF61A8072D5000E6331 /* ParseEnabled.m */; };
		26C3EDFD1A807E76000E6331 /* ParseA.m in Sources */ = {isa = PBXBuildFile; fileRef = 26C3EDFC1A807E76000E6331 /* ParseA.m */; };
		26C3EE001A819A38000E6331 /* ParseResumed.m in Sources */ = {isa = PBXBuildFile; fileRef = 26C3EDFF1A819A38000E6331 /* ParseResumed.m */; };
		26CF3EAA1780D6B7002B7085 /* XMPPIQ.m in Sources */ = {isa = PBXBuildFile; fileRef = 26CF3EA91780D6B7002B7085 /* XMPPIQ.m */; };
		26CF3EAD1780DE5D002B7085 /* ParseIq.m in Sources */ = {isa = PBXBuildFile; fileRef = 26CF3EAC1780DE5C002B7085 /* ParseIq.m */; };
		26CF3EB21780DFD9002B7085 /* XMPPParser.m in Sources */ = {isa = PBXBuildFile; fileRef = 26CF3EB11780DFD9002B7085 /* XMPPParser.m */; };
		26D51CCA1E2674D700141E04 /* NSData+NXOAuth2.m in Sources */ = {isa = PBXBuildFile; fileRef = 26D51CAA1E2674D700141E04 /* NSData+NXOAuth2.m */; };
		26D51CCB1E2674D700141E04 /* NSData+NXOAuth2.m in Sources */ = {isa = PBXBuildFile; fileRef = 26D51CAA1E2674D700141E04 /* NSData+NXOAuth2.m */; };
		26D51CCC1E2674D700141E04 /* NSString+NXOAuth2.m in Sources */ = {isa = PBXBuildFile; fileRef = 26D51CAC1E2674D700141E04 /* NSString+NXOAuth2.m */; };
		26D51CCD1E2674D700141E04 /* NSString+NXOAuth2.m in Sources */ = {isa = PBXBuildFile; fileRef = 26D51CAC1E2674D700141E04 /* NSString+NXOAuth2.m */; };
		26D51CCE1E2674D700141E04 /* NSURL+NXOAuth2.m in Sources */ = {isa = PBXBuildFile; fileRef = 26D51CAE1E2674D700141E04 /* NSURL+NXOAuth2.m */; };
		26D51CCF1E2674D700141E04 /* NSURL+NXOAuth2.m in Sources */ = {isa = PBXBuildFile; fileRef = 26D51CAE1E2674D700141E04 /* NSURL+NXOAuth2.m */; };
		26D51CD01E2674D700141E04 /* NXOAuth2AccessToken.m in Sources */ = {isa = PBXBuildFile; fileRef = 26D51CB31E2674D700141E04 /* NXOAuth2AccessToken.m */; };
		26D51CD11E2674D700141E04 /* NXOAuth2AccessToken.m in Sources */ = {isa = PBXBuildFile; fileRef = 26D51CB31E2674D700141E04 /* NXOAuth2AccessToken.m */; };
		26D51CD21E2674D700141E04 /* NXOAuth2Account.m in Sources */ = {isa = PBXBuildFile; fileRef = 26D51CB51E2674D700141E04 /* NXOAuth2Account.m */; };
		26D51CD31E2674D700141E04 /* NXOAuth2Account.m in Sources */ = {isa = PBXBuildFile; fileRef = 26D51CB51E2674D700141E04 /* NXOAuth2Account.m */; };
		26D51CD41E2674D700141E04 /* NXOAuth2AccountStore.m in Sources */ = {isa = PBXBuildFile; fileRef = 26D51CB71E2674D700141E04 /* NXOAuth2AccountStore.m */; };
		26D51CD51E2674D700141E04 /* NXOAuth2AccountStore.m in Sources */ = {isa = PBXBuildFile; fileRef = 26D51CB71E2674D700141E04 /* NXOAuth2AccountStore.m */; };
		26D51CD61E2674D700141E04 /* NXOAuth2Client.m in Sources */ = {isa = PBXBuildFile; fileRef = 26D51CB91E2674D700141E04 /* NXOAuth2Client.m */; };
		26D51CD71E2674D700141E04 /* NXOAuth2Client.m in Sources */ = {isa = PBXBuildFile; fileRef = 26D51CB91E2674D700141E04 /* NXOAuth2Client.m */; };
		26D51CD81E2674D700141E04 /* NXOAuth2Connection.m in Sources */ = {isa = PBXBuildFile; fileRef = 26D51CBC1E2674D700141E04 /* NXOAuth2Connection.m */; };
		26D51CD91E2674D700141E04 /* NXOAuth2Connection.m in Sources */ = {isa = PBXBuildFile; fileRef = 26D51CBC1E2674D700141E04 /* NXOAuth2Connection.m */; };
		26D51CDA1E2674D700141E04 /* NXOAuth2Constants.m in Sources */ = {isa = PBXBuildFile; fileRef = 26D51CBF1E2674D700141E04 /* NXOAuth2Constants.m */; };
		26D51CDB1E2674D700141E04 /* NXOAuth2Constants.m in Sources */ = {isa = PBXBuildFile; fileRef = 26D51CBF1E2674D700141E04 /* NXOAuth2Constants.m */; };
		26D51CDC1E2674D700141E04 /* NXOAuth2FileStreamWrapper.m in Sources */ = {isa = PBXBuildFile; fileRef = 26D51CC11E2674D700141E04 /* NXOAuth2FileStreamWrapper.m */; };
		26D51CDD1E2674D700141E04 /* NXOAuth2FileStreamWrapper.m in Sources */ = {isa = PBXBuildFile; fileRef = 26D51CC11E2674D700141E04 /* NXOAuth2FileStreamWrapper.m */; };
		26D51CDE1E2674D700141E04 /* NXOAuth2PostBodyPart.m in Sources */ = {isa = PBXBuildFile; fileRef = 26D51CC31E2674D700141E04 /* NXOAuth2PostBodyPart.m */; };
		26D51CDF1E2674D700141E04 /* NXOAuth2PostBodyPart.m in Sources */ = {isa = PBXBuildFile; fileRef = 26D51CC31E2674D700141E04 /* NXOAuth2PostBodyPart.m */; };
		26D51CE01E2674D700141E04 /* NXOAuth2PostBodyStream.m in Sources */ = {isa = PBXBuildFile; fileRef = 26D51CC51E2674D700141E04 /* NXOAuth2PostBodyStream.m */; };
		26D51CE11E2674D700141E04 /* NXOAuth2PostBodyStream.m in Sources */ = {isa = PBXBuildFile; fileRef = 26D51CC51E2674D700141E04 /* NXOAuth2PostBodyStream.m */; };
		26D51CE21E2674D700141E04 /* NXOAuth2Request.m in Sources */ = {isa = PBXBuildFile; fileRef = 26D51CC71E2674D700141E04 /* NXOAuth2Request.m */; };
		26D51CE31E2674D700141E04 /* NXOAuth2Request.m in Sources */ = {isa = PBXBuildFile; fileRef = 26D51CC71E2674D700141E04 /* NXOAuth2Request.m */; };
		26D89F061A890672009B147C /* MLSwitchCell.m in Sources */ = {isa = PBXBuildFile; fileRef = 26D89F051A890672009B147C /* MLSwitchCell.m */; };
		26DA16E017C302BC00D0065E /* RIButtonItem.m in Sources */ = {isa = PBXBuildFile; fileRef = 26DA16DB17C302BC00D0065E /* RIButtonItem.m */; };
		26DA16E117C302BC00D0065E /* UIActionSheet+Blocks.m in Sources */ = {isa = PBXBuildFile; fileRef = 26DA16DD17C302BC00D0065E /* UIActionSheet+Blocks.m */; };
		26DA16E217C302BC00D0065E /* UIAlertView+Blocks.m in Sources */ = {isa = PBXBuildFile; fileRef = 26DA16DF17C302BC00D0065E /* UIAlertView+Blocks.m */; };
		26E2F7DA17C6FD9400C3C8EF /* MLTabBarController.m in Sources */ = {isa = PBXBuildFile; fileRef = 26E2F7D917C6FD9400C3C8EF /* MLTabBarController.m */; };
		26E3ED871FEC0CB7008ABDA5 /* MLServerDetails.m in Sources */ = {isa = PBXBuildFile; fileRef = 26E3ED861FEC0CB7008ABDA5 /* MLServerDetails.m */; };
		26E3ED8B1FEC395D008ABDA5 /* MLServerDetailsVC.m in Sources */ = {isa = PBXBuildFile; fileRef = 26E3ED8A1FEC395D008ABDA5 /* MLServerDetailsVC.m */; };
		26EC411317BDE39E0031304D /* MLImageManager.m in Sources */ = {isa = PBXBuildFile; fileRef = 26EC411217BDE39E0031304D /* MLImageManager.m */; };
		26EE8B1C179B55D2006781F3 /* ParseChallenge.m in Sources */ = {isa = PBXBuildFile; fileRef = 26EE8B1B179B55D2006781F3 /* ParseChallenge.m */; };
		26EE8B1F179B67FA006781F3 /* MLNotificationManager.m in Sources */ = {isa = PBXBuildFile; fileRef = 26EE8B1E179B67FA006781F3 /* MLNotificationManager.m */; };
		26EE8B22179B7B0E006781F3 /* SlidingMessageViewController.m in Sources */ = {isa = PBXBuildFile; fileRef = 26EE8B21179B7B0D006781F3 /* SlidingMessageViewController.m */; };
		26F7BB431115F8DB00712672 /* Reachability.m in Sources */ = {isa = PBXBuildFile; fileRef = 26F7BB411115F8DB00712672 /* Reachability.m */; settings = {COMPILER_FLAGS = "-fno-objc-arc"; }; };
		26F7BB451115F95000712672 /* SystemConfiguration.framework in Frameworks */ = {isa = PBXBuildFile; fileRef = 26F7BB441115F95000712672 /* SystemConfiguration.framework */; };
		26F9794D1ACAC73A0008E005 /* MLContactCell.xib in Resources */ = {isa = PBXBuildFile; fileRef = 26F9794C1ACAC73A0008E005 /* MLContactCell.xib */; };
		26FB468F18B2755A0043094F /* IPAddress.m in Sources */ = {isa = PBXBuildFile; fileRef = 26FB468E18B2755A0043094F /* IPAddress.m */; };
		26FE3BCB1C61A6C3003CC230 /* MLResizingTextView.m in Sources */ = {isa = PBXBuildFile; fileRef = 26FE3BCA1C61A6C3003CC230 /* MLResizingTextView.m */; };
		288765A50DF7441C002DB57D /* CoreGraphics.framework in Frameworks */ = {isa = PBXBuildFile; fileRef = 288765A40DF7441C002DB57D /* CoreGraphics.framework */; };
		36A6441E0A4DD56BD134DEF9 /* libPods-Monal Tests.a in Frameworks */ = {isa = PBXBuildFile; fileRef = 93EF15C78FDC163B4A72ACA8 /* libPods-Monal Tests.a */; };
		88D1DCA3251B85B0D235B00F /* libPods-Monal-OSXTests.a in Frameworks */ = {isa = PBXBuildFile; fileRef = E141DB69283EC3EA1A55B30F /* libPods-Monal-OSXTests.a */; };
		CAAF78ACC86D0E2D59659974 /* libPods-jrtplib-static-OSX.a in Frameworks */ = {isa = PBXBuildFile; fileRef = 0B878F234C6D75087415906A /* libPods-jrtplib-static-OSX.a */; };
		CCA5CE526F2297872025AA74 /* libPods-Monal.a in Frameworks */ = {isa = PBXBuildFile; fileRef = A548DB6E50EC39897FEA6E40 /* libPods-Monal.a */; };
		EC748DC2933B3CC35A0C9F07 /* libPods-Monal-OSX.a in Frameworks */ = {isa = PBXBuildFile; fileRef = 52ED8290F66D5A1541DD2B0B /* libPods-Monal-OSX.a */; };
/* End PBXBuildFile section */

/* Begin PBXContainerItemProxy section */
		26049A541B73157D00D11866 /* PBXContainerItemProxy */ = {
			isa = PBXContainerItemProxy;
			containerPortal = 29B97313FDCFA39411CA2CEA /* Project object */;
			proxyType = 1;
			remoteGlobalIDString = 260499F31B7314F400D11866;
			remoteInfo = "jrtplib-static-OSX";
		};
		2630FE351AD550C00079F5C0 /* PBXContainerItemProxy */ = {
			isa = PBXContainerItemProxy;
			containerPortal = 29B97313FDCFA39411CA2CEA /* Project object */;
			proxyType = 1;
			remoteGlobalIDString = 1D6058900D05DD3D006BFB54;
			remoteInfo = Monal;
		};
		266272C71B27DB8100C1CD49 /* PBXContainerItemProxy */ = {
			isa = PBXContainerItemProxy;
			containerPortal = 29B97313FDCFA39411CA2CEA /* Project object */;
			proxyType = 1;
			remoteGlobalIDString = 266272B01B27DB8000C1CD49;
			remoteInfo = "Monal-OSX";
		};
		2675EF5718B989170059C5C3 /* PBXContainerItemProxy */ = {
			isa = PBXContainerItemProxy;
			containerPortal = 29B97313FDCFA39411CA2CEA /* Project object */;
			proxyType = 1;
			remoteGlobalIDString = 268BCD55140B25CC0025E4D1;
			remoteInfo = "jrtplib-static";
		};
/* End PBXContainerItemProxy section */

/* Begin PBXCopyFilesBuildPhase section */
		26E456CE1B8421AF004BD74C /* CopyFiles */ = {
			isa = PBXCopyFilesBuildPhase;
			buildActionMask = 2147483647;
			dstPath = "";
			dstSubfolderSpec = 10;
			files = (
			);
			runOnlyForDeploymentPostprocessing = 0;
		};
/* End PBXCopyFilesBuildPhase section */

/* Begin PBXFileReference section */
		00CD52DF53F94AC491D7404B /* libPods-jrtplib-static.a */ = {isa = PBXFileReference; explicitFileType = archive.ar; includeInIndex = 0; path = "libPods-jrtplib-static.a"; sourceTree = BUILT_PRODUCTS_DIR; };
		0B878F234C6D75087415906A /* libPods-jrtplib-static-OSX.a */ = {isa = PBXFileReference; explicitFileType = archive.ar; includeInIndex = 0; path = "libPods-jrtplib-static-OSX.a"; sourceTree = BUILT_PRODUCTS_DIR; };
		1CB94D0245DE1717B2AA3064 /* Pods-Monal.adhoc.xcconfig */ = {isa = PBXFileReference; includeInIndex = 1; lastKnownFileType = text.xcconfig; name = "Pods-Monal.adhoc.xcconfig"; path = "Pods/Target Support Files/Pods-Monal/Pods-Monal.adhoc.xcconfig"; sourceTree = "<group>"; };
		1D30AB110D05D00D00671497 /* Foundation.framework */ = {isa = PBXFileReference; lastKnownFileType = wrapper.framework; name = Foundation.framework; path = System/Library/Frameworks/Foundation.framework; sourceTree = SDKROOT; };
		1D3623240D0F684500981E51 /* MonalAppDelegate.h */ = {isa = PBXFileReference; fileEncoding = 4; lastKnownFileType = sourcecode.c.h; name = MonalAppDelegate.h; path = Classes/MonalAppDelegate.h; sourceTree = "<group>"; };
		1D3623250D0F684500981E51 /* MonalAppDelegate.m */ = {isa = PBXFileReference; fileEncoding = 4; lastKnownFileType = sourcecode.c.objc; name = MonalAppDelegate.m; path = Classes/MonalAppDelegate.m; sourceTree = "<group>"; };
		1DF5F4DF0D08C38300B7A737 /* UIKit.framework */ = {isa = PBXFileReference; lastKnownFileType = wrapper.framework; name = UIKit.framework; path = System/Library/Frameworks/UIKit.framework; sourceTree = SDKROOT; };
		2601D9A70FBF255D004DB939 /* DataLayer.m */ = {isa = PBXFileReference; fileEncoding = 4; lastKnownFileType = sourcecode.c.objc; path = DataLayer.m; sourceTree = "<group>"; };
		2601D9A80FBF255D004DB939 /* DataLayer.h */ = {isa = PBXFileReference; fileEncoding = 4; lastKnownFileType = sourcecode.c.h; path = DataLayer.h; sourceTree = "<group>"; };
		2601D9CA0FBF25EF004DB939 /* sworim.sqlite */ = {isa = PBXFileReference; lastKnownFileType = file; path = sworim.sqlite; sourceTree = "<group>"; };
		2601D9D30FBF262E004DB939 /* libsqlite3.dylib */ = {isa = PBXFileReference; lastKnownFileType = "compiled.mach-o.dylib"; name = libsqlite3.dylib; path = usr/lib/libsqlite3.dylib; sourceTree = SDKROOT; };
		2602837C1D8DD30E001DD6B8 /* QuickLook.framework */ = {isa = PBXFileReference; lastKnownFileType = wrapper.framework; name = QuickLook.framework; path = Platforms/MacOSX.platform/Developer/SDKs/MacOSX10.12.sdk/System/Library/Frameworks/QuickLook.framework; sourceTree = DEVELOPER_DIR; };
		2602837E1D8DD56B001DD6B8 /* Quartz.framework */ = {isa = PBXFileReference; lastKnownFileType = wrapper.framework; name = Quartz.framework; path = Platforms/MacOSX.platform/Developer/SDKs/MacOSX10.12.sdk/System/Library/Frameworks/Quartz.framework; sourceTree = DEVELOPER_DIR; };
		260283841D8DEFC1001DD6B8 /* MLPreviewObject.h */ = {isa = PBXFileReference; fileEncoding = 4; lastKnownFileType = sourcecode.c.h; path = MLPreviewObject.h; sourceTree = "<group>"; };
		260283851D8DEFC1001DD6B8 /* MLPreviewObject.m */ = {isa = PBXFileReference; fileEncoding = 4; lastKnownFileType = sourcecode.c.objc; path = MLPreviewObject.m; sourceTree = "<group>"; };
		26049A501B7314F400D11866 /* libjrtplib-static-OSX.a */ = {isa = PBXFileReference; explicitFileType = archive.ar; includeInIndex = 0; path = "libjrtplib-static-OSX.a"; sourceTree = BUILT_PRODUCTS_DIR; };
		26049A5A1B73163300D11866 /* AVFoundation.framework */ = {isa = PBXFileReference; lastKnownFileType = wrapper.framework; name = AVFoundation.framework; path = Platforms/MacOSX.platform/Developer/SDKs/MacOSX10.10.sdk/System/Library/Frameworks/AVFoundation.framework; sourceTree = DEVELOPER_DIR; };
		26049A5C1B73164500D11866 /* AVKit.framework */ = {isa = PBXFileReference; lastKnownFileType = wrapper.framework; name = AVKit.framework; path = Platforms/MacOSX.platform/Developer/SDKs/MacOSX10.10.sdk/System/Library/Frameworks/AVKit.framework; sourceTree = DEVELOPER_DIR; };
		26080210110ABA4E005E194D /* Monal.app */ = {isa = PBXFileReference; explicitFileType = wrapper.application; includeInIndex = 0; path = Monal.app; sourceTree = BUILT_PRODUCTS_DIR; };
		260870D61B7034460036539B /* MLAccountEdit.h */ = {isa = PBXFileReference; fileEncoding = 4; lastKnownFileType = sourcecode.c.h; path = MLAccountEdit.h; sourceTree = "<group>"; };
		260870D71B7034460036539B /* MLAccountEdit.m */ = {isa = PBXFileReference; fileEncoding = 4; lastKnownFileType = sourcecode.c.objc; path = MLAccountEdit.m; sourceTree = "<group>"; };
		2609B5271FD5B26800F09FA1 /* MLSplitViewDelegate.h */ = {isa = PBXFileReference; lastKnownFileType = sourcecode.c.h; path = MLSplitViewDelegate.h; sourceTree = "<group>"; };
		2609B5281FD5B26800F09FA1 /* MLSplitViewDelegate.m */ = {isa = PBXFileReference; lastKnownFileType = sourcecode.c.objc; path = MLSplitViewDelegate.m; sourceTree = "<group>"; };
		260C51CF177F08F50039634B /* xmpp.h */ = {isa = PBXFileReference; fileEncoding = 4; lastKnownFileType = sourcecode.c.h; path = xmpp.h; sourceTree = "<group>"; };
		260C51D0177F08F50039634B /* xmpp.m */ = {isa = PBXFileReference; fileEncoding = 4; lastKnownFileType = sourcecode.c.objc; path = xmpp.m; sourceTree = "<group>"; };
		260C51D2177F44AD0039634B /* MLXMLNode.h */ = {isa = PBXFileReference; fileEncoding = 4; lastKnownFileType = sourcecode.c.h; path = MLXMLNode.h; sourceTree = "<group>"; };
		260C51D3177F44AD0039634B /* MLXMLNode.m */ = {isa = PBXFileReference; fileEncoding = 4; lastKnownFileType = sourcecode.c.objc; path = MLXMLNode.m; sourceTree = "<group>"; };
		260C6C92178080730004E2E1 /* EncodingTools.h */ = {isa = PBXFileReference; fileEncoding = 4; lastKnownFileType = sourcecode.c.h; path = EncodingTools.h; sourceTree = "<group>"; };
		260C6C93178080730004E2E1 /* EncodingTools.m */ = {isa = PBXFileReference; fileEncoding = 4; lastKnownFileType = sourcecode.c.objc; path = EncodingTools.m; sourceTree = "<group>"; };
		2613BECE1EA41C8600C9F4C5 /* PushKit.framework */ = {isa = PBXFileReference; lastKnownFileType = wrapper.framework; name = PushKit.framework; path = System/Library/Frameworks/PushKit.framework; sourceTree = SDKROOT; };
		2614B64E1C54095D004FF2FA /* libz.tbd */ = {isa = PBXFileReference; lastKnownFileType = "sourcecode.text-based-dylib-definition"; name = libz.tbd; path = usr/lib/libz.tbd; sourceTree = SDKROOT; };
		261528C41869CE5300BF62D6 /* AudioToolbox.framework */ = {isa = PBXFileReference; lastKnownFileType = wrapper.framework; name = AudioToolbox.framework; path = System/Library/Frameworks/AudioToolbox.framework; sourceTree = SDKROOT; };
		26158AF01FFA6E4500E53BDC /* MLWebViewController.h */ = {isa = PBXFileReference; lastKnownFileType = sourcecode.c.h; path = MLWebViewController.h; sourceTree = "<group>"; };
		26158AF11FFA6E4500E53BDC /* MLWebViewController.m */ = {isa = PBXFileReference; lastKnownFileType = sourcecode.c.objc; path = MLWebViewController.m; sourceTree = "<group>"; };
		26158AF31FFA8A6A00E53BDC /* opensource.html */ = {isa = PBXFileReference; fileEncoding = 4; lastKnownFileType = text.html; path = opensource.html; sourceTree = "<group>"; };
		261A627E176C055400059090 /* ContactsViewController.h */ = {isa = PBXFileReference; fileEncoding = 4; lastKnownFileType = sourcecode.c.h; path = ContactsViewController.h; sourceTree = "<group>"; };
		261A627F176C055400059090 /* ContactsViewController.m */ = {isa = PBXFileReference; fileEncoding = 4; lastKnownFileType = sourcecode.c.objc; path = ContactsViewController.m; sourceTree = "<group>"; };
		261A6283176C156500059090 /* ActiveChatsViewController.h */ = {isa = PBXFileReference; fileEncoding = 4; lastKnownFileType = sourcecode.c.h; path = ActiveChatsViewController.h; sourceTree = "<group>"; };
		261A6284176C156500059090 /* ActiveChatsViewController.m */ = {isa = PBXFileReference; fileEncoding = 4; lastKnownFileType = sourcecode.c.objc; path = ActiveChatsViewController.m; sourceTree = "<group>"; };
		261A6286176C157D00059090 /* MLDisplaySettingsViewController.h */ = {isa = PBXFileReference; fileEncoding = 4; lastKnownFileType = sourcecode.c.h; path = MLDisplaySettingsViewController.h; sourceTree = "<group>"; };
		261A6287176C157D00059090 /* MLDisplaySettingsViewController.m */ = {isa = PBXFileReference; fileEncoding = 4; lastKnownFileType = sourcecode.c.objc; path = MLDisplaySettingsViewController.m; sourceTree = "<group>"; };
		261A6289176C159000059090 /* AccountsViewController.h */ = {isa = PBXFileReference; fileEncoding = 4; lastKnownFileType = sourcecode.c.h; path = AccountsViewController.h; sourceTree = "<group>"; };
		261A628A176C159000059090 /* AccountsViewController.m */ = {isa = PBXFileReference; fileEncoding = 4; lastKnownFileType = sourcecode.c.objc; path = AccountsViewController.m; sourceTree = "<group>"; };
		261A628C176C15AD00059090 /* ChatLogsViewController.h */ = {isa = PBXFileReference; fileEncoding = 4; lastKnownFileType = sourcecode.c.h; path = ChatLogsViewController.h; sourceTree = "<group>"; };
		261A628D176C15AD00059090 /* ChatLogsViewController.m */ = {isa = PBXFileReference; fileEncoding = 4; lastKnownFileType = sourcecode.c.objc; path = ChatLogsViewController.m; sourceTree = "<group>"; };
		261A628F176C15D400059090 /* GroupChatViewController.h */ = {isa = PBXFileReference; fileEncoding = 4; lastKnownFileType = sourcecode.c.h; path = GroupChatViewController.h; sourceTree = "<group>"; };
		261A6290176C15D400059090 /* GroupChatViewController.m */ = {isa = PBXFileReference; fileEncoding = 4; lastKnownFileType = sourcecode.c.objc; path = GroupChatViewController.m; sourceTree = "<group>"; };
		261A6292176C15FC00059090 /* SearchUsersViewController.h */ = {isa = PBXFileReference; fileEncoding = 4; lastKnownFileType = sourcecode.c.h; path = SearchUsersViewController.h; sourceTree = "<group>"; };
		261A6293176C15FC00059090 /* SearchUsersViewController.m */ = {isa = PBXFileReference; fileEncoding = 4; lastKnownFileType = sourcecode.c.objc; path = SearchUsersViewController.m; sourceTree = "<group>"; };
		261AC91B1788A49C00E05657 /* ParsePresence.h */ = {isa = PBXFileReference; fileEncoding = 4; lastKnownFileType = sourcecode.c.h; path = ParsePresence.h; sourceTree = "<group>"; };
		261AC91C1788A49C00E05657 /* ParsePresence.m */ = {isa = PBXFileReference; fileEncoding = 4; lastKnownFileType = sourcecode.c.objc; path = ParsePresence.m; sourceTree = "<group>"; };
		261B29321FECBBF0001C5CF4 /* ParseFailed.m */ = {isa = PBXFileReference; fileEncoding = 4; lastKnownFileType = sourcecode.c.objc; path = ParseFailed.m; sourceTree = "<group>"; };
		261B29331FECBBF0001C5CF4 /* ParseFailed.h */ = {isa = PBXFileReference; fileEncoding = 4; lastKnownFileType = sourcecode.c.h; path = ParseFailed.h; sourceTree = "<group>"; };
		261E6729179E27BE00CB493E /* ParseFailure.h */ = {isa = PBXFileReference; fileEncoding = 4; lastKnownFileType = sourcecode.c.h; path = ParseFailure.h; sourceTree = "<group>"; };
		261E672A179E27BE00CB493E /* ParseFailure.m */ = {isa = PBXFileReference; fileEncoding = 4; lastKnownFileType = sourcecode.c.objc; path = ParseFailure.m; sourceTree = "<group>"; };
		26277886110179D100023C8A /* tools.h */ = {isa = PBXFileReference; fileEncoding = 4; lastKnownFileType = sourcecode.c.h; name = tools.h; path = Classes/tools.h; sourceTree = "<group>"; };
		26277887110179D100023C8A /* tools.m */ = {isa = PBXFileReference; fileEncoding = 4; lastKnownFileType = sourcecode.c.objc; name = tools.m; path = Classes/tools.m; sourceTree = "<group>"; };
		26277CE21B7C57670094E4D0 /* MLContactDetails.h */ = {isa = PBXFileReference; fileEncoding = 4; lastKnownFileType = sourcecode.c.h; path = MLContactDetails.h; sourceTree = "<group>"; };
		26277CE31B7C57670094E4D0 /* MLContactDetails.m */ = {isa = PBXFileReference; fileEncoding = 4; lastKnownFileType = sourcecode.c.objc; path = MLContactDetails.m; sourceTree = "<group>"; };
		262797AD178A577300B85D94 /* MLContactCell.h */ = {isa = PBXFileReference; fileEncoding = 4; lastKnownFileType = sourcecode.c.h; path = MLContactCell.h; sourceTree = "<group>"; };
		262797AE178A577300B85D94 /* MLContactCell.m */ = {isa = PBXFileReference; fileEncoding = 4; lastKnownFileType = sourcecode.c.objc; path = MLContactCell.m; sourceTree = "<group>"; };
		26292F4E1309CAE100097280 /* CFNetwork.framework */ = {isa = PBXFileReference; lastKnownFileType = wrapper.framework; name = CFNetwork.framework; path = System/Library/Frameworks/CFNetwork.framework; sourceTree = SDKROOT; };
		262D9EA517921169009292B4 /* ParseMessage.h */ = {isa = PBXFileReference; fileEncoding = 4; lastKnownFileType = sourcecode.c.h; path = ParseMessage.h; sourceTree = "<group>"; };
		262D9EA617921169009292B4 /* ParseMessage.m */ = {isa = PBXFileReference; fileEncoding = 4; lastKnownFileType = sourcecode.c.objc; path = ParseMessage.m; sourceTree = "<group>"; };
		262D9EA817921E82009292B4 /* XMPPMessage.h */ = {isa = PBXFileReference; fileEncoding = 4; lastKnownFileType = sourcecode.c.h; path = XMPPMessage.h; sourceTree = "<group>"; };
		262D9EA917921E82009292B4 /* XMPPMessage.m */ = {isa = PBXFileReference; fileEncoding = 4; lastKnownFileType = sourcecode.c.objc; path = XMPPMessage.m; sourceTree = "<group>"; };
		262D9EAB17924532009292B4 /* MLConstants.h */ = {isa = PBXFileReference; fileEncoding = 4; lastKnownFileType = sourcecode.c.h; path = MLConstants.h; sourceTree = "<group>"; };
		262E518F1AD8CAC600788351 /* MLButtonCell.h */ = {isa = PBXFileReference; fileEncoding = 4; lastKnownFileType = sourcecode.c.h; path = MLButtonCell.h; sourceTree = "<group>"; };
		262E51901AD8CAC600788351 /* MLButtonCell.m */ = {isa = PBXFileReference; fileEncoding = 4; lastKnownFileType = sourcecode.c.objc; path = MLButtonCell.m; sourceTree = "<group>"; };
		262E51911AD8CAC600788351 /* MLButtonCell.xib */ = {isa = PBXFileReference; fileEncoding = 4; lastKnownFileType = file.xib; path = MLButtonCell.xib; sourceTree = "<group>"; };
		262E51941AD8CB7200788351 /* MLTextInputCell.h */ = {isa = PBXFileReference; fileEncoding = 4; lastKnownFileType = sourcecode.c.h; path = MLTextInputCell.h; sourceTree = "<group>"; };
		262E51951AD8CB7200788351 /* MLTextInputCell.m */ = {isa = PBXFileReference; fileEncoding = 4; lastKnownFileType = sourcecode.c.objc; path = MLTextInputCell.m; sourceTree = "<group>"; };
		262E51961AD8CB7200788351 /* MLTextInputCell.xib */ = {isa = PBXFileReference; fileEncoding = 4; lastKnownFileType = file.xib; path = MLTextInputCell.xib; sourceTree = "<group>"; };
		262FE9351D821CD000A70506 /* WebKit.framework */ = {isa = PBXFileReference; lastKnownFileType = wrapper.framework; name = WebKit.framework; path = Platforms/MacOSX.platform/Developer/SDKs/MacOSX10.11.sdk/System/Library/Frameworks/WebKit.framework; sourceTree = DEVELOPER_DIR; };
		2630FE2F1AD550C00079F5C0 /* Monal Tests.xctest */ = {isa = PBXFileReference; explicitFileType = wrapper.cfbundle; includeInIndex = 0; path = "Monal Tests.xctest"; sourceTree = BUILT_PRODUCTS_DIR; };
		2630FE321AD550C00079F5C0 /* Info.plist */ = {isa = PBXFileReference; lastKnownFileType = text.plist.xml; path = Info.plist; sourceTree = "<group>"; };
		2630FE331AD550C00079F5C0 /* Monal_Tests.m */ = {isa = PBXFileReference; lastKnownFileType = sourcecode.c.objc; path = Monal_Tests.m; sourceTree = "<group>"; };
		26329D311B7999AD0061EA36 /* Images-OSX.xcassets */ = {isa = PBXFileReference; lastKnownFileType = folder.assetcatalog; path = "Images-OSX.xcassets"; sourceTree = "<group>"; };
		2632EA4020040D2C00191EEB /* MLCallScreen.h */ = {isa = PBXFileReference; lastKnownFileType = sourcecode.c.h; path = MLCallScreen.h; sourceTree = "<group>"; };
		2632EA4120040D2C00191EEB /* MLCallScreen.m */ = {isa = PBXFileReference; lastKnownFileType = sourcecode.c.objc; path = MLCallScreen.m; sourceTree = "<group>"; };
		2632EA442006ADFD00191EEB /* MLGroupChatViewController.h */ = {isa = PBXFileReference; lastKnownFileType = sourcecode.c.h; path = MLGroupChatViewController.h; sourceTree = "<group>"; };
		2632EA452006ADFD00191EEB /* MLGroupChatViewController.m */ = {isa = PBXFileReference; lastKnownFileType = sourcecode.c.objc; path = MLGroupChatViewController.m; sourceTree = "<group>"; };
		2632EA4920080C2C00191EEB /* MLGroupChatFavoritesViewController.h */ = {isa = PBXFileReference; lastKnownFileType = sourcecode.c.h; path = MLGroupChatFavoritesViewController.h; sourceTree = "<group>"; };
		2632EA4A20080C2C00191EEB /* MLGroupChatFavoritesViewController.m */ = {isa = PBXFileReference; lastKnownFileType = sourcecode.c.objc; path = MLGroupChatFavoritesViewController.m; sourceTree = "<group>"; };
		26347D841790FFDE006FF64F /* MLInfoCell.h */ = {isa = PBXFileReference; fileEncoding = 4; lastKnownFileType = sourcecode.c.h; path = MLInfoCell.h; sourceTree = "<group>"; };
		26347D851790FFDE006FF64F /* MLInfoCell.m */ = {isa = PBXFileReference; fileEncoding = 4; lastKnownFileType = sourcecode.c.objc; path = MLInfoCell.m; sourceTree = "<group>"; };
		26352EA6177D222600E2C8FF /* MLXMPPManager.h */ = {isa = PBXFileReference; fileEncoding = 4; lastKnownFileType = sourcecode.c.h; path = MLXMPPManager.h; sourceTree = "<group>"; };
		26352EA7177D222600E2C8FF /* MLXMPPManager.m */ = {isa = PBXFileReference; fileEncoding = 4; lastKnownFileType = sourcecode.c.objc; path = MLXMPPManager.m; sourceTree = "<group>"; };
		2636C43D177BD58C001CA71F /* XMPPEdit.h */ = {isa = PBXFileReference; fileEncoding = 4; lastKnownFileType = sourcecode.c.h; path = XMPPEdit.h; sourceTree = "<group>"; };
		2636C43E177BD58C001CA71F /* XMPPEdit.m */ = {isa = PBXFileReference; fileEncoding = 4; lastKnownFileType = sourcecode.c.objc; path = XMPPEdit.m; sourceTree = "<group>"; };
		2638DAE51B68F3AB00DF05AC /* MLPresenceSettings.h */ = {isa = PBXFileReference; fileEncoding = 4; lastKnownFileType = sourcecode.c.h; path = MLPresenceSettings.h; sourceTree = "<group>"; };
		2638DAE61B68F3AB00DF05AC /* MLPresenceSettings.m */ = {isa = PBXFileReference; fileEncoding = 4; lastKnownFileType = sourcecode.c.objc; path = MLPresenceSettings.m; sourceTree = "<group>"; };
		2638DAE81B68F3D400DF05AC /* MLAccountSettings.h */ = {isa = PBXFileReference; fileEncoding = 4; lastKnownFileType = sourcecode.c.h; path = MLAccountSettings.h; sourceTree = "<group>"; };
		2638DAE91B68F3D400DF05AC /* MLAccountSettings.m */ = {isa = PBXFileReference; fileEncoding = 4; lastKnownFileType = sourcecode.c.objc; path = MLAccountSettings.m; sourceTree = "<group>"; };
		2638DAED1B68F3EF00DF05AC /* MLDisplaySettings.h */ = {isa = PBXFileReference; fileEncoding = 4; lastKnownFileType = sourcecode.c.h; path = MLDisplaySettings.h; sourceTree = "<group>"; };
		2638DAEE1B68F3EF00DF05AC /* MLDisplaySettings.m */ = {isa = PBXFileReference; fileEncoding = 4; lastKnownFileType = sourcecode.c.objc; path = MLDisplaySettings.m; sourceTree = "<group>"; };
		263F1278177F867B0025B235 /* ParseStream.h */ = {isa = PBXFileReference; fileEncoding = 4; lastKnownFileType = sourcecode.c.h; path = ParseStream.h; sourceTree = "<group>"; };
		263F1279177F867B0025B235 /* ParseStream.m */ = {isa = PBXFileReference; fileEncoding = 4; lastKnownFileType = sourcecode.c.objc; path = ParseStream.m; sourceTree = "<group>"; };
		263F568C121B5E970027D85D /* MediaPlayer.framework */ = {isa = PBXFileReference; lastKnownFileType = wrapper.framework; name = MediaPlayer.framework; path = System/Library/Frameworks/MediaPlayer.framework; sourceTree = SDKROOT; };
		264006BB140B43BB00CF1107 /* rtcpapppacket.cpp */ = {isa = PBXFileReference; fileEncoding = 4; lastKnownFileType = sourcecode.cpp.cpp; name = rtcpapppacket.cpp; path = jrtplib/rtcpapppacket.cpp; sourceTree = "<group>"; };
		264006BC140B43BB00CF1107 /* rtcpapppacket.hh */ = {isa = PBXFileReference; fileEncoding = 4; lastKnownFileType = sourcecode.cpp.h; name = rtcpapppacket.hh; path = jrtplib/rtcpapppacket.hh; sourceTree = "<group>"; };
		264006BD140B43BB00CF1107 /* rtcpbyepacket.cpp */ = {isa = PBXFileReference; fileEncoding = 4; lastKnownFileType = sourcecode.cpp.cpp; name = rtcpbyepacket.cpp; path = jrtplib/rtcpbyepacket.cpp; sourceTree = "<group>"; };
		264006BE140B43BB00CF1107 /* rtcpbyepacket.hh */ = {isa = PBXFileReference; fileEncoding = 4; lastKnownFileType = sourcecode.cpp.h; name = rtcpbyepacket.hh; path = jrtplib/rtcpbyepacket.hh; sourceTree = "<group>"; };
		264006BF140B43BB00CF1107 /* rtcpcompoundpacket.cpp */ = {isa = PBXFileReference; fileEncoding = 4; lastKnownFileType = sourcecode.cpp.cpp; name = rtcpcompoundpacket.cpp; path = jrtplib/rtcpcompoundpacket.cpp; sourceTree = "<group>"; };
		264006C0140B43BB00CF1107 /* rtcpcompoundpacket.hh */ = {isa = PBXFileReference; fileEncoding = 4; lastKnownFileType = sourcecode.cpp.h; name = rtcpcompoundpacket.hh; path = jrtplib/rtcpcompoundpacket.hh; sourceTree = "<group>"; };
		264006C1140B43BB00CF1107 /* rtcpcompoundpacketbuilder.cpp */ = {isa = PBXFileReference; fileEncoding = 4; lastKnownFileType = sourcecode.cpp.cpp; name = rtcpcompoundpacketbuilder.cpp; path = jrtplib/rtcpcompoundpacketbuilder.cpp; sourceTree = "<group>"; };
		264006C2140B43BB00CF1107 /* rtcpcompoundpacketbuilder.hh */ = {isa = PBXFileReference; fileEncoding = 4; lastKnownFileType = sourcecode.cpp.h; name = rtcpcompoundpacketbuilder.hh; path = jrtplib/rtcpcompoundpacketbuilder.hh; sourceTree = "<group>"; };
		264006C3140B43BB00CF1107 /* rtcppacket.cpp */ = {isa = PBXFileReference; fileEncoding = 4; lastKnownFileType = sourcecode.cpp.cpp; name = rtcppacket.cpp; path = jrtplib/rtcppacket.cpp; sourceTree = "<group>"; };
		264006C4140B43BB00CF1107 /* rtcppacket.hh */ = {isa = PBXFileReference; fileEncoding = 4; lastKnownFileType = sourcecode.cpp.h; name = rtcppacket.hh; path = jrtplib/rtcppacket.hh; sourceTree = "<group>"; };
		264006C5140B43BB00CF1107 /* rtcppacketbuilder.cpp */ = {isa = PBXFileReference; fileEncoding = 4; lastKnownFileType = sourcecode.cpp.cpp; name = rtcppacketbuilder.cpp; path = jrtplib/rtcppacketbuilder.cpp; sourceTree = "<group>"; };
		264006C6140B43BB00CF1107 /* rtcppacketbuilder.hh */ = {isa = PBXFileReference; fileEncoding = 4; lastKnownFileType = sourcecode.cpp.h; name = rtcppacketbuilder.hh; path = jrtplib/rtcppacketbuilder.hh; sourceTree = "<group>"; };
		264006C7140B43BB00CF1107 /* rtcprrpacket.cpp */ = {isa = PBXFileReference; fileEncoding = 4; lastKnownFileType = sourcecode.cpp.cpp; name = rtcprrpacket.cpp; path = jrtplib/rtcprrpacket.cpp; sourceTree = "<group>"; };
		264006C8140B43BB00CF1107 /* rtcprrpacket.hh */ = {isa = PBXFileReference; fileEncoding = 4; lastKnownFileType = sourcecode.cpp.h; name = rtcprrpacket.hh; path = jrtplib/rtcprrpacket.hh; sourceTree = "<group>"; };
		264006C9140B43BB00CF1107 /* rtcpscheduler.cpp */ = {isa = PBXFileReference; fileEncoding = 4; lastKnownFileType = sourcecode.cpp.cpp; name = rtcpscheduler.cpp; path = jrtplib/rtcpscheduler.cpp; sourceTree = "<group>"; };
		264006CA140B43BB00CF1107 /* rtcpscheduler.hh */ = {isa = PBXFileReference; fileEncoding = 4; lastKnownFileType = sourcecode.cpp.h; name = rtcpscheduler.hh; path = jrtplib/rtcpscheduler.hh; sourceTree = "<group>"; };
		264006CB140B43BB00CF1107 /* rtcpsdesinfo.cpp */ = {isa = PBXFileReference; fileEncoding = 4; lastKnownFileType = sourcecode.cpp.cpp; name = rtcpsdesinfo.cpp; path = jrtplib/rtcpsdesinfo.cpp; sourceTree = "<group>"; };
		264006CC140B43BB00CF1107 /* rtcpsdesinfo.hh */ = {isa = PBXFileReference; fileEncoding = 4; lastKnownFileType = sourcecode.cpp.h; name = rtcpsdesinfo.hh; path = jrtplib/rtcpsdesinfo.hh; sourceTree = "<group>"; };
		264006CD140B43BB00CF1107 /* rtcpsdespacket.cpp */ = {isa = PBXFileReference; fileEncoding = 4; lastKnownFileType = sourcecode.cpp.cpp; name = rtcpsdespacket.cpp; path = jrtplib/rtcpsdespacket.cpp; sourceTree = "<group>"; };
		264006CE140B43BB00CF1107 /* rtcpsdespacket.hh */ = {isa = PBXFileReference; fileEncoding = 4; lastKnownFileType = sourcecode.cpp.h; name = rtcpsdespacket.hh; path = jrtplib/rtcpsdespacket.hh; sourceTree = "<group>"; };
		264006CF140B43BB00CF1107 /* rtcpsrpacket.cpp */ = {isa = PBXFileReference; fileEncoding = 4; lastKnownFileType = sourcecode.cpp.cpp; name = rtcpsrpacket.cpp; path = jrtplib/rtcpsrpacket.cpp; sourceTree = "<group>"; };
		264006D0140B43BB00CF1107 /* rtcpsrpacket.hh */ = {isa = PBXFileReference; fileEncoding = 4; lastKnownFileType = sourcecode.cpp.h; name = rtcpsrpacket.hh; path = jrtplib/rtcpsrpacket.hh; sourceTree = "<group>"; };
		264006D1140B43BB00CF1107 /* rtcpunknownpacket.hh */ = {isa = PBXFileReference; fileEncoding = 4; lastKnownFileType = sourcecode.cpp.h; name = rtcpunknownpacket.hh; path = jrtplib/rtcpunknownpacket.hh; sourceTree = "<group>"; };
		264006D4140B43BB00CF1107 /* rtpaddress.hh */ = {isa = PBXFileReference; fileEncoding = 4; lastKnownFileType = sourcecode.cpp.h; name = rtpaddress.hh; path = jrtplib/rtpaddress.hh; sourceTree = "<group>"; };
		264006D5140B43BB00CF1107 /* rtpbyteaddress.cpp */ = {isa = PBXFileReference; fileEncoding = 4; lastKnownFileType = sourcecode.cpp.cpp; name = rtpbyteaddress.cpp; path = jrtplib/rtpbyteaddress.cpp; sourceTree = "<group>"; };
		264006D6140B43BB00CF1107 /* rtpbyteaddress.hh */ = {isa = PBXFileReference; fileEncoding = 4; lastKnownFileType = sourcecode.cpp.h; name = rtpbyteaddress.hh; path = jrtplib/rtpbyteaddress.hh; sourceTree = "<group>"; };
		264006D7140B43BB00CF1107 /* rtpcollisionlist.cpp */ = {isa = PBXFileReference; fileEncoding = 4; lastKnownFileType = sourcecode.cpp.cpp; name = rtpcollisionlist.cpp; path = jrtplib/rtpcollisionlist.cpp; sourceTree = "<group>"; };
		264006D8140B43BB00CF1107 /* rtpcollisionlist.hh */ = {isa = PBXFileReference; fileEncoding = 4; lastKnownFileType = sourcecode.cpp.h; name = rtpcollisionlist.hh; path = jrtplib/rtpcollisionlist.hh; sourceTree = "<group>"; };
		264006D9140B43BB00CF1107 /* rtpconfig.hh */ = {isa = PBXFileReference; fileEncoding = 4; lastKnownFileType = sourcecode.cpp.h; name = rtpconfig.hh; path = jrtplib/rtpconfig.hh; sourceTree = "<group>"; };
		264006DA140B43BB00CF1107 /* rtpdebug.cpp */ = {isa = PBXFileReference; fileEncoding = 4; lastKnownFileType = sourcecode.cpp.cpp; name = rtpdebug.cpp; path = jrtplib/rtpdebug.cpp; sourceTree = "<group>"; };
		264006DB140B43BB00CF1107 /* rtpdebug.hh */ = {isa = PBXFileReference; fileEncoding = 4; lastKnownFileType = sourcecode.cpp.h; name = rtpdebug.hh; path = jrtplib/rtpdebug.hh; sourceTree = "<group>"; };
		264006DC140B43BB00CF1107 /* rtpdefines.hh */ = {isa = PBXFileReference; fileEncoding = 4; lastKnownFileType = sourcecode.cpp.h; name = rtpdefines.hh; path = jrtplib/rtpdefines.hh; sourceTree = "<group>"; };
		264006DD140B43BB00CF1107 /* rtperrors.cpp */ = {isa = PBXFileReference; fileEncoding = 4; lastKnownFileType = sourcecode.cpp.cpp; name = rtperrors.cpp; path = jrtplib/rtperrors.cpp; sourceTree = "<group>"; };
		264006DE140B43BB00CF1107 /* rtperrors.hh */ = {isa = PBXFileReference; fileEncoding = 4; lastKnownFileType = sourcecode.cpp.h; name = rtperrors.hh; path = jrtplib/rtperrors.hh; sourceTree = "<group>"; };
		264006DF140B43BB00CF1107 /* rtpexternaltransmitter.cpp */ = {isa = PBXFileReference; fileEncoding = 4; lastKnownFileType = sourcecode.cpp.cpp; name = rtpexternaltransmitter.cpp; path = jrtplib/rtpexternaltransmitter.cpp; sourceTree = "<group>"; };
		264006E0140B43BB00CF1107 /* rtpexternaltransmitter.hh */ = {isa = PBXFileReference; fileEncoding = 4; lastKnownFileType = sourcecode.cpp.h; name = rtpexternaltransmitter.hh; path = jrtplib/rtpexternaltransmitter.hh; sourceTree = "<group>"; };
		264006E1140B43BB00CF1107 /* rtphashtable.hh */ = {isa = PBXFileReference; fileEncoding = 4; lastKnownFileType = sourcecode.cpp.h; name = rtphashtable.hh; path = jrtplib/rtphashtable.hh; sourceTree = "<group>"; };
		264006E2140B43BB00CF1107 /* rtpinternalsourcedata.cpp */ = {isa = PBXFileReference; fileEncoding = 4; lastKnownFileType = sourcecode.cpp.cpp; name = rtpinternalsourcedata.cpp; path = jrtplib/rtpinternalsourcedata.cpp; sourceTree = "<group>"; };
		264006E3140B43BB00CF1107 /* rtpinternalsourcedata.hh */ = {isa = PBXFileReference; fileEncoding = 4; lastKnownFileType = sourcecode.cpp.h; name = rtpinternalsourcedata.hh; path = jrtplib/rtpinternalsourcedata.hh; sourceTree = "<group>"; };
		264006E4140B43BB00CF1107 /* rtpipv4address.cpp */ = {isa = PBXFileReference; fileEncoding = 4; lastKnownFileType = sourcecode.cpp.cpp; name = rtpipv4address.cpp; path = jrtplib/rtpipv4address.cpp; sourceTree = "<group>"; };
		264006E5140B43BB00CF1107 /* rtpipv4address.hh */ = {isa = PBXFileReference; fileEncoding = 4; lastKnownFileType = sourcecode.cpp.h; name = rtpipv4address.hh; path = jrtplib/rtpipv4address.hh; sourceTree = "<group>"; };
		264006E6140B43BB00CF1107 /* rtpipv4destination.hh */ = {isa = PBXFileReference; fileEncoding = 4; lastKnownFileType = sourcecode.cpp.h; name = rtpipv4destination.hh; path = jrtplib/rtpipv4destination.hh; sourceTree = "<group>"; };
		264006E7140B43BB00CF1107 /* rtpipv6address.cpp */ = {isa = PBXFileReference; fileEncoding = 4; lastKnownFileType = sourcecode.cpp.cpp; name = rtpipv6address.cpp; path = jrtplib/rtpipv6address.cpp; sourceTree = "<group>"; };
		264006E8140B43BB00CF1107 /* rtpipv6address.hh */ = {isa = PBXFileReference; fileEncoding = 4; lastKnownFileType = sourcecode.cpp.h; name = rtpipv6address.hh; path = jrtplib/rtpipv6address.hh; sourceTree = "<group>"; };
		264006E9140B43BB00CF1107 /* rtpipv6destination.hh */ = {isa = PBXFileReference; fileEncoding = 4; lastKnownFileType = sourcecode.cpp.h; name = rtpipv6destination.hh; path = jrtplib/rtpipv6destination.hh; sourceTree = "<group>"; };
		264006EA140B43BB00CF1107 /* rtpkeyhashtable.hh */ = {isa = PBXFileReference; fileEncoding = 4; lastKnownFileType = sourcecode.cpp.h; name = rtpkeyhashtable.hh; path = jrtplib/rtpkeyhashtable.hh; sourceTree = "<group>"; };
		264006EB140B43BB00CF1107 /* rtplibraryversion.cpp */ = {isa = PBXFileReference; fileEncoding = 4; lastKnownFileType = sourcecode.cpp.cpp; name = rtplibraryversion.cpp; path = jrtplib/rtplibraryversion.cpp; sourceTree = "<group>"; };
		264006EC140B43BB00CF1107 /* rtplibraryversion.hh */ = {isa = PBXFileReference; fileEncoding = 4; lastKnownFileType = sourcecode.cpp.h; name = rtplibraryversion.hh; path = jrtplib/rtplibraryversion.hh; sourceTree = "<group>"; };
		264006ED140B43BB00CF1107 /* rtpmemorymanager.hh */ = {isa = PBXFileReference; fileEncoding = 4; lastKnownFileType = sourcecode.cpp.h; name = rtpmemorymanager.hh; path = jrtplib/rtpmemorymanager.hh; sourceTree = "<group>"; };
		264006EE140B43BB00CF1107 /* rtpmemoryobject.hh */ = {isa = PBXFileReference; fileEncoding = 4; lastKnownFileType = sourcecode.cpp.h; name = rtpmemoryobject.hh; path = jrtplib/rtpmemoryobject.hh; sourceTree = "<group>"; };
		264006EF140B43BB00CF1107 /* rtppacket.cpp */ = {isa = PBXFileReference; fileEncoding = 4; lastKnownFileType = sourcecode.cpp.cpp; name = rtppacket.cpp; path = jrtplib/rtppacket.cpp; sourceTree = "<group>"; };
		264006F0140B43BB00CF1107 /* rtppacket.hh */ = {isa = PBXFileReference; fileEncoding = 4; lastKnownFileType = sourcecode.cpp.h; name = rtppacket.hh; path = jrtplib/rtppacket.hh; sourceTree = "<group>"; };
		264006F1140B43BB00CF1107 /* rtppacketbuilder.cpp */ = {isa = PBXFileReference; fileEncoding = 4; lastKnownFileType = sourcecode.cpp.cpp; name = rtppacketbuilder.cpp; path = jrtplib/rtppacketbuilder.cpp; sourceTree = "<group>"; };
		264006F2140B43BB00CF1107 /* rtppacketbuilder.hh */ = {isa = PBXFileReference; fileEncoding = 4; lastKnownFileType = sourcecode.cpp.h; name = rtppacketbuilder.hh; path = jrtplib/rtppacketbuilder.hh; sourceTree = "<group>"; };
		264006F3140B43BB00CF1107 /* rtppollthread.cpp */ = {isa = PBXFileReference; fileEncoding = 4; lastKnownFileType = sourcecode.cpp.cpp; name = rtppollthread.cpp; path = jrtplib/rtppollthread.cpp; sourceTree = "<group>"; };
		264006F4140B43BB00CF1107 /* rtppollthread.hh */ = {isa = PBXFileReference; fileEncoding = 4; lastKnownFileType = sourcecode.cpp.h; name = rtppollthread.hh; path = jrtplib/rtppollthread.hh; sourceTree = "<group>"; };
		264006F5140B43BB00CF1107 /* rtprandom.cpp */ = {isa = PBXFileReference; fileEncoding = 4; lastKnownFileType = sourcecode.cpp.cpp; name = rtprandom.cpp; path = jrtplib/rtprandom.cpp; sourceTree = "<group>"; };
		264006F6140B43BB00CF1107 /* rtprandom.hh */ = {isa = PBXFileReference; fileEncoding = 4; lastKnownFileType = sourcecode.cpp.h; name = rtprandom.hh; path = jrtplib/rtprandom.hh; sourceTree = "<group>"; };
		264006F7140B43BB00CF1107 /* rtprandomrand48.cpp */ = {isa = PBXFileReference; fileEncoding = 4; lastKnownFileType = sourcecode.cpp.cpp; name = rtprandomrand48.cpp; path = jrtplib/rtprandomrand48.cpp; sourceTree = "<group>"; };
		264006F8140B43BB00CF1107 /* rtprandomrand48.hh */ = {isa = PBXFileReference; fileEncoding = 4; lastKnownFileType = sourcecode.cpp.h; name = rtprandomrand48.hh; path = jrtplib/rtprandomrand48.hh; sourceTree = "<group>"; };
		264006F9140B43BB00CF1107 /* rtprandomrands.cpp */ = {isa = PBXFileReference; fileEncoding = 4; lastKnownFileType = sourcecode.cpp.cpp; name = rtprandomrands.cpp; path = jrtplib/rtprandomrands.cpp; sourceTree = "<group>"; };
		264006FA140B43BB00CF1107 /* rtprandomrands.hh */ = {isa = PBXFileReference; fileEncoding = 4; lastKnownFileType = sourcecode.cpp.h; name = rtprandomrands.hh; path = jrtplib/rtprandomrands.hh; sourceTree = "<group>"; };
		264006FB140B43BB00CF1107 /* rtprandomurandom.cpp */ = {isa = PBXFileReference; fileEncoding = 4; lastKnownFileType = sourcecode.cpp.cpp; name = rtprandomurandom.cpp; path = jrtplib/rtprandomurandom.cpp; sourceTree = "<group>"; };
		264006FC140B43BB00CF1107 /* rtprandomurandom.hh */ = {isa = PBXFileReference; fileEncoding = 4; lastKnownFileType = sourcecode.cpp.h; name = rtprandomurandom.hh; path = jrtplib/rtprandomurandom.hh; sourceTree = "<group>"; };
		264006FD140B43BB00CF1107 /* rtprawpacket.hh */ = {isa = PBXFileReference; fileEncoding = 4; lastKnownFileType = sourcecode.cpp.h; name = rtprawpacket.hh; path = jrtplib/rtprawpacket.hh; sourceTree = "<group>"; };
		264006FE140B43BB00CF1107 /* rtpsession.cpp */ = {isa = PBXFileReference; fileEncoding = 4; lastKnownFileType = sourcecode.cpp.cpp; name = rtpsession.cpp; path = jrtplib/rtpsession.cpp; sourceTree = "<group>"; };
		264006FF140B43BB00CF1107 /* rtpsession.hh */ = {isa = PBXFileReference; fileEncoding = 4; lastKnownFileType = sourcecode.cpp.h; name = rtpsession.hh; path = jrtplib/rtpsession.hh; sourceTree = "<group>"; };
		26400700140B43BB00CF1107 /* rtpsessionparams.cpp */ = {isa = PBXFileReference; fileEncoding = 4; lastKnownFileType = sourcecode.cpp.cpp; name = rtpsessionparams.cpp; path = jrtplib/rtpsessionparams.cpp; sourceTree = "<group>"; };
		26400701140B43BB00CF1107 /* rtpsessionparams.hh */ = {isa = PBXFileReference; fileEncoding = 4; lastKnownFileType = sourcecode.cpp.h; name = rtpsessionparams.hh; path = jrtplib/rtpsessionparams.hh; sourceTree = "<group>"; };
		26400702140B43BB00CF1107 /* rtpsessionsources.cpp */ = {isa = PBXFileReference; fileEncoding = 4; lastKnownFileType = sourcecode.cpp.cpp; name = rtpsessionsources.cpp; path = jrtplib/rtpsessionsources.cpp; sourceTree = "<group>"; };
		26400703140B43BB00CF1107 /* rtpsessionsources.hh */ = {isa = PBXFileReference; fileEncoding = 4; lastKnownFileType = sourcecode.cpp.h; name = rtpsessionsources.hh; path = jrtplib/rtpsessionsources.hh; sourceTree = "<group>"; };
		26400704140B43BB00CF1107 /* rtpsourcedata.cpp */ = {isa = PBXFileReference; fileEncoding = 4; lastKnownFileType = sourcecode.cpp.cpp; name = rtpsourcedata.cpp; path = jrtplib/rtpsourcedata.cpp; sourceTree = "<group>"; };
		26400705140B43BB00CF1107 /* rtpsourcedata.hh */ = {isa = PBXFileReference; fileEncoding = 4; lastKnownFileType = sourcecode.cpp.h; name = rtpsourcedata.hh; path = jrtplib/rtpsourcedata.hh; sourceTree = "<group>"; };
		26400706140B43BB00CF1107 /* rtpsources.cpp */ = {isa = PBXFileReference; fileEncoding = 4; lastKnownFileType = sourcecode.cpp.cpp; name = rtpsources.cpp; path = jrtplib/rtpsources.cpp; sourceTree = "<group>"; };
		26400707140B43BB00CF1107 /* rtpsources.hh */ = {isa = PBXFileReference; fileEncoding = 4; lastKnownFileType = sourcecode.cpp.h; name = rtpsources.hh; path = jrtplib/rtpsources.hh; sourceTree = "<group>"; };
		26400708140B43BB00CF1107 /* rtpstructs.hh */ = {isa = PBXFileReference; fileEncoding = 4; lastKnownFileType = sourcecode.cpp.h; name = rtpstructs.hh; path = jrtplib/rtpstructs.hh; sourceTree = "<group>"; };
		26400709140B43BB00CF1107 /* rtptimeutilities.cpp */ = {isa = PBXFileReference; fileEncoding = 4; lastKnownFileType = sourcecode.cpp.cpp; name = rtptimeutilities.cpp; path = jrtplib/rtptimeutilities.cpp; sourceTree = "<group>"; };
		2640070A140B43BB00CF1107 /* rtptimeutilities.hh */ = {isa = PBXFileReference; fileEncoding = 4; lastKnownFileType = sourcecode.cpp.h; name = rtptimeutilities.hh; path = jrtplib/rtptimeutilities.hh; sourceTree = "<group>"; };
		2640070B140B43BB00CF1107 /* rtptransmitter.hh */ = {isa = PBXFileReference; fileEncoding = 4; lastKnownFileType = sourcecode.cpp.h; name = rtptransmitter.hh; path = jrtplib/rtptransmitter.hh; sourceTree = "<group>"; };
		2640070C140B43BB00CF1107 /* rtptypes_win.hh */ = {isa = PBXFileReference; fileEncoding = 4; lastKnownFileType = sourcecode.cpp.h; name = rtptypes_win.hh; path = jrtplib/rtptypes_win.hh; sourceTree = "<group>"; };
		2640070D140B43BB00CF1107 /* rtptypes.hh */ = {isa = PBXFileReference; fileEncoding = 4; lastKnownFileType = sourcecode.cpp.h; name = rtptypes.hh; path = jrtplib/rtptypes.hh; sourceTree = "<group>"; };
		2640070E140B43BB00CF1107 /* rtpudpv4transmitter.cpp */ = {isa = PBXFileReference; fileEncoding = 4; lastKnownFileType = sourcecode.cpp.cpp; name = rtpudpv4transmitter.cpp; path = jrtplib/rtpudpv4transmitter.cpp; sourceTree = "<group>"; };
		2640070F140B43BB00CF1107 /* rtpudpv4transmitter.hh */ = {isa = PBXFileReference; fileEncoding = 4; lastKnownFileType = sourcecode.cpp.h; name = rtpudpv4transmitter.hh; path = jrtplib/rtpudpv4transmitter.hh; sourceTree = "<group>"; };
		26400710140B43BB00CF1107 /* rtpudpv6transmitter.cpp */ = {isa = PBXFileReference; fileEncoding = 4; lastKnownFileType = sourcecode.cpp.cpp; name = rtpudpv6transmitter.cpp; path = jrtplib/rtpudpv6transmitter.cpp; sourceTree = "<group>"; };
		26400711140B43BB00CF1107 /* rtpudpv6transmitter.hh */ = {isa = PBXFileReference; fileEncoding = 4; lastKnownFileType = sourcecode.cpp.h; name = rtpudpv6transmitter.hh; path = jrtplib/rtpudpv6transmitter.hh; sourceTree = "<group>"; };
		2642EBC518693626006A6C12 /* RTP.hh */ = {isa = PBXFileReference; fileEncoding = 4; lastKnownFileType = sourcecode.cpp.h; path = RTP.hh; sourceTree = "<group>"; };
		2642EBC618693626006A6C12 /* RTP.mm */ = {isa = PBXFileReference; fileEncoding = 4; lastKnownFileType = sourcecode.cpp.objcpp; path = RTP.mm; sourceTree = "<group>"; };
		2642EBC818693634006A6C12 /* jingleCall.h */ = {isa = PBXFileReference; fileEncoding = 4; lastKnownFileType = sourcecode.c.h; path = jingleCall.h; sourceTree = "<group>"; };
		2642EBC918693634006A6C12 /* jingleCall.m */ = {isa = PBXFileReference; fileEncoding = 4; lastKnownFileType = sourcecode.c.objc; path = jingleCall.m; sourceTree = "<group>"; };
		2642EBCF1869425D006A6C12 /* CoreAudio.framework */ = {isa = PBXFileReference; lastKnownFileType = wrapper.framework; name = CoreAudio.framework; path = System/Library/Frameworks/CoreAudio.framework; sourceTree = SDKROOT; };
		2643A12A180220890030EFB1 /* TPKeyboardAvoidingScrollView.h */ = {isa = PBXFileReference; fileEncoding = 4; lastKnownFileType = sourcecode.c.h; path = TPKeyboardAvoidingScrollView.h; sourceTree = "<group>"; };
		2643A12B180220890030EFB1 /* TPKeyboardAvoidingScrollView.m */ = {isa = PBXFileReference; fileEncoding = 4; lastKnownFileType = sourcecode.c.objc; path = TPKeyboardAvoidingScrollView.m; sourceTree = "<group>"; };
		2643A12C180220890030EFB1 /* TPKeyboardAvoidingTableView.h */ = {isa = PBXFileReference; fileEncoding = 4; lastKnownFileType = sourcecode.c.h; path = TPKeyboardAvoidingTableView.h; sourceTree = "<group>"; };
		2643A12D180220890030EFB1 /* TPKeyboardAvoidingTableView.m */ = {isa = PBXFileReference; fileEncoding = 4; lastKnownFileType = sourcecode.c.objc; path = TPKeyboardAvoidingTableView.m; sourceTree = "<group>"; };
		2644D48D1FEFAF2E00F46AB5 /* dsa_pub.pem */ = {isa = PBXFileReference; fileEncoding = 4; lastKnownFileType = text; path = dsa_pub.pem; sourceTree = "<group>"; };
		2644D4901FF0064C00F46AB5 /* MLChatImageCell.h */ = {isa = PBXFileReference; lastKnownFileType = sourcecode.c.h; path = MLChatImageCell.h; sourceTree = "<group>"; };
		2644D4911FF0064C00F46AB5 /* MLChatImageCell.m */ = {isa = PBXFileReference; lastKnownFileType = sourcecode.c.objc; path = MLChatImageCell.m; sourceTree = "<group>"; };
		2644D4931FF046E800F46AB5 /* MLBaseCell.h */ = {isa = PBXFileReference; lastKnownFileType = sourcecode.c.h; path = MLBaseCell.h; sourceTree = "<group>"; };
		2644D4941FF046E800F46AB5 /* MLBaseCell.m */ = {isa = PBXFileReference; lastKnownFileType = sourcecode.c.objc; path = MLBaseCell.m; sourceTree = "<group>"; };
		2644D4971FF29E5600F46AB5 /* MLSettingsTableViewController.h */ = {isa = PBXFileReference; lastKnownFileType = sourcecode.c.h; path = MLSettingsTableViewController.h; sourceTree = "<group>"; };
		2644D4981FF29E5600F46AB5 /* MLSettingsTableViewController.m */ = {isa = PBXFileReference; lastKnownFileType = sourcecode.c.objc; path = MLSettingsTableViewController.m; sourceTree = "<group>"; };
		26470F511835C4080069E3E0 /* Media.xcassets */ = {isa = PBXFileReference; lastKnownFileType = folder.assetcatalog; path = Media.xcassets; sourceTree = "<group>"; };
		2649CE521C51B84C00CD1E80 /* Launch Screen.storyboard */ = {isa = PBXFileReference; fileEncoding = 4; lastKnownFileType = file.storyboard; name = "Launch Screen.storyboard"; path = "Monal-iOS/Launch Screen.storyboard"; sourceTree = "<group>"; };
		264A7E741AA7263600E860E3 /* MLSwitchCell.xib */ = {isa = PBXFileReference; fileEncoding = 4; lastKnownFileType = file.xib; path = MLSwitchCell.xib; sourceTree = "<group>"; };
		264E34591787BAB100BC7BD0 /* XMPPPresence.h */ = {isa = PBXFileReference; fileEncoding = 4; lastKnownFileType = sourcecode.c.h; path = XMPPPresence.h; sourceTree = "<group>"; };
		264E345A1787BAB100BC7BD0 /* XMPPPresence.m */ = {isa = PBXFileReference; fileEncoding = 4; lastKnownFileType = sourcecode.c.objc; path = XMPPPresence.m; sourceTree = "<group>"; };
		264FF3E4158A855D00D97B86 /* AVFoundation.framework */ = {isa = PBXFileReference; lastKnownFileType = wrapper.framework; name = AVFoundation.framework; path = System/Library/Frameworks/AVFoundation.framework; sourceTree = SDKROOT; };
		2651AF531B409906008D025C /* MLMainWindow.h */ = {isa = PBXFileReference; fileEncoding = 4; lastKnownFileType = sourcecode.c.h; path = MLMainWindow.h; sourceTree = "<group>"; };
		2651AF541B409906008D025C /* MLMainWindow.m */ = {isa = PBXFileReference; fileEncoding = 4; lastKnownFileType = sourcecode.c.objc; path = MLMainWindow.m; sourceTree = "<group>"; };
		2653EAE51C5B243400ED97F7 /* Main.storyboard */ = {isa = PBXFileReference; fileEncoding = 4; lastKnownFileType = file.storyboard; path = Main.storyboard; sourceTree = "<group>"; };
		265802831B785B8900C35014 /* MLDisabledScrollView.h */ = {isa = PBXFileReference; fileEncoding = 4; lastKnownFileType = sourcecode.c.h; path = MLDisabledScrollView.h; sourceTree = "<group>"; };
		265802841B785B8900C35014 /* MLDisabledScrollView.m */ = {isa = PBXFileReference; fileEncoding = 4; lastKnownFileType = sourcecode.c.objc; path = MLDisabledScrollView.m; sourceTree = "<group>"; };
		265F0B611B75719E00A63F20 /* MLAccountRow.h */ = {isa = PBXFileReference; fileEncoding = 4; lastKnownFileType = sourcecode.c.h; path = MLAccountRow.h; sourceTree = "<group>"; };
		265F0B621B75719E00A63F20 /* MLAccountRow.m */ = {isa = PBXFileReference; fileEncoding = 4; lastKnownFileType = sourcecode.c.objc; path = MLAccountRow.m; sourceTree = "<group>"; };
		265FF0D31C7FDAC100E2CCE1 /* MLCloudStorageSettings.h */ = {isa = PBXFileReference; fileEncoding = 4; lastKnownFileType = sourcecode.c.h; path = MLCloudStorageSettings.h; sourceTree = "<group>"; };
		265FF0D41C7FDAC100E2CCE1 /* MLCloudStorageSettings.m */ = {isa = PBXFileReference; fileEncoding = 4; lastKnownFileType = sourcecode.c.objc; path = MLCloudStorageSettings.m; sourceTree = "<group>"; };
		2661D33F1B40765A00EC51BA /* MLContactsViewController.h */ = {isa = PBXFileReference; fileEncoding = 4; lastKnownFileType = sourcecode.c.h; path = MLContactsViewController.h; sourceTree = "<group>"; };
		2661D3401B40765A00EC51BA /* MLContactsViewController.m */ = {isa = PBXFileReference; fileEncoding = 4; lastKnownFileType = sourcecode.c.objc; path = MLContactsViewController.m; sourceTree = "<group>"; };
		2661D3421B40766F00EC51BA /* MLChatViewController.h */ = {isa = PBXFileReference; fileEncoding = 4; lastKnownFileType = sourcecode.c.h; path = MLChatViewController.h; sourceTree = "<group>"; };
		2661D3431B40766F00EC51BA /* MLChatViewController.m */ = {isa = PBXFileReference; fileEncoding = 4; lastKnownFileType = sourcecode.c.objc; path = MLChatViewController.m; sourceTree = "<group>"; };
		2661D34B1B407ED400EC51BA /* MLContactsCell.h */ = {isa = PBXFileReference; fileEncoding = 4; lastKnownFileType = sourcecode.c.h; path = MLContactsCell.h; sourceTree = "<group>"; };
		2661D34C1B407ED400EC51BA /* MLContactsCell.m */ = {isa = PBXFileReference; fileEncoding = 4; lastKnownFileType = sourcecode.c.objc; path = MLContactsCell.m; sourceTree = "<group>"; };
		2661D34E1B407EDD00EC51BA /* MLChatViewCell.h */ = {isa = PBXFileReference; fileEncoding = 4; lastKnownFileType = sourcecode.c.h; path = MLChatViewCell.h; sourceTree = "<group>"; };
		2661D34F1B407EDD00EC51BA /* MLChatViewCell.m */ = {isa = PBXFileReference; fileEncoding = 4; lastKnownFileType = sourcecode.c.objc; path = MLChatViewCell.m; sourceTree = "<group>"; };
		2661D3511B40823E00EC51BA /* Monal-OSX.entitlements */ = {isa = PBXFileReference; lastKnownFileType = text.xml; path = "Monal-OSX.entitlements"; sourceTree = "<group>"; };
		266272B11B27DB8000C1CD49 /* Monal.app */ = {isa = PBXFileReference; explicitFileType = wrapper.application; includeInIndex = 0; path = Monal.app; sourceTree = BUILT_PRODUCTS_DIR; };
		266272B41B27DB8000C1CD49 /* Info.plist */ = {isa = PBXFileReference; lastKnownFileType = text.plist.xml; path = Info.plist; sourceTree = "<group>"; };
		266272B51B27DB8000C1CD49 /* AppDelegate.h */ = {isa = PBXFileReference; lastKnownFileType = sourcecode.c.h; path = AppDelegate.h; sourceTree = "<group>"; };
		266272B61B27DB8000C1CD49 /* AppDelegate.m */ = {isa = PBXFileReference; lastKnownFileType = sourcecode.c.objc; path = AppDelegate.m; sourceTree = "<group>"; };
		266272B81B27DB8000C1CD49 /* main.m */ = {isa = PBXFileReference; lastKnownFileType = sourcecode.c.objc; path = main.m; sourceTree = "<group>"; };
		266272C01B27DB8000C1CD49 /* Base */ = {isa = PBXFileReference; lastKnownFileType = file.storyboard; name = Base; path = Base.lproj/Main.storyboard; sourceTree = "<group>"; };
		266272C61B27DB8100C1CD49 /* Monal-OSXTests.xctest */ = {isa = PBXFileReference; explicitFileType = wrapper.cfbundle; includeInIndex = 0; path = "Monal-OSXTests.xctest"; sourceTree = BUILT_PRODUCTS_DIR; };
		266272CB1B27DB8100C1CD49 /* Info.plist */ = {isa = PBXFileReference; lastKnownFileType = text.plist.xml; path = Info.plist; sourceTree = "<group>"; };
		266272CC1B27DB8100C1CD49 /* Monal_OSXTests.m */ = {isa = PBXFileReference; lastKnownFileType = sourcecode.c.objc; path = Monal_OSXTests.m; sourceTree = "<group>"; };
		26761BF31804FBB700D94714 /* RoomListViewController.h */ = {isa = PBXFileReference; fileEncoding = 4; lastKnownFileType = sourcecode.c.h; path = RoomListViewController.h; sourceTree = "<group>"; };
		26761BF41804FBB700D94714 /* RoomListViewController.m */ = {isa = PBXFileReference; fileEncoding = 4; lastKnownFileType = sourcecode.c.objc; path = RoomListViewController.m; sourceTree = "<group>"; };
		2677101F1E21923600464002 /* MASPreferencesViewController.h */ = {isa = PBXFileReference; fileEncoding = 4; lastKnownFileType = sourcecode.c.h; path = MASPreferencesViewController.h; sourceTree = "<group>"; };
		267710201E21923600464002 /* MASPreferencesWindow.xib */ = {isa = PBXFileReference; fileEncoding = 4; lastKnownFileType = file.xib; path = MASPreferencesWindow.xib; sourceTree = "<group>"; };
		267710211E21923600464002 /* MASPreferencesWindowController.h */ = {isa = PBXFileReference; fileEncoding = 4; lastKnownFileType = sourcecode.c.h; path = MASPreferencesWindowController.h; sourceTree = "<group>"; };
		267710221E21923600464002 /* MASPreferencesWindowController.m */ = {isa = PBXFileReference; fileEncoding = 4; lastKnownFileType = sourcecode.c.objc; path = MASPreferencesWindowController.m; sourceTree = "<group>"; };
		267710231E21923600464002 /* README.md */ = {isa = PBXFileReference; fileEncoding = 4; lastKnownFileType = net.daringfireball.markdown; path = README.md; sourceTree = "<group>"; };
		2678A989185A8320003AF53B /* ChatLogAccountDetailViewController.h */ = {isa = PBXFileReference; fileEncoding = 4; lastKnownFileType = sourcecode.c.h; path = ChatLogAccountDetailViewController.h; sourceTree = "<group>"; };
		2678A98A185A8320003AF53B /* ChatLogAccountDetailViewController.m */ = {isa = PBXFileReference; fileEncoding = 4; lastKnownFileType = sourcecode.c.objc; path = ChatLogAccountDetailViewController.m; sourceTree = "<group>"; };
		2678A98C185AB739003AF53B /* ChatLogContactViewController.h */ = {isa = PBXFileReference; fileEncoding = 4; lastKnownFileType = sourcecode.c.h; path = ChatLogContactViewController.h; sourceTree = "<group>"; };
		2678A98D185AB739003AF53B /* ChatLogContactViewController.m */ = {isa = PBXFileReference; fileEncoding = 4; lastKnownFileType = sourcecode.c.objc; path = ChatLogContactViewController.m; sourceTree = "<group>"; };
<<<<<<< HEAD
		267C99062067D7BE00AB876C /* MLGroupChatTableViewController.h */ = {isa = PBXFileReference; lastKnownFileType = sourcecode.c.h; path = MLGroupChatTableViewController.h; sourceTree = "<group>"; };
		267C99072067D7BE00AB876C /* MLGroupChatTableViewController.m */ = {isa = PBXFileReference; lastKnownFileType = sourcecode.c.objc; path = MLGroupChatTableViewController.m; sourceTree = "<group>"; };
=======
		267C991E206DE09E00AB876C /* UserNotifications.framework */ = {isa = PBXFileReference; lastKnownFileType = wrapper.framework; name = UserNotifications.framework; path = System/Library/Frameworks/UserNotifications.framework; sourceTree = SDKROOT; };
>>>>>>> 67cb4d3a
		267ECD6A1B746C340025337F /* Security.framework */ = {isa = PBXFileReference; lastKnownFileType = wrapper.framework; name = Security.framework; path = Platforms/MacOSX.platform/Developer/SDKs/MacOSX10.10.sdk/System/Library/Frameworks/Security.framework; sourceTree = DEVELOPER_DIR; };
		267ECD6C1B746C660025337F /* CFNetwork.framework */ = {isa = PBXFileReference; lastKnownFileType = wrapper.framework; name = CFNetwork.framework; path = Platforms/MacOSX.platform/Developer/SDKs/MacOSX10.10.sdk/System/Library/Frameworks/CFNetwork.framework; sourceTree = DEVELOPER_DIR; };
		268130161BFD8ECA0074C8EE /* MLAddContact.h */ = {isa = PBXFileReference; fileEncoding = 4; lastKnownFileType = sourcecode.c.h; path = MLAddContact.h; sourceTree = "<group>"; };
		268130171BFD8ECA0074C8EE /* MLAddContact.m */ = {isa = PBXFileReference; fileEncoding = 4; lastKnownFileType = sourcecode.c.objc; path = MLAddContact.m; sourceTree = "<group>"; };
		268821F819B9233B00AEA46E /* NSString+SqlLite.h */ = {isa = PBXFileReference; fileEncoding = 4; lastKnownFileType = sourcecode.c.h; path = "NSString+SqlLite.h"; sourceTree = "<group>"; };
		268821F919B9233B00AEA46E /* NSString+SqlLite.m */ = {isa = PBXFileReference; fileEncoding = 4; lastKnownFileType = sourcecode.c.objc; path = "NSString+SqlLite.m"; sourceTree = "<group>"; };
		268BCD56140B25CC0025E4D1 /* libjrtplib-static.a */ = {isa = PBXFileReference; explicitFileType = archive.ar; includeInIndex = 0; path = "libjrtplib-static.a"; sourceTree = BUILT_PRODUCTS_DIR; };
		268C1E481FDAD08700BD6921 /* MLDetailsTableViewCell.h */ = {isa = PBXFileReference; lastKnownFileType = sourcecode.c.h; path = MLDetailsTableViewCell.h; sourceTree = "<group>"; };
		268C1E491FDAD08700BD6921 /* MLDetailsTableViewCell.m */ = {isa = PBXFileReference; lastKnownFileType = sourcecode.c.objc; path = MLDetailsTableViewCell.m; sourceTree = "<group>"; };
		268DD58417C4541000C673A9 /* MLChatCell.h */ = {isa = PBXFileReference; fileEncoding = 4; lastKnownFileType = sourcecode.c.h; path = MLChatCell.h; sourceTree = "<group>"; };
		268DD58517C4541000C673A9 /* MLChatCell.m */ = {isa = PBXFileReference; fileEncoding = 4; lastKnownFileType = sourcecode.c.objc; path = MLChatCell.m; sourceTree = "<group>"; };
		269574DD1C372FD200544A60 /* Security.framework */ = {isa = PBXFileReference; lastKnownFileType = wrapper.framework; name = Security.framework; path = Platforms/MacOSX.platform/Developer/SDKs/MacOSX10.11.sdk/System/Library/Frameworks/Security.framework; sourceTree = DEVELOPER_DIR; };
		269574DF1C37301600544A60 /* libz.tbd */ = {isa = PBXFileReference; lastKnownFileType = "sourcecode.text-based-dylib-definition"; name = libz.tbd; path = Platforms/MacOSX.platform/Developer/SDKs/MacOSX10.11.sdk/usr/lib/libz.tbd; sourceTree = DEVELOPER_DIR; };
		269574E11C37307300544A60 /* libsqlite3.tbd */ = {isa = PBXFileReference; lastKnownFileType = "sourcecode.text-based-dylib-definition"; name = libsqlite3.tbd; path = Platforms/MacOSX.platform/Developer/SDKs/MacOSX10.11.sdk/usr/lib/libsqlite3.tbd; sourceTree = DEVELOPER_DIR; };
		269574E31C37482A00544A60 /* MLOAuthViewController.h */ = {isa = PBXFileReference; fileEncoding = 4; lastKnownFileType = sourcecode.c.h; path = MLOAuthViewController.h; sourceTree = "<group>"; };
		269574E41C37482A00544A60 /* MLOAuthViewController.m */ = {isa = PBXFileReference; fileEncoding = 4; lastKnownFileType = sourcecode.c.objc; path = MLOAuthViewController.m; sourceTree = "<group>"; };
		2696EED01791245A00BC54B8 /* chatViewController.h */ = {isa = PBXFileReference; fileEncoding = 4; lastKnownFileType = sourcecode.c.h; path = chatViewController.h; sourceTree = "<group>"; };
		2696EED11791245A00BC54B8 /* chatViewController.m */ = {isa = PBXFileReference; fileEncoding = 4; lastKnownFileType = sourcecode.c.objc; path = chatViewController.m; sourceTree = "<group>"; };
		26AA41031D9FCBF6005A77ED /* MLImageView.h */ = {isa = PBXFileReference; fileEncoding = 4; lastKnownFileType = sourcecode.c.h; path = MLImageView.h; sourceTree = "<group>"; };
		26AA41041D9FCBF6005A77ED /* MLImageView.m */ = {isa = PBXFileReference; fileEncoding = 4; lastKnownFileType = sourcecode.c.objc; path = MLImageView.m; sourceTree = "<group>"; };
		26AAE283179F7B0200271345 /* MLSettingCell.h */ = {isa = PBXFileReference; fileEncoding = 4; lastKnownFileType = sourcecode.c.h; path = MLSettingCell.h; sourceTree = "<group>"; };
		26AAE284179F7B0200271345 /* MLSettingCell.m */ = {isa = PBXFileReference; fileEncoding = 4; lastKnownFileType = sourcecode.c.objc; path = MLSettingCell.m; sourceTree = "<group>"; };
		26B2A4BA1B73061400272E63 /* Images.xcassets */ = {isa = PBXFileReference; lastKnownFileType = folder.assetcatalog; path = Images.xcassets; sourceTree = "<group>"; };
		26B2A4C81B73084100272E63 /* libsqlite3.0.dylib */ = {isa = PBXFileReference; lastKnownFileType = "compiled.mach-o.dylib"; name = libsqlite3.0.dylib; path = Platforms/MacOSX.platform/Developer/SDKs/MacOSX10.10.sdk/usr/lib/libsqlite3.0.dylib; sourceTree = DEVELOPER_DIR; };
		26B2A4CA1B73084800272E63 /* AppKit.framework */ = {isa = PBXFileReference; lastKnownFileType = wrapper.framework; name = AppKit.framework; path = Platforms/MacOSX.platform/Developer/SDKs/MacOSX10.10.sdk/System/Library/Frameworks/AppKit.framework; sourceTree = DEVELOPER_DIR; };
		26B2A4CE1B73097500272E63 /* CLIColor.h */ = {isa = PBXFileReference; fileEncoding = 4; lastKnownFileType = sourcecode.c.h; path = CLIColor.h; sourceTree = "<group>"; };
		26B2A4CF1B73097500272E63 /* CLIColor.m */ = {isa = PBXFileReference; fileEncoding = 4; lastKnownFileType = sourcecode.c.objc; path = CLIColor.m; sourceTree = "<group>"; };
		26B2A4D01B73097500272E63 /* CocoaLumberjack.h */ = {isa = PBXFileReference; fileEncoding = 4; lastKnownFileType = sourcecode.c.h; path = CocoaLumberjack.h; sourceTree = "<group>"; };
		26B2A4D21B73097500272E63 /* DDAbstractDatabaseLogger.h */ = {isa = PBXFileReference; fileEncoding = 4; lastKnownFileType = sourcecode.c.h; path = DDAbstractDatabaseLogger.h; sourceTree = "<group>"; };
		26B2A4D31B73097500272E63 /* DDAbstractDatabaseLogger.m */ = {isa = PBXFileReference; fileEncoding = 4; lastKnownFileType = sourcecode.c.objc; path = DDAbstractDatabaseLogger.m; sourceTree = "<group>"; };
		26B2A4D41B73097500272E63 /* DDASLLogCapture.h */ = {isa = PBXFileReference; fileEncoding = 4; lastKnownFileType = sourcecode.c.h; path = DDASLLogCapture.h; sourceTree = "<group>"; };
		26B2A4D51B73097500272E63 /* DDASLLogCapture.m */ = {isa = PBXFileReference; fileEncoding = 4; lastKnownFileType = sourcecode.c.objc; path = DDASLLogCapture.m; sourceTree = "<group>"; };
		26B2A4D61B73097500272E63 /* DDASLLogger.h */ = {isa = PBXFileReference; fileEncoding = 4; lastKnownFileType = sourcecode.c.h; path = DDASLLogger.h; sourceTree = "<group>"; };
		26B2A4D71B73097500272E63 /* DDASLLogger.m */ = {isa = PBXFileReference; fileEncoding = 4; lastKnownFileType = sourcecode.c.objc; path = DDASLLogger.m; sourceTree = "<group>"; };
		26B2A4D81B73097500272E63 /* DDAssertMacros.h */ = {isa = PBXFileReference; fileEncoding = 4; lastKnownFileType = sourcecode.c.h; path = DDAssertMacros.h; sourceTree = "<group>"; };
		26B2A4D91B73097500272E63 /* DDFileLogger.h */ = {isa = PBXFileReference; fileEncoding = 4; lastKnownFileType = sourcecode.c.h; path = DDFileLogger.h; sourceTree = "<group>"; };
		26B2A4DA1B73097500272E63 /* DDFileLogger.m */ = {isa = PBXFileReference; fileEncoding = 4; lastKnownFileType = sourcecode.c.objc; path = DDFileLogger.m; sourceTree = "<group>"; };
		26B2A4DB1B73097500272E63 /* DDLegacyMacros.h */ = {isa = PBXFileReference; fileEncoding = 4; lastKnownFileType = sourcecode.c.h; path = DDLegacyMacros.h; sourceTree = "<group>"; };
		26B2A4DC1B73097500272E63 /* DDLog+LOGV.h */ = {isa = PBXFileReference; fileEncoding = 4; lastKnownFileType = sourcecode.c.h; path = "DDLog+LOGV.h"; sourceTree = "<group>"; };
		26B2A4DD1B73097500272E63 /* DDLog.h */ = {isa = PBXFileReference; fileEncoding = 4; lastKnownFileType = sourcecode.c.h; path = DDLog.h; sourceTree = "<group>"; };
		26B2A4DE1B73097500272E63 /* DDLog.m */ = {isa = PBXFileReference; fileEncoding = 4; lastKnownFileType = sourcecode.c.objc; path = DDLog.m; sourceTree = "<group>"; };
		26B2A4DF1B73097500272E63 /* DDLogMacros.h */ = {isa = PBXFileReference; fileEncoding = 4; lastKnownFileType = sourcecode.c.h; path = DDLogMacros.h; sourceTree = "<group>"; };
		26B2A4E01B73097500272E63 /* DDTTYLogger.h */ = {isa = PBXFileReference; fileEncoding = 4; lastKnownFileType = sourcecode.c.h; path = DDTTYLogger.h; sourceTree = "<group>"; };
		26B2A4E11B73097500272E63 /* DDTTYLogger.m */ = {isa = PBXFileReference; fileEncoding = 4; lastKnownFileType = sourcecode.c.objc; path = DDTTYLogger.m; sourceTree = "<group>"; };
		26B2A4E31B73097500272E63 /* DDContextFilterLogFormatter.h */ = {isa = PBXFileReference; fileEncoding = 4; lastKnownFileType = sourcecode.c.h; path = DDContextFilterLogFormatter.h; sourceTree = "<group>"; };
		26B2A4E41B73097500272E63 /* DDContextFilterLogFormatter.m */ = {isa = PBXFileReference; fileEncoding = 4; lastKnownFileType = sourcecode.c.objc; path = DDContextFilterLogFormatter.m; sourceTree = "<group>"; };
		26B2A4E51B73097500272E63 /* DDDispatchQueueLogFormatter.h */ = {isa = PBXFileReference; fileEncoding = 4; lastKnownFileType = sourcecode.c.h; path = DDDispatchQueueLogFormatter.h; sourceTree = "<group>"; };
		26B2A4E61B73097500272E63 /* DDDispatchQueueLogFormatter.m */ = {isa = PBXFileReference; fileEncoding = 4; lastKnownFileType = sourcecode.c.objc; path = DDDispatchQueueLogFormatter.m; sourceTree = "<group>"; };
		26B2A4E71B73097500272E63 /* DDMultiFormatter.h */ = {isa = PBXFileReference; fileEncoding = 4; lastKnownFileType = sourcecode.c.h; path = DDMultiFormatter.h; sourceTree = "<group>"; };
		26B2A4E81B73097500272E63 /* DDMultiFormatter.m */ = {isa = PBXFileReference; fileEncoding = 4; lastKnownFileType = sourcecode.c.objc; path = DDMultiFormatter.m; sourceTree = "<group>"; };
		26B51C4618654D98002134C3 /* LogViewController.h */ = {isa = PBXFileReference; fileEncoding = 4; lastKnownFileType = sourcecode.c.h; path = LogViewController.h; sourceTree = "<group>"; };
		26B51C4718654D98002134C3 /* LogViewController.m */ = {isa = PBXFileReference; fileEncoding = 4; lastKnownFileType = sourcecode.c.objc; path = LogViewController.m; sourceTree = "<group>"; };
		26B51C4818654D98002134C3 /* LogViewController.xib */ = {isa = PBXFileReference; fileEncoding = 4; lastKnownFileType = file.xib; path = LogViewController.xib; sourceTree = "<group>"; };
		26B69A74131C522F002FCBEB /* Security.framework */ = {isa = PBXFileReference; lastKnownFileType = wrapper.framework; name = Security.framework; path = System/Library/Frameworks/Security.framework; sourceTree = SDKROOT; };
		26BDECD91867B7790018670D /* CallViewController.h */ = {isa = PBXFileReference; fileEncoding = 4; lastKnownFileType = sourcecode.c.h; path = CallViewController.h; sourceTree = "<group>"; };
		26BDECDA1867B7790018670D /* CallViewController.m */ = {isa = PBXFileReference; fileEncoding = 4; lastKnownFileType = sourcecode.c.objc; path = CallViewController.m; sourceTree = "<group>"; };
		26BDECDB1867B7790018670D /* CallViewController.xib */ = {isa = PBXFileReference; fileEncoding = 4; lastKnownFileType = file.xib; path = CallViewController.xib; sourceTree = "<group>"; };
		26C1EA661FF937040085547A /* MLCloudSettingsViewController.h */ = {isa = PBXFileReference; lastKnownFileType = sourcecode.c.h; path = MLCloudSettingsViewController.h; sourceTree = "<group>"; };
		26C1EA671FF937040085547A /* MLCloudSettingsViewController.m */ = {isa = PBXFileReference; lastKnownFileType = sourcecode.c.objc; path = MLCloudSettingsViewController.m; sourceTree = "<group>"; };
		26C1EA691FF937320085547A /* MLNotificationSettingsViewController.h */ = {isa = PBXFileReference; lastKnownFileType = sourcecode.c.h; path = MLNotificationSettingsViewController.h; sourceTree = "<group>"; };
		26C1EA6A1FF937320085547A /* MLNotificationSettingsViewController.m */ = {isa = PBXFileReference; lastKnownFileType = sourcecode.c.objc; path = MLNotificationSettingsViewController.m; sourceTree = "<group>"; };
		26C3456C1C68F9F0007F4BEC /* MLHTTPRequest.h */ = {isa = PBXFileReference; fileEncoding = 4; lastKnownFileType = sourcecode.c.h; path = MLHTTPRequest.h; sourceTree = "<group>"; };
		26C3456D1C68F9F0007F4BEC /* MLHTTPRequest.m */ = {isa = PBXFileReference; fileEncoding = 4; lastKnownFileType = sourcecode.c.objc; path = MLHTTPRequest.m; sourceTree = "<group>"; };
		26C3EDF51A8072D5000E6331 /* ParseEnabled.h */ = {isa = PBXFileReference; fileEncoding = 4; lastKnownFileType = sourcecode.c.h; path = ParseEnabled.h; sourceTree = "<group>"; };
		26C3EDF61A8072D5000E6331 /* ParseEnabled.m */ = {isa = PBXFileReference; fileEncoding = 4; lastKnownFileType = sourcecode.c.objc; path = ParseEnabled.m; sourceTree = "<group>"; };
		26C3EDFB1A807E76000E6331 /* ParseA.h */ = {isa = PBXFileReference; fileEncoding = 4; lastKnownFileType = sourcecode.c.h; path = ParseA.h; sourceTree = "<group>"; };
		26C3EDFC1A807E76000E6331 /* ParseA.m */ = {isa = PBXFileReference; fileEncoding = 4; lastKnownFileType = sourcecode.c.objc; path = ParseA.m; sourceTree = "<group>"; };
		26C3EDFE1A819A38000E6331 /* ParseResumed.h */ = {isa = PBXFileReference; fileEncoding = 4; lastKnownFileType = sourcecode.c.h; path = ParseResumed.h; sourceTree = "<group>"; };
		26C3EDFF1A819A38000E6331 /* ParseResumed.m */ = {isa = PBXFileReference; fileEncoding = 4; lastKnownFileType = sourcecode.c.objc; path = ParseResumed.m; sourceTree = "<group>"; };
		26CF3EA81780D6B7002B7085 /* XMPPIQ.h */ = {isa = PBXFileReference; fileEncoding = 4; lastKnownFileType = sourcecode.c.h; path = XMPPIQ.h; sourceTree = "<group>"; };
		26CF3EA91780D6B7002B7085 /* XMPPIQ.m */ = {isa = PBXFileReference; fileEncoding = 4; lastKnownFileType = sourcecode.c.objc; path = XMPPIQ.m; sourceTree = "<group>"; };
		26CF3EAB1780DE5C002B7085 /* ParseIq.h */ = {isa = PBXFileReference; fileEncoding = 4; lastKnownFileType = sourcecode.c.h; path = ParseIq.h; sourceTree = "<group>"; };
		26CF3EAC1780DE5C002B7085 /* ParseIq.m */ = {isa = PBXFileReference; fileEncoding = 4; lastKnownFileType = sourcecode.c.objc; path = ParseIq.m; sourceTree = "<group>"; };
		26CF3EB01780DFD9002B7085 /* XMPPParser.h */ = {isa = PBXFileReference; fileEncoding = 4; lastKnownFileType = sourcecode.c.h; path = XMPPParser.h; sourceTree = "<group>"; };
		26CF3EB11780DFD9002B7085 /* XMPPParser.m */ = {isa = PBXFileReference; fileEncoding = 4; lastKnownFileType = sourcecode.c.objc; path = XMPPParser.m; sourceTree = "<group>"; };
		26D51CA91E2674D700141E04 /* NSData+NXOAuth2.h */ = {isa = PBXFileReference; fileEncoding = 4; lastKnownFileType = sourcecode.c.h; path = "NSData+NXOAuth2.h"; sourceTree = "<group>"; };
		26D51CAA1E2674D700141E04 /* NSData+NXOAuth2.m */ = {isa = PBXFileReference; fileEncoding = 4; lastKnownFileType = sourcecode.c.objc; path = "NSData+NXOAuth2.m"; sourceTree = "<group>"; };
		26D51CAB1E2674D700141E04 /* NSString+NXOAuth2.h */ = {isa = PBXFileReference; fileEncoding = 4; lastKnownFileType = sourcecode.c.h; path = "NSString+NXOAuth2.h"; sourceTree = "<group>"; };
		26D51CAC1E2674D700141E04 /* NSString+NXOAuth2.m */ = {isa = PBXFileReference; fileEncoding = 4; lastKnownFileType = sourcecode.c.objc; path = "NSString+NXOAuth2.m"; sourceTree = "<group>"; };
		26D51CAD1E2674D700141E04 /* NSURL+NXOAuth2.h */ = {isa = PBXFileReference; fileEncoding = 4; lastKnownFileType = sourcecode.c.h; path = "NSURL+NXOAuth2.h"; sourceTree = "<group>"; };
		26D51CAE1E2674D700141E04 /* NSURL+NXOAuth2.m */ = {isa = PBXFileReference; fileEncoding = 4; lastKnownFileType = sourcecode.c.objc; path = "NSURL+NXOAuth2.m"; sourceTree = "<group>"; };
		26D51CAF1E2674D700141E04 /* NXOAuth2Account+Private.h */ = {isa = PBXFileReference; fileEncoding = 4; lastKnownFileType = sourcecode.c.h; path = "NXOAuth2Account+Private.h"; sourceTree = "<group>"; };
		26D51CB11E2674D700141E04 /* NXOAuth2.h */ = {isa = PBXFileReference; fileEncoding = 4; lastKnownFileType = sourcecode.c.h; path = NXOAuth2.h; sourceTree = "<group>"; };
		26D51CB21E2674D700141E04 /* NXOAuth2AccessToken.h */ = {isa = PBXFileReference; fileEncoding = 4; lastKnownFileType = sourcecode.c.h; path = NXOAuth2AccessToken.h; sourceTree = "<group>"; };
		26D51CB31E2674D700141E04 /* NXOAuth2AccessToken.m */ = {isa = PBXFileReference; fileEncoding = 4; lastKnownFileType = sourcecode.c.objc; path = NXOAuth2AccessToken.m; sourceTree = "<group>"; };
		26D51CB41E2674D700141E04 /* NXOAuth2Account.h */ = {isa = PBXFileReference; fileEncoding = 4; lastKnownFileType = sourcecode.c.h; path = NXOAuth2Account.h; sourceTree = "<group>"; };
		26D51CB51E2674D700141E04 /* NXOAuth2Account.m */ = {isa = PBXFileReference; fileEncoding = 4; lastKnownFileType = sourcecode.c.objc; path = NXOAuth2Account.m; sourceTree = "<group>"; };
		26D51CB61E2674D700141E04 /* NXOAuth2AccountStore.h */ = {isa = PBXFileReference; fileEncoding = 4; lastKnownFileType = sourcecode.c.h; path = NXOAuth2AccountStore.h; sourceTree = "<group>"; };
		26D51CB71E2674D700141E04 /* NXOAuth2AccountStore.m */ = {isa = PBXFileReference; fileEncoding = 4; lastKnownFileType = sourcecode.c.objc; path = NXOAuth2AccountStore.m; sourceTree = "<group>"; };
		26D51CB81E2674D700141E04 /* NXOAuth2Client.h */ = {isa = PBXFileReference; fileEncoding = 4; lastKnownFileType = sourcecode.c.h; path = NXOAuth2Client.h; sourceTree = "<group>"; };
		26D51CB91E2674D700141E04 /* NXOAuth2Client.m */ = {isa = PBXFileReference; fileEncoding = 4; lastKnownFileType = sourcecode.c.objc; path = NXOAuth2Client.m; sourceTree = "<group>"; };
		26D51CBA1E2674D700141E04 /* NXOAuth2ClientDelegate.h */ = {isa = PBXFileReference; fileEncoding = 4; lastKnownFileType = sourcecode.c.h; path = NXOAuth2ClientDelegate.h; sourceTree = "<group>"; };
		26D51CBB1E2674D700141E04 /* NXOAuth2Connection.h */ = {isa = PBXFileReference; fileEncoding = 4; lastKnownFileType = sourcecode.c.h; path = NXOAuth2Connection.h; sourceTree = "<group>"; };
		26D51CBC1E2674D700141E04 /* NXOAuth2Connection.m */ = {isa = PBXFileReference; fileEncoding = 4; lastKnownFileType = sourcecode.c.objc; path = NXOAuth2Connection.m; sourceTree = "<group>"; };
		26D51CBD1E2674D700141E04 /* NXOAuth2ConnectionDelegate.h */ = {isa = PBXFileReference; fileEncoding = 4; lastKnownFileType = sourcecode.c.h; path = NXOAuth2ConnectionDelegate.h; sourceTree = "<group>"; };
		26D51CBE1E2674D700141E04 /* NXOAuth2Constants.h */ = {isa = PBXFileReference; fileEncoding = 4; lastKnownFileType = sourcecode.c.h; path = NXOAuth2Constants.h; sourceTree = "<group>"; };
		26D51CBF1E2674D700141E04 /* NXOAuth2Constants.m */ = {isa = PBXFileReference; fileEncoding = 4; lastKnownFileType = sourcecode.c.objc; path = NXOAuth2Constants.m; sourceTree = "<group>"; };
		26D51CC01E2674D700141E04 /* NXOAuth2FileStreamWrapper.h */ = {isa = PBXFileReference; fileEncoding = 4; lastKnownFileType = sourcecode.c.h; path = NXOAuth2FileStreamWrapper.h; sourceTree = "<group>"; };
		26D51CC11E2674D700141E04 /* NXOAuth2FileStreamWrapper.m */ = {isa = PBXFileReference; fileEncoding = 4; lastKnownFileType = sourcecode.c.objc; path = NXOAuth2FileStreamWrapper.m; sourceTree = "<group>"; };
		26D51CC21E2674D700141E04 /* NXOAuth2PostBodyPart.h */ = {isa = PBXFileReference; fileEncoding = 4; lastKnownFileType = sourcecode.c.h; path = NXOAuth2PostBodyPart.h; sourceTree = "<group>"; };
		26D51CC31E2674D700141E04 /* NXOAuth2PostBodyPart.m */ = {isa = PBXFileReference; fileEncoding = 4; lastKnownFileType = sourcecode.c.objc; path = NXOAuth2PostBodyPart.m; sourceTree = "<group>"; };
		26D51CC41E2674D700141E04 /* NXOAuth2PostBodyStream.h */ = {isa = PBXFileReference; fileEncoding = 4; lastKnownFileType = sourcecode.c.h; path = NXOAuth2PostBodyStream.h; sourceTree = "<group>"; };
		26D51CC51E2674D700141E04 /* NXOAuth2PostBodyStream.m */ = {isa = PBXFileReference; fileEncoding = 4; lastKnownFileType = sourcecode.c.objc; path = NXOAuth2PostBodyStream.m; sourceTree = "<group>"; };
		26D51CC61E2674D700141E04 /* NXOAuth2Request.h */ = {isa = PBXFileReference; fileEncoding = 4; lastKnownFileType = sourcecode.c.h; path = NXOAuth2Request.h; sourceTree = "<group>"; };
		26D51CC71E2674D700141E04 /* NXOAuth2Request.m */ = {isa = PBXFileReference; fileEncoding = 4; lastKnownFileType = sourcecode.c.objc; path = NXOAuth2Request.m; sourceTree = "<group>"; };
		26D51CC81E2674D700141E04 /* NXOAuth2TrustDelegate.h */ = {isa = PBXFileReference; fileEncoding = 4; lastKnownFileType = sourcecode.c.h; path = NXOAuth2TrustDelegate.h; sourceTree = "<group>"; };
		26D51CC91E2674D700141E04 /* OAuth2Client_Prefix.pch */ = {isa = PBXFileReference; fileEncoding = 4; lastKnownFileType = sourcecode.c.h; path = OAuth2Client_Prefix.pch; sourceTree = "<group>"; };
		26D89F041A890672009B147C /* MLSwitchCell.h */ = {isa = PBXFileReference; fileEncoding = 4; lastKnownFileType = sourcecode.c.h; path = MLSwitchCell.h; sourceTree = "<group>"; };
		26D89F051A890672009B147C /* MLSwitchCell.m */ = {isa = PBXFileReference; fileEncoding = 4; lastKnownFileType = sourcecode.c.objc; path = MLSwitchCell.m; sourceTree = "<group>"; };
		26DA16DA17C302BC00D0065E /* RIButtonItem.h */ = {isa = PBXFileReference; fileEncoding = 4; lastKnownFileType = sourcecode.c.h; path = RIButtonItem.h; sourceTree = "<group>"; };
		26DA16DB17C302BC00D0065E /* RIButtonItem.m */ = {isa = PBXFileReference; fileEncoding = 4; lastKnownFileType = sourcecode.c.objc; path = RIButtonItem.m; sourceTree = "<group>"; };
		26DA16DC17C302BC00D0065E /* UIActionSheet+Blocks.h */ = {isa = PBXFileReference; fileEncoding = 4; lastKnownFileType = sourcecode.c.h; path = "UIActionSheet+Blocks.h"; sourceTree = "<group>"; };
		26DA16DD17C302BC00D0065E /* UIActionSheet+Blocks.m */ = {isa = PBXFileReference; fileEncoding = 4; lastKnownFileType = sourcecode.c.objc; path = "UIActionSheet+Blocks.m"; sourceTree = "<group>"; };
		26DA16DE17C302BC00D0065E /* UIAlertView+Blocks.h */ = {isa = PBXFileReference; fileEncoding = 4; lastKnownFileType = sourcecode.c.h; path = "UIAlertView+Blocks.h"; sourceTree = "<group>"; };
		26DA16DF17C302BC00D0065E /* UIAlertView+Blocks.m */ = {isa = PBXFileReference; fileEncoding = 4; lastKnownFileType = sourcecode.c.objc; path = "UIAlertView+Blocks.m"; sourceTree = "<group>"; };
		26DE9C050FEEFD00000596F6 /* DB definitions */ = {isa = PBXFileReference; fileEncoding = 4; lastKnownFileType = text; path = "DB definitions"; sourceTree = "<group>"; };
		26E2F7D817C6FD9400C3C8EF /* MLTabBarController.h */ = {isa = PBXFileReference; fileEncoding = 4; lastKnownFileType = sourcecode.c.h; name = MLTabBarController.h; path = ../MLTabBarController.h; sourceTree = "<group>"; };
		26E2F7D917C6FD9400C3C8EF /* MLTabBarController.m */ = {isa = PBXFileReference; fileEncoding = 4; lastKnownFileType = sourcecode.c.objc; name = MLTabBarController.m; path = ../MLTabBarController.m; sourceTree = "<group>"; };
		26E3ED851FEC0CB7008ABDA5 /* MLServerDetails.h */ = {isa = PBXFileReference; lastKnownFileType = sourcecode.c.h; path = MLServerDetails.h; sourceTree = "<group>"; };
		26E3ED861FEC0CB7008ABDA5 /* MLServerDetails.m */ = {isa = PBXFileReference; lastKnownFileType = sourcecode.c.objc; path = MLServerDetails.m; sourceTree = "<group>"; };
		26E3ED891FEC395D008ABDA5 /* MLServerDetailsVC.h */ = {isa = PBXFileReference; lastKnownFileType = sourcecode.c.h; path = MLServerDetailsVC.h; sourceTree = "<group>"; };
		26E3ED8A1FEC395D008ABDA5 /* MLServerDetailsVC.m */ = {isa = PBXFileReference; lastKnownFileType = sourcecode.c.objc; path = MLServerDetailsVC.m; sourceTree = "<group>"; };
		26EC40FA17BDD8560031304D /* ContactDetails.h */ = {isa = PBXFileReference; fileEncoding = 4; lastKnownFileType = sourcecode.c.h; path = ContactDetails.h; sourceTree = "<group>"; };
		26EC40FB17BDD8560031304D /* ContactDetails.m */ = {isa = PBXFileReference; fileEncoding = 4; lastKnownFileType = sourcecode.c.objc; path = ContactDetails.m; sourceTree = "<group>"; };
		26EC40FD17BDD85F0031304D /* addContact.h */ = {isa = PBXFileReference; fileEncoding = 4; lastKnownFileType = sourcecode.c.h; path = addContact.h; sourceTree = "<group>"; };
		26EC40FE17BDD85F0031304D /* addContact.m */ = {isa = PBXFileReference; fileEncoding = 4; lastKnownFileType = sourcecode.c.objc; path = addContact.m; sourceTree = "<group>"; };
		26EC410017BDD8800031304D /* askTempPass.h */ = {isa = PBXFileReference; fileEncoding = 4; lastKnownFileType = sourcecode.c.h; path = askTempPass.h; sourceTree = "<group>"; };
		26EC410117BDD8800031304D /* askTempPass.m */ = {isa = PBXFileReference; fileEncoding = 4; lastKnownFileType = sourcecode.c.objc; path = askTempPass.m; sourceTree = "<group>"; };
		26EC410217BDD8800031304D /* askTempPass.xib */ = {isa = PBXFileReference; fileEncoding = 4; lastKnownFileType = file.xib; path = askTempPass.xib; sourceTree = "<group>"; };
		26EC410917BDD9090031304D /* userSearch.h */ = {isa = PBXFileReference; fileEncoding = 4; lastKnownFileType = sourcecode.c.h; path = userSearch.h; sourceTree = "<group>"; };
		26EC410A17BDD9090031304D /* userSearch.m */ = {isa = PBXFileReference; fileEncoding = 4; lastKnownFileType = sourcecode.c.objc; path = userSearch.m; sourceTree = "<group>"; };
		26EC411117BDE39E0031304D /* MLImageManager.h */ = {isa = PBXFileReference; fileEncoding = 4; lastKnownFileType = sourcecode.c.h; path = MLImageManager.h; sourceTree = "<group>"; };
		26EC411217BDE39E0031304D /* MLImageManager.m */ = {isa = PBXFileReference; fileEncoding = 4; lastKnownFileType = sourcecode.c.objc; path = MLImageManager.m; sourceTree = "<group>"; };
		26EE8B1A179B55D2006781F3 /* ParseChallenge.h */ = {isa = PBXFileReference; fileEncoding = 4; lastKnownFileType = sourcecode.c.h; path = ParseChallenge.h; sourceTree = "<group>"; };
		26EE8B1B179B55D2006781F3 /* ParseChallenge.m */ = {isa = PBXFileReference; fileEncoding = 4; lastKnownFileType = sourcecode.c.objc; path = ParseChallenge.m; sourceTree = "<group>"; };
		26EE8B1D179B67FA006781F3 /* MLNotificationManager.h */ = {isa = PBXFileReference; fileEncoding = 4; lastKnownFileType = sourcecode.c.h; name = MLNotificationManager.h; path = Classes/MLNotificationManager.h; sourceTree = "<group>"; };
		26EE8B1E179B67FA006781F3 /* MLNotificationManager.m */ = {isa = PBXFileReference; fileEncoding = 4; lastKnownFileType = sourcecode.c.objc; name = MLNotificationManager.m; path = Classes/MLNotificationManager.m; sourceTree = "<group>"; };
		26EE8B20179B7B0D006781F3 /* SlidingMessageViewController.h */ = {isa = PBXFileReference; fileEncoding = 4; lastKnownFileType = sourcecode.c.h; path = SlidingMessageViewController.h; sourceTree = "<group>"; };
		26EE8B21179B7B0D006781F3 /* SlidingMessageViewController.m */ = {isa = PBXFileReference; fileEncoding = 4; lastKnownFileType = sourcecode.c.objc; path = SlidingMessageViewController.m; sourceTree = "<group>"; };
		26F7BB411115F8DB00712672 /* Reachability.m */ = {isa = PBXFileReference; fileEncoding = 4; lastKnownFileType = sourcecode.c.objc; path = Reachability.m; sourceTree = "<group>"; };
		26F7BB421115F8DB00712672 /* Reachability.h */ = {isa = PBXFileReference; fileEncoding = 4; lastKnownFileType = sourcecode.c.h; path = Reachability.h; sourceTree = "<group>"; };
		26F7BB441115F95000712672 /* SystemConfiguration.framework */ = {isa = PBXFileReference; lastKnownFileType = wrapper.framework; name = SystemConfiguration.framework; path = System/Library/Frameworks/SystemConfiguration.framework; sourceTree = SDKROOT; };
		26F9794C1ACAC73A0008E005 /* MLContactCell.xib */ = {isa = PBXFileReference; fileEncoding = 4; lastKnownFileType = file.xib; path = MLContactCell.xib; sourceTree = "<group>"; };
		26FB468D18B2755A0043094F /* IPAddress.h */ = {isa = PBXFileReference; fileEncoding = 4; lastKnownFileType = sourcecode.c.h; path = IPAddress.h; sourceTree = "<group>"; };
		26FB468E18B2755A0043094F /* IPAddress.m */ = {isa = PBXFileReference; fileEncoding = 4; lastKnownFileType = sourcecode.c.objc; path = IPAddress.m; sourceTree = "<group>"; };
		26FDB4341DC16A9800A129E0 /* Monal.entitlements */ = {isa = PBXFileReference; lastKnownFileType = text.plist.entitlements; path = Monal.entitlements; sourceTree = "<group>"; };
		26FE3BC91C61A6C3003CC230 /* MLResizingTextView.h */ = {isa = PBXFileReference; fileEncoding = 4; lastKnownFileType = sourcecode.c.h; path = MLResizingTextView.h; sourceTree = "<group>"; };
		26FE3BCA1C61A6C3003CC230 /* MLResizingTextView.m */ = {isa = PBXFileReference; fileEncoding = 4; lastKnownFileType = sourcecode.c.objc; path = MLResizingTextView.m; sourceTree = "<group>"; };
		288765A40DF7441C002DB57D /* CoreGraphics.framework */ = {isa = PBXFileReference; lastKnownFileType = wrapper.framework; name = CoreGraphics.framework; path = System/Library/Frameworks/CoreGraphics.framework; sourceTree = SDKROOT; };
		29B97316FDCFA39411CA2CEA /* main.m */ = {isa = PBXFileReference; fileEncoding = 4; lastKnownFileType = sourcecode.c.objc; path = main.m; sourceTree = "<group>"; };
		31A80863B17A9EB9D4C08364 /* Pods-jrtplib-static.adhoc.xcconfig */ = {isa = PBXFileReference; includeInIndex = 1; lastKnownFileType = text.xcconfig; name = "Pods-jrtplib-static.adhoc.xcconfig"; path = "Pods/Target Support Files/Pods-jrtplib-static/Pods-jrtplib-static.adhoc.xcconfig"; sourceTree = "<group>"; };
		32CA4F630368D1EE00C91783 /* SworIM_Prefix.pch */ = {isa = PBXFileReference; fileEncoding = 4; lastKnownFileType = sourcecode.c.h; path = SworIM_Prefix.pch; sourceTree = "<group>"; };
		3EDC0EB6935929A159956EB5 /* Pods-Monal-OSXTests.adhoc.xcconfig */ = {isa = PBXFileReference; includeInIndex = 1; lastKnownFileType = text.xcconfig; name = "Pods-Monal-OSXTests.adhoc.xcconfig"; path = "Pods/Target Support Files/Pods-Monal-OSXTests/Pods-Monal-OSXTests.adhoc.xcconfig"; sourceTree = "<group>"; };
		428F57D57919ACB0B97869A6 /* Pods-jrtplib-static-OSX.adhoc.xcconfig */ = {isa = PBXFileReference; includeInIndex = 1; lastKnownFileType = text.xcconfig; name = "Pods-jrtplib-static-OSX.adhoc.xcconfig"; path = "Pods/Target Support Files/Pods-jrtplib-static-OSX/Pods-jrtplib-static-OSX.adhoc.xcconfig"; sourceTree = "<group>"; };
		4425FD9C1F3AFFA64619FF67 /* Pods-jrtplib-static-OSX.appstore.xcconfig */ = {isa = PBXFileReference; includeInIndex = 1; lastKnownFileType = text.xcconfig; name = "Pods-jrtplib-static-OSX.appstore.xcconfig"; path = "Pods/Target Support Files/Pods-jrtplib-static-OSX/Pods-jrtplib-static-OSX.appstore.xcconfig"; sourceTree = "<group>"; };
		52ED8290F66D5A1541DD2B0B /* libPods-Monal-OSX.a */ = {isa = PBXFileReference; explicitFileType = archive.ar; includeInIndex = 0; path = "libPods-Monal-OSX.a"; sourceTree = BUILT_PRODUCTS_DIR; };
		6253B2B3FE987619C2714CF5 /* Pods-Monal Tests.debug.xcconfig */ = {isa = PBXFileReference; includeInIndex = 1; lastKnownFileType = text.xcconfig; name = "Pods-Monal Tests.debug.xcconfig"; path = "Pods/Target Support Files/Pods-Monal Tests/Pods-Monal Tests.debug.xcconfig"; sourceTree = "<group>"; };
		67334C3FACBBF127DFE076DF /* Pods-jrtplib-static.debug.xcconfig */ = {isa = PBXFileReference; includeInIndex = 1; lastKnownFileType = text.xcconfig; name = "Pods-jrtplib-static.debug.xcconfig"; path = "Pods/Target Support Files/Pods-jrtplib-static/Pods-jrtplib-static.debug.xcconfig"; sourceTree = "<group>"; };
		6D9328A93187B01B20E88F29 /* Pods-Monal.debug.xcconfig */ = {isa = PBXFileReference; includeInIndex = 1; lastKnownFileType = text.xcconfig; name = "Pods-Monal.debug.xcconfig"; path = "Pods/Target Support Files/Pods-Monal/Pods-Monal.debug.xcconfig"; sourceTree = "<group>"; };
		861E9C836D3317B11641B333 /* Pods-jrtplib-static.appstore.xcconfig */ = {isa = PBXFileReference; includeInIndex = 1; lastKnownFileType = text.xcconfig; name = "Pods-jrtplib-static.appstore.xcconfig"; path = "Pods/Target Support Files/Pods-jrtplib-static/Pods-jrtplib-static.appstore.xcconfig"; sourceTree = "<group>"; };
		8A54C0030602B177997D366B /* Pods-Monal-OSXTests.appstore.xcconfig */ = {isa = PBXFileReference; includeInIndex = 1; lastKnownFileType = text.xcconfig; name = "Pods-Monal-OSXTests.appstore.xcconfig"; path = "Pods/Target Support Files/Pods-Monal-OSXTests/Pods-Monal-OSXTests.appstore.xcconfig"; sourceTree = "<group>"; };
		8D1107310486CEB800E47090 /* Monal-Info.plist */ = {isa = PBXFileReference; fileEncoding = 4; lastKnownFileType = text.plist.xml; path = "Monal-Info.plist"; plistStructureDefinitionIdentifier = "com.apple.xcode.plist.structure-definition.iphone.info-plist"; sourceTree = "<group>"; };
		93EF15C78FDC163B4A72ACA8 /* libPods-Monal Tests.a */ = {isa = PBXFileReference; explicitFileType = archive.ar; includeInIndex = 0; path = "libPods-Monal Tests.a"; sourceTree = BUILT_PRODUCTS_DIR; };
		9D4B7A0FB4CCDAAA5EEC8690 /* Pods-jrtplib-static-OSX.debug.xcconfig */ = {isa = PBXFileReference; includeInIndex = 1; lastKnownFileType = text.xcconfig; name = "Pods-jrtplib-static-OSX.debug.xcconfig"; path = "Pods/Target Support Files/Pods-jrtplib-static-OSX/Pods-jrtplib-static-OSX.debug.xcconfig"; sourceTree = "<group>"; };
		A1F5E44F27B64591044FB28E /* Pods-Monal-OSX.adhoc.xcconfig */ = {isa = PBXFileReference; includeInIndex = 1; lastKnownFileType = text.xcconfig; name = "Pods-Monal-OSX.adhoc.xcconfig"; path = "Pods/Target Support Files/Pods-Monal-OSX/Pods-Monal-OSX.adhoc.xcconfig"; sourceTree = "<group>"; };
		A548DB6E50EC39897FEA6E40 /* libPods-Monal.a */ = {isa = PBXFileReference; explicitFileType = archive.ar; includeInIndex = 0; path = "libPods-Monal.a"; sourceTree = BUILT_PRODUCTS_DIR; };
		ADFC4F2D8AFC07D6C84B0961 /* Pods-Monal.appstore.xcconfig */ = {isa = PBXFileReference; includeInIndex = 1; lastKnownFileType = text.xcconfig; name = "Pods-Monal.appstore.xcconfig"; path = "Pods/Target Support Files/Pods-Monal/Pods-Monal.appstore.xcconfig"; sourceTree = "<group>"; };
		AEE82B918E1D2978170F5151 /* Pods-Monal-OSXTests.debug.xcconfig */ = {isa = PBXFileReference; includeInIndex = 1; lastKnownFileType = text.xcconfig; name = "Pods-Monal-OSXTests.debug.xcconfig"; path = "Pods/Target Support Files/Pods-Monal-OSXTests/Pods-Monal-OSXTests.debug.xcconfig"; sourceTree = "<group>"; };
		B93583E9A8D07409E6847BCE /* Pods-Monal-OSX.debug.xcconfig */ = {isa = PBXFileReference; includeInIndex = 1; lastKnownFileType = text.xcconfig; name = "Pods-Monal-OSX.debug.xcconfig"; path = "Pods/Target Support Files/Pods-Monal-OSX/Pods-Monal-OSX.debug.xcconfig"; sourceTree = "<group>"; };
		C8C2F3F80367A8A1D3C24092 /* Pods-Monal Tests.adhoc.xcconfig */ = {isa = PBXFileReference; includeInIndex = 1; lastKnownFileType = text.xcconfig; name = "Pods-Monal Tests.adhoc.xcconfig"; path = "Pods/Target Support Files/Pods-Monal Tests/Pods-Monal Tests.adhoc.xcconfig"; sourceTree = "<group>"; };
		E141DB69283EC3EA1A55B30F /* libPods-Monal-OSXTests.a */ = {isa = PBXFileReference; explicitFileType = archive.ar; includeInIndex = 0; path = "libPods-Monal-OSXTests.a"; sourceTree = BUILT_PRODUCTS_DIR; };
		EB7F14851D3C002B88ABBBF2 /* Pods-Monal Tests.appstore.xcconfig */ = {isa = PBXFileReference; includeInIndex = 1; lastKnownFileType = text.xcconfig; name = "Pods-Monal Tests.appstore.xcconfig"; path = "Pods/Target Support Files/Pods-Monal Tests/Pods-Monal Tests.appstore.xcconfig"; sourceTree = "<group>"; };
		FEB13B684255D50BCF0CE6C6 /* Pods-Monal-OSX.appstore.xcconfig */ = {isa = PBXFileReference; includeInIndex = 1; lastKnownFileType = text.xcconfig; name = "Pods-Monal-OSX.appstore.xcconfig"; path = "Pods/Target Support Files/Pods-Monal-OSX/Pods-Monal-OSX.appstore.xcconfig"; sourceTree = "<group>"; };
/* End PBXFileReference section */

/* Begin PBXFrameworksBuildPhase section */
		1D60588F0D05DD3D006BFB54 /* Frameworks */ = {
			isa = PBXFrameworksBuildPhase;
			buildActionMask = 2147483647;
			files = (
				267C991F206DE09F00AB876C /* UserNotifications.framework in Frameworks */,
				2613BECF1EA41C8600C9F4C5 /* PushKit.framework in Frameworks */,
				2614B64F1C54095D004FF2FA /* libz.tbd in Frameworks */,
				261528C51869CE5300BF62D6 /* AudioToolbox.framework in Frameworks */,
				2642EBD01869425D006A6C12 /* CoreAudio.framework in Frameworks */,
				268E700515D0D979002E63CD /* AVFoundation.framework in Frameworks */,
				268BCF12140B29180025E4D1 /* libjrtplib-static.a in Frameworks */,
				1D60589F0D05DD5A006BFB54 /* Foundation.framework in Frameworks */,
				1DF5F4E00D08C38300B7A737 /* UIKit.framework in Frameworks */,
				288765A50DF7441C002DB57D /* CoreGraphics.framework in Frameworks */,
				2601D9D40FBF262E004DB939 /* libsqlite3.dylib in Frameworks */,
				26F7BB451115F95000712672 /* SystemConfiguration.framework in Frameworks */,
				263F568D121B5E970027D85D /* MediaPlayer.framework in Frameworks */,
				26292F4F1309CAE100097280 /* CFNetwork.framework in Frameworks */,
				26B69A75131C522F002FCBEB /* Security.framework in Frameworks */,
				CCA5CE526F2297872025AA74 /* libPods-Monal.a in Frameworks */,
			);
			runOnlyForDeploymentPostprocessing = 0;
		};
		26049A181B7314F400D11866 /* Frameworks */ = {
			isa = PBXFrameworksBuildPhase;
			buildActionMask = 2147483647;
			files = (
				CAAF78ACC86D0E2D59659974 /* libPods-jrtplib-static-OSX.a in Frameworks */,
			);
			runOnlyForDeploymentPostprocessing = 0;
		};
		2630FE2C1AD550C00079F5C0 /* Frameworks */ = {
			isa = PBXFrameworksBuildPhase;
			buildActionMask = 2147483647;
			files = (
				36A6441E0A4DD56BD134DEF9 /* libPods-Monal Tests.a in Frameworks */,
			);
			runOnlyForDeploymentPostprocessing = 0;
		};
		266272AE1B27DB8000C1CD49 /* Frameworks */ = {
			isa = PBXFrameworksBuildPhase;
			buildActionMask = 2147483647;
			files = (
				2602837F1D8DD56B001DD6B8 /* Quartz.framework in Frameworks */,
				2602837D1D8DD30E001DD6B8 /* QuickLook.framework in Frameworks */,
				262FE9361D821CD000A70506 /* WebKit.framework in Frameworks */,
				269574E21C37307300544A60 /* libsqlite3.tbd in Frameworks */,
				269574E01C37301600544A60 /* libz.tbd in Frameworks */,
				269574DE1C372FD200544A60 /* Security.framework in Frameworks */,
				267ECD6D1B746C660025337F /* CFNetwork.framework in Frameworks */,
				267ECD6B1B746C340025337F /* Security.framework in Frameworks */,
				26049A5B1B73163300D11866 /* AVFoundation.framework in Frameworks */,
				26049A511B73156300D11866 /* libjrtplib-static-OSX.a in Frameworks */,
				26B2A4CB1B73084800272E63 /* AppKit.framework in Frameworks */,
				EC748DC2933B3CC35A0C9F07 /* libPods-Monal-OSX.a in Frameworks */,
			);
			runOnlyForDeploymentPostprocessing = 0;
		};
		266272C31B27DB8100C1CD49 /* Frameworks */ = {
			isa = PBXFrameworksBuildPhase;
			buildActionMask = 2147483647;
			files = (
				88D1DCA3251B85B0D235B00F /* libPods-Monal-OSXTests.a in Frameworks */,
			);
			runOnlyForDeploymentPostprocessing = 0;
		};
		268BCD53140B25CC0025E4D1 /* Frameworks */ = {
			isa = PBXFrameworksBuildPhase;
			buildActionMask = 2147483647;
			files = (
				135896A7336BA00266B55A98 /* libPods-jrtplib-static.a in Frameworks */,
			);
			runOnlyForDeploymentPostprocessing = 0;
		};
/* End PBXFrameworksBuildPhase section */

/* Begin PBXGroup section */
		080E96DDFE201D6D7F000001 /* Shared */ = {
			isa = PBXGroup;
			children = (
				26C3456B1C68F9D9007F4BEC /* HTTP */,
				26B2A4B51B73045500272E63 /* External */,
				260C51CE177F08CF0039634B /* XMPP */,
				26352EA5177D21FC00E2C8FF /* Managers */,
				26F7BB3A1115F8A300712672 /* tools */,
				2601D9A70FBF255D004DB939 /* DataLayer.m */,
				2601D9A80FBF255D004DB939 /* DataLayer.h */,
				262D9EAB17924532009292B4 /* MLConstants.h */,
				268821F819B9233B00AEA46E /* NSString+SqlLite.h */,
				268821F919B9233B00AEA46E /* NSString+SqlLite.m */,
				26EC411117BDE39E0031304D /* MLImageManager.h */,
				26EC411217BDE39E0031304D /* MLImageManager.m */,
			);
			name = Shared;
			path = Classes;
			sourceTree = "<group>";
		};
		19C28FACFE9D520D11CA2CBB /* Products */ = {
			isa = PBXGroup;
			children = (
				26080210110ABA4E005E194D /* Monal.app */,
				268BCD56140B25CC0025E4D1 /* libjrtplib-static.a */,
				2630FE2F1AD550C00079F5C0 /* Monal Tests.xctest */,
				266272B11B27DB8000C1CD49 /* Monal.app */,
				266272C61B27DB8100C1CD49 /* Monal-OSXTests.xctest */,
				26049A501B7314F400D11866 /* libjrtplib-static-OSX.a */,
			);
			name = Products;
			sourceTree = "<group>";
		};
		260C51CE177F08CF0039634B /* XMPP */ = {
			isa = PBXGroup;
			children = (
				2642EBC418693615006A6C12 /* Jingle */,
				26CF3EAF1780DF8B002B7085 /* Parsers */,
				26CF3EAE1780DF86002B7085 /* Nodes */,
				260C51CF177F08F50039634B /* xmpp.h */,
				260C51D0177F08F50039634B /* xmpp.m */,
			);
			name = XMPP;
			sourceTree = "<group>";
		};
		261199061B632B17008768C8 /* External */ = {
			isa = PBXGroup;
			children = (
				2677101E1E21923600464002 /* MASPreferences */,
			);
			name = External;
			path = MonalOSX/External;
			sourceTree = SOURCE_ROOT;
		};
		262797AC178A573F00B85D94 /* Tableviewcells */ = {
			isa = PBXGroup;
			children = (
				26D89F041A890672009B147C /* MLSwitchCell.h */,
				264A7E741AA7263600E860E3 /* MLSwitchCell.xib */,
				26D89F051A890672009B147C /* MLSwitchCell.m */,
				262797AD178A577300B85D94 /* MLContactCell.h */,
				262797AE178A577300B85D94 /* MLContactCell.m */,
				26F9794C1ACAC73A0008E005 /* MLContactCell.xib */,
				26347D841790FFDE006FF64F /* MLInfoCell.h */,
				26347D851790FFDE006FF64F /* MLInfoCell.m */,
				26AAE283179F7B0200271345 /* MLSettingCell.h */,
				26AAE284179F7B0200271345 /* MLSettingCell.m */,
				262E518F1AD8CAC600788351 /* MLButtonCell.h */,
				262E51901AD8CAC600788351 /* MLButtonCell.m */,
				262E51911AD8CAC600788351 /* MLButtonCell.xib */,
				262E51941AD8CB7200788351 /* MLTextInputCell.h */,
				262E51951AD8CB7200788351 /* MLTextInputCell.m */,
				262E51961AD8CB7200788351 /* MLTextInputCell.xib */,
			);
			name = Tableviewcells;
			sourceTree = "<group>";
		};
		2630FE301AD550C00079F5C0 /* Monal Tests */ = {
			isa = PBXGroup;
			children = (
				2630FE331AD550C00079F5C0 /* Monal_Tests.m */,
				2630FE311AD550C00079F5C0 /* Supporting Files */,
			);
			path = "Monal Tests";
			sourceTree = "<group>";
		};
		2630FE311AD550C00079F5C0 /* Supporting Files */ = {
			isa = PBXGroup;
			children = (
				2630FE321AD550C00079F5C0 /* Info.plist */,
			);
			name = "Supporting Files";
			sourceTree = "<group>";
		};
		2632EA3F2003151100191EEB /* Muc */ = {
			isa = PBXGroup;
			children = (
				261A628F176C15D400059090 /* GroupChatViewController.h */,
				261A6290176C15D400059090 /* GroupChatViewController.m */,
				26761BF31804FBB700D94714 /* RoomListViewController.h */,
				26761BF41804FBB700D94714 /* RoomListViewController.m */,
			);
			name = Muc;
			sourceTree = "<group>";
		};
		2632EA432006ADD300191EEB /* Group chat */ = {
			isa = PBXGroup;
			children = (
				2632EA442006ADFD00191EEB /* MLGroupChatViewController.h */,
				2632EA452006ADFD00191EEB /* MLGroupChatViewController.m */,
				2632EA4920080C2C00191EEB /* MLGroupChatFavoritesViewController.h */,
				2632EA4A20080C2C00191EEB /* MLGroupChatFavoritesViewController.m */,
			);
			name = "Group chat";
			sourceTree = "<group>";
		};
		26352EA5177D21FC00E2C8FF /* Managers */ = {
			isa = PBXGroup;
			children = (
				26352EA6177D222600E2C8FF /* MLXMPPManager.h */,
				26352EA7177D222600E2C8FF /* MLXMPPManager.m */,
			);
			name = Managers;
			sourceTree = "<group>";
		};
		2636C440177BD595001CA71F /* Older UI code */ = {
			isa = PBXGroup;
			children = (
				26EC410917BDD9090031304D /* userSearch.h */,
				26EC410A17BDD9090031304D /* userSearch.m */,
				26EE8B20179B7B0D006781F3 /* SlidingMessageViewController.h */,
				26EE8B21179B7B0D006781F3 /* SlidingMessageViewController.m */,
			);
			name = "Older UI code";
			sourceTree = "<group>";
		};
		2638DAE11B68F2EE00DF05AC /* Preferences */ = {
			isa = PBXGroup;
			children = (
				265F0B641B75733800A63F20 /* Accounts */,
				2638DAE61B68F3AB00DF05AC /* MLPresenceSettings.m */,
				2638DAE51B68F3AB00DF05AC /* MLPresenceSettings.h */,
				2638DAED1B68F3EF00DF05AC /* MLDisplaySettings.h */,
				2638DAEE1B68F3EF00DF05AC /* MLDisplaySettings.m */,
				265FF0D31C7FDAC100E2CCE1 /* MLCloudStorageSettings.h */,
				265FF0D41C7FDAC100E2CCE1 /* MLCloudStorageSettings.m */,
			);
			name = Preferences;
			sourceTree = "<group>";
		};
		2642EBC418693615006A6C12 /* Jingle */ = {
			isa = PBXGroup;
			children = (
				2642EBC818693634006A6C12 /* jingleCall.h */,
				2642EBC918693634006A6C12 /* jingleCall.m */,
				2642EBC518693626006A6C12 /* RTP.hh */,
				2642EBC618693626006A6C12 /* RTP.mm */,
				26FB468D18B2755A0043094F /* IPAddress.h */,
				26FB468E18B2755A0043094F /* IPAddress.m */,
			);
			name = Jingle;
			sourceTree = "<group>";
		};
		2643A129180220890030EFB1 /* TPAvoidingView */ = {
			isa = PBXGroup;
			children = (
				2643A12A180220890030EFB1 /* TPKeyboardAvoidingScrollView.h */,
				2643A12B180220890030EFB1 /* TPKeyboardAvoidingScrollView.m */,
				2643A12C180220890030EFB1 /* TPKeyboardAvoidingTableView.h */,
				2643A12D180220890030EFB1 /* TPKeyboardAvoidingTableView.m */,
			);
			path = TPAvoidingView;
			sourceTree = "<group>";
		};
		2644D48F1FF004B800F46AB5 /* ChatViews */ = {
			isa = PBXGroup;
			children = (
				2696EED11791245A00BC54B8 /* chatViewController.m */,
				2696EED01791245A00BC54B8 /* chatViewController.h */,
				26FE3BC91C61A6C3003CC230 /* MLResizingTextView.h */,
				26FE3BCA1C61A6C3003CC230 /* MLResizingTextView.m */,
				268DD58417C4541000C673A9 /* MLChatCell.h */,
				268DD58517C4541000C673A9 /* MLChatCell.m */,
				2644D4901FF0064C00F46AB5 /* MLChatImageCell.h */,
				2644D4911FF0064C00F46AB5 /* MLChatImageCell.m */,
				2644D4931FF046E800F46AB5 /* MLBaseCell.h */,
				2644D4941FF046E800F46AB5 /* MLBaseCell.m */,
			);
			name = ChatViews;
			sourceTree = "<group>";
		};
		2644D4961FF29E1900F46AB5 /* Settings */ = {
			isa = PBXGroup;
			children = (
				26B51C4618654D98002134C3 /* LogViewController.h */,
				26B51C4718654D98002134C3 /* LogViewController.m */,
				26B51C4818654D98002134C3 /* LogViewController.xib */,
				2644D4971FF29E5600F46AB5 /* MLSettingsTableViewController.h */,
				26C1EA661FF937040085547A /* MLCloudSettingsViewController.h */,
				26C1EA671FF937040085547A /* MLCloudSettingsViewController.m */,
				2644D4981FF29E5600F46AB5 /* MLSettingsTableViewController.m */,
				26C1EA691FF937320085547A /* MLNotificationSettingsViewController.h */,
				26C1EA6A1FF937320085547A /* MLNotificationSettingsViewController.m */,
				261A6286176C157D00059090 /* MLDisplaySettingsViewController.h */,
				261A6287176C157D00059090 /* MLDisplaySettingsViewController.m */,
			);
			name = Settings;
			sourceTree = "<group>";
		};
		265F0B641B75733800A63F20 /* Accounts */ = {
			isa = PBXGroup;
			children = (
				265F0B611B75719E00A63F20 /* MLAccountRow.h */,
				265F0B621B75719E00A63F20 /* MLAccountRow.m */,
				2638DAE81B68F3D400DF05AC /* MLAccountSettings.h */,
				2638DAE91B68F3D400DF05AC /* MLAccountSettings.m */,
				260870D61B7034460036539B /* MLAccountEdit.h */,
				260870D71B7034460036539B /* MLAccountEdit.m */,
				269574E31C37482A00544A60 /* MLOAuthViewController.h */,
				269574E41C37482A00544A60 /* MLOAuthViewController.m */,
			);
			name = Accounts;
			sourceTree = "<group>";
		};
		266272B21B27DB8000C1CD49 /* Monal-OSX */ = {
			isa = PBXGroup;
			children = (
				2632EA432006ADD300191EEB /* Group chat */,
				26E3ED881FEC3920008ABDA5 /* Account */,
				26AA41021D9FC61C005A77ED /* Chatview */,
				260283841D8DEFC1001DD6B8 /* MLPreviewObject.h */,
				260283851D8DEFC1001DD6B8 /* MLPreviewObject.m */,
				2638DAE11B68F2EE00DF05AC /* Preferences */,
				261199061B632B17008768C8 /* External */,
				2661D3511B40823E00EC51BA /* Monal-OSX.entitlements */,
				266272B51B27DB8000C1CD49 /* AppDelegate.h */,
				266272B61B27DB8000C1CD49 /* AppDelegate.m */,
				266272BF1B27DB8000C1CD49 /* Main.storyboard */,
				266272B31B27DB8000C1CD49 /* Supporting Files */,
				2661D33F1B40765A00EC51BA /* MLContactsViewController.h */,
				2661D3401B40765A00EC51BA /* MLContactsViewController.m */,
				2661D34B1B407ED400EC51BA /* MLContactsCell.h */,
				2661D34C1B407ED400EC51BA /* MLContactsCell.m */,
				2651AF531B409906008D025C /* MLMainWindow.h */,
				2651AF541B409906008D025C /* MLMainWindow.m */,
				265802831B785B8900C35014 /* MLDisabledScrollView.h */,
				265802841B785B8900C35014 /* MLDisabledScrollView.m */,
				26329D311B7999AD0061EA36 /* Images-OSX.xcassets */,
				26277CE21B7C57670094E4D0 /* MLContactDetails.h */,
				26277CE31B7C57670094E4D0 /* MLContactDetails.m */,
				268130161BFD8ECA0074C8EE /* MLAddContact.h */,
				268130171BFD8ECA0074C8EE /* MLAddContact.m */,
				2632EA4020040D2C00191EEB /* MLCallScreen.h */,
				2632EA4120040D2C00191EEB /* MLCallScreen.m */,
			);
			path = "Monal-OSX";
			sourceTree = "<group>";
		};
		266272B31B27DB8000C1CD49 /* Supporting Files */ = {
			isa = PBXGroup;
			children = (
				266272B41B27DB8000C1CD49 /* Info.plist */,
				266272B81B27DB8000C1CD49 /* main.m */,
			);
			name = "Supporting Files";
			sourceTree = "<group>";
		};
		266272C91B27DB8100C1CD49 /* Monal-OSXTests */ = {
			isa = PBXGroup;
			children = (
				266272CC1B27DB8100C1CD49 /* Monal_OSXTests.m */,
				266272CA1B27DB8100C1CD49 /* Supporting Files */,
			);
			path = "Monal-OSXTests";
			sourceTree = "<group>";
		};
		266272CA1B27DB8100C1CD49 /* Supporting Files */ = {
			isa = PBXGroup;
			children = (
				266272CB1B27DB8100C1CD49 /* Info.plist */,
			);
			name = "Supporting Files";
			sourceTree = "<group>";
		};
		2665C1191C4AA22700CC9A04 /* Accounts */ = {
			isa = PBXGroup;
			children = (
				261A6289176C159000059090 /* AccountsViewController.h */,
				261A628A176C159000059090 /* AccountsViewController.m */,
				2636C43D177BD58C001CA71F /* XMPPEdit.h */,
				2636C43E177BD58C001CA71F /* XMPPEdit.m */,
				26E3ED851FEC0CB7008ABDA5 /* MLServerDetails.h */,
				26E3ED861FEC0CB7008ABDA5 /* MLServerDetails.m */,
			);
			name = Accounts;
			sourceTree = "<group>";
		};
		26715E5E17650AF900684F3D /* View Controllers */ = {
			isa = PBXGroup;
			children = (
				26E2F7D817C6FD9400C3C8EF /* MLTabBarController.h */,
				26E2F7D917C6FD9400C3C8EF /* MLTabBarController.m */,
				26DB52111777C83100B50353 /* Modal views */,
				26DB52121777EA5100B50353 /* Tab views */,
				2653EAE51C5B243400ED97F7 /* Main.storyboard */,
				26158AF01FFA6E4500E53BDC /* MLWebViewController.h */,
				26158AF11FFA6E4500E53BDC /* MLWebViewController.m */,
			);
			name = "View Controllers";
			path = Classes;
			sourceTree = "<group>";
		};
		2677101E1E21923600464002 /* MASPreferences */ = {
			isa = PBXGroup;
			children = (
				2677101F1E21923600464002 /* MASPreferencesViewController.h */,
				267710201E21923600464002 /* MASPreferencesWindow.xib */,
				267710211E21923600464002 /* MASPreferencesWindowController.h */,
				267710221E21923600464002 /* MASPreferencesWindowController.m */,
				267710231E21923600464002 /* README.md */,
			);
			path = MASPreferences;
			sourceTree = "<group>";
		};
		2678A987185A82BE003AF53B /* Chat Logs */ = {
			isa = PBXGroup;
			children = (
				261A628C176C15AD00059090 /* ChatLogsViewController.h */,
				261A628D176C15AD00059090 /* ChatLogsViewController.m */,
				2678A989185A8320003AF53B /* ChatLogAccountDetailViewController.h */,
				2678A98A185A8320003AF53B /* ChatLogAccountDetailViewController.m */,
				2678A98C185AB739003AF53B /* ChatLogContactViewController.h */,
				2678A98D185AB739003AF53B /* ChatLogContactViewController.m */,
			);
			name = "Chat Logs";
			sourceTree = "<group>";
		};
		267C99052067D78900AB876C /* Group Chat */ = {
			isa = PBXGroup;
			children = (
				267C99062067D7BE00AB876C /* MLGroupChatTableViewController.h */,
				267C99072067D7BE00AB876C /* MLGroupChatTableViewController.m */,
			);
			name = "Group Chat";
			sourceTree = "<group>";
		};
		268BCCFD140B23E10025E4D1 /* jrtplib-static */ = {
			isa = PBXGroup;
			children = (
				264006BB140B43BB00CF1107 /* rtcpapppacket.cpp */,
				264006BC140B43BB00CF1107 /* rtcpapppacket.hh */,
				264006BD140B43BB00CF1107 /* rtcpbyepacket.cpp */,
				264006BE140B43BB00CF1107 /* rtcpbyepacket.hh */,
				264006BF140B43BB00CF1107 /* rtcpcompoundpacket.cpp */,
				264006C0140B43BB00CF1107 /* rtcpcompoundpacket.hh */,
				264006C1140B43BB00CF1107 /* rtcpcompoundpacketbuilder.cpp */,
				264006C2140B43BB00CF1107 /* rtcpcompoundpacketbuilder.hh */,
				264006C3140B43BB00CF1107 /* rtcppacket.cpp */,
				264006C4140B43BB00CF1107 /* rtcppacket.hh */,
				264006C5140B43BB00CF1107 /* rtcppacketbuilder.cpp */,
				264006C6140B43BB00CF1107 /* rtcppacketbuilder.hh */,
				264006C7140B43BB00CF1107 /* rtcprrpacket.cpp */,
				264006C8140B43BB00CF1107 /* rtcprrpacket.hh */,
				264006C9140B43BB00CF1107 /* rtcpscheduler.cpp */,
				264006CA140B43BB00CF1107 /* rtcpscheduler.hh */,
				264006CB140B43BB00CF1107 /* rtcpsdesinfo.cpp */,
				264006CC140B43BB00CF1107 /* rtcpsdesinfo.hh */,
				264006CD140B43BB00CF1107 /* rtcpsdespacket.cpp */,
				264006CE140B43BB00CF1107 /* rtcpsdespacket.hh */,
				264006CF140B43BB00CF1107 /* rtcpsrpacket.cpp */,
				264006D0140B43BB00CF1107 /* rtcpsrpacket.hh */,
				264006D1140B43BB00CF1107 /* rtcpunknownpacket.hh */,
				264006D4140B43BB00CF1107 /* rtpaddress.hh */,
				264006D5140B43BB00CF1107 /* rtpbyteaddress.cpp */,
				264006D6140B43BB00CF1107 /* rtpbyteaddress.hh */,
				264006D7140B43BB00CF1107 /* rtpcollisionlist.cpp */,
				264006D8140B43BB00CF1107 /* rtpcollisionlist.hh */,
				264006D9140B43BB00CF1107 /* rtpconfig.hh */,
				264006DA140B43BB00CF1107 /* rtpdebug.cpp */,
				264006DB140B43BB00CF1107 /* rtpdebug.hh */,
				264006DC140B43BB00CF1107 /* rtpdefines.hh */,
				264006DD140B43BB00CF1107 /* rtperrors.cpp */,
				264006DE140B43BB00CF1107 /* rtperrors.hh */,
				264006DF140B43BB00CF1107 /* rtpexternaltransmitter.cpp */,
				264006E0140B43BB00CF1107 /* rtpexternaltransmitter.hh */,
				264006E1140B43BB00CF1107 /* rtphashtable.hh */,
				264006E2140B43BB00CF1107 /* rtpinternalsourcedata.cpp */,
				264006E3140B43BB00CF1107 /* rtpinternalsourcedata.hh */,
				264006E4140B43BB00CF1107 /* rtpipv4address.cpp */,
				264006E5140B43BB00CF1107 /* rtpipv4address.hh */,
				264006E6140B43BB00CF1107 /* rtpipv4destination.hh */,
				264006E7140B43BB00CF1107 /* rtpipv6address.cpp */,
				264006E8140B43BB00CF1107 /* rtpipv6address.hh */,
				264006E9140B43BB00CF1107 /* rtpipv6destination.hh */,
				264006EA140B43BB00CF1107 /* rtpkeyhashtable.hh */,
				264006EB140B43BB00CF1107 /* rtplibraryversion.cpp */,
				264006EC140B43BB00CF1107 /* rtplibraryversion.hh */,
				264006ED140B43BB00CF1107 /* rtpmemorymanager.hh */,
				264006EE140B43BB00CF1107 /* rtpmemoryobject.hh */,
				264006EF140B43BB00CF1107 /* rtppacket.cpp */,
				264006F0140B43BB00CF1107 /* rtppacket.hh */,
				264006F1140B43BB00CF1107 /* rtppacketbuilder.cpp */,
				264006F2140B43BB00CF1107 /* rtppacketbuilder.hh */,
				264006F3140B43BB00CF1107 /* rtppollthread.cpp */,
				264006F4140B43BB00CF1107 /* rtppollthread.hh */,
				264006F5140B43BB00CF1107 /* rtprandom.cpp */,
				264006F6140B43BB00CF1107 /* rtprandom.hh */,
				264006F7140B43BB00CF1107 /* rtprandomrand48.cpp */,
				264006F8140B43BB00CF1107 /* rtprandomrand48.hh */,
				264006F9140B43BB00CF1107 /* rtprandomrands.cpp */,
				264006FA140B43BB00CF1107 /* rtprandomrands.hh */,
				264006FB140B43BB00CF1107 /* rtprandomurandom.cpp */,
				264006FC140B43BB00CF1107 /* rtprandomurandom.hh */,
				264006FD140B43BB00CF1107 /* rtprawpacket.hh */,
				264006FE140B43BB00CF1107 /* rtpsession.cpp */,
				264006FF140B43BB00CF1107 /* rtpsession.hh */,
				26400700140B43BB00CF1107 /* rtpsessionparams.cpp */,
				26400701140B43BB00CF1107 /* rtpsessionparams.hh */,
				26400702140B43BB00CF1107 /* rtpsessionsources.cpp */,
				26400703140B43BB00CF1107 /* rtpsessionsources.hh */,
				26400704140B43BB00CF1107 /* rtpsourcedata.cpp */,
				26400705140B43BB00CF1107 /* rtpsourcedata.hh */,
				26400706140B43BB00CF1107 /* rtpsources.cpp */,
				26400707140B43BB00CF1107 /* rtpsources.hh */,
				26400708140B43BB00CF1107 /* rtpstructs.hh */,
				26400709140B43BB00CF1107 /* rtptimeutilities.cpp */,
				2640070A140B43BB00CF1107 /* rtptimeutilities.hh */,
				2640070B140B43BB00CF1107 /* rtptransmitter.hh */,
				2640070C140B43BB00CF1107 /* rtptypes_win.hh */,
				2640070D140B43BB00CF1107 /* rtptypes.hh */,
				2640070E140B43BB00CF1107 /* rtpudpv4transmitter.cpp */,
				2640070F140B43BB00CF1107 /* rtpudpv4transmitter.hh */,
				26400710140B43BB00CF1107 /* rtpudpv6transmitter.cpp */,
				26400711140B43BB00CF1107 /* rtpudpv6transmitter.hh */,
			);
			name = "jrtplib-static";
			sourceTree = "<group>";
		};
		268C1E471FDACDD300BD6921 /* Contact Details */ = {
			isa = PBXGroup;
			children = (
				26EC40FA17BDD8560031304D /* ContactDetails.h */,
				26EC40FB17BDD8560031304D /* ContactDetails.m */,
				268C1E481FDAD08700BD6921 /* MLDetailsTableViewCell.h */,
				268C1E491FDAD08700BD6921 /* MLDetailsTableViewCell.m */,
			);
			name = "Contact Details";
			sourceTree = "<group>";
		};
		26AA41021D9FC61C005A77ED /* Chatview */ = {
			isa = PBXGroup;
			children = (
				2661D3421B40766F00EC51BA /* MLChatViewController.h */,
				2661D3431B40766F00EC51BA /* MLChatViewController.m */,
				2661D34E1B407EDD00EC51BA /* MLChatViewCell.h */,
				2661D34F1B407EDD00EC51BA /* MLChatViewCell.m */,
				26AA41031D9FCBF6005A77ED /* MLImageView.h */,
				26AA41041D9FCBF6005A77ED /* MLImageView.m */,
			);
			name = Chatview;
			sourceTree = "<group>";
		};
		26B2A4B41B73040000272E63 /* Monal-iOS */ = {
			isa = PBXGroup;
			children = (
				2649CE521C51B84C00CD1E80 /* Launch Screen.storyboard */,
				26B2A4BA1B73061400272E63 /* Images.xcassets */,
				26B2A4B71B7304DD00272E63 /* Managers */,
				26B2A4B61B73049B00272E63 /* tools */,
				1D3623240D0F684500981E51 /* MonalAppDelegate.h */,
				1D3623250D0F684500981E51 /* MonalAppDelegate.m */,
				26715E5E17650AF900684F3D /* View Controllers */,
				26DFD4A615666B6C007A1621 /* External */,
				8D1107310486CEB800E47090 /* Monal-Info.plist */,
			);
			name = "Monal-iOS";
			sourceTree = "<group>";
		};
		26B2A4B51B73045500272E63 /* External */ = {
			isa = PBXGroup;
			children = (
				26D51CA81E2674D700141E04 /* Oauth2 */,
				268BCCFD140B23E10025E4D1 /* jrtplib-static */,
				26B2A4CC1B73097500272E63 /* DDLog */,
			);
			name = External;
			path = ..;
			sourceTree = "<group>";
		};
		26B2A4B61B73049B00272E63 /* tools */ = {
			isa = PBXGroup;
			children = (
				26277886110179D100023C8A /* tools.h */,
				26277887110179D100023C8A /* tools.m */,
			);
			name = tools;
			sourceTree = "<group>";
		};
		26B2A4B71B7304DD00272E63 /* Managers */ = {
			isa = PBXGroup;
			children = (
				26EE8B1D179B67FA006781F3 /* MLNotificationManager.h */,
				26EE8B1E179B67FA006781F3 /* MLNotificationManager.m */,
			);
			name = Managers;
			sourceTree = "<group>";
		};
		26B2A4CC1B73097500272E63 /* DDLog */ = {
			isa = PBXGroup;
			children = (
				26B2A4CD1B73097500272E63 /* CLI */,
				26B2A4D01B73097500272E63 /* CocoaLumberjack.h */,
				26B2A4D21B73097500272E63 /* DDAbstractDatabaseLogger.h */,
				26B2A4D31B73097500272E63 /* DDAbstractDatabaseLogger.m */,
				26B2A4D41B73097500272E63 /* DDASLLogCapture.h */,
				26B2A4D51B73097500272E63 /* DDASLLogCapture.m */,
				26B2A4D61B73097500272E63 /* DDASLLogger.h */,
				26B2A4D71B73097500272E63 /* DDASLLogger.m */,
				26B2A4D81B73097500272E63 /* DDAssertMacros.h */,
				26B2A4D91B73097500272E63 /* DDFileLogger.h */,
				26B2A4DA1B73097500272E63 /* DDFileLogger.m */,
				26B2A4DB1B73097500272E63 /* DDLegacyMacros.h */,
				26B2A4DC1B73097500272E63 /* DDLog+LOGV.h */,
				26B2A4DD1B73097500272E63 /* DDLog.h */,
				26B2A4DE1B73097500272E63 /* DDLog.m */,
				26B2A4DF1B73097500272E63 /* DDLogMacros.h */,
				26B2A4E01B73097500272E63 /* DDTTYLogger.h */,
				26B2A4E11B73097500272E63 /* DDTTYLogger.m */,
				26B2A4E21B73097500272E63 /* Extensions */,
			);
			name = DDLog;
			path = "Shared External/DDLog";
			sourceTree = "<group>";
		};
		26B2A4CD1B73097500272E63 /* CLI */ = {
			isa = PBXGroup;
			children = (
				26B2A4CE1B73097500272E63 /* CLIColor.h */,
				26B2A4CF1B73097500272E63 /* CLIColor.m */,
			);
			path = CLI;
			sourceTree = "<group>";
		};
		26B2A4E21B73097500272E63 /* Extensions */ = {
			isa = PBXGroup;
			children = (
				26B2A4E31B73097500272E63 /* DDContextFilterLogFormatter.h */,
				26B2A4E41B73097500272E63 /* DDContextFilterLogFormatter.m */,
				26B2A4E51B73097500272E63 /* DDDispatchQueueLogFormatter.h */,
				26B2A4E61B73097500272E63 /* DDDispatchQueueLogFormatter.m */,
				26B2A4E71B73097500272E63 /* DDMultiFormatter.h */,
				26B2A4E81B73097500272E63 /* DDMultiFormatter.m */,
			);
			path = Extensions;
			sourceTree = "<group>";
		};
		26B2A4FF1B730A0900272E63 /* iOS */ = {
			isa = PBXGroup;
			children = (
				261528C41869CE5300BF62D6 /* AudioToolbox.framework */,
				2642EBCF1869425D006A6C12 /* CoreAudio.framework */,
				264FF3E4158A855D00D97B86 /* AVFoundation.framework */,
				26F7BB441115F95000712672 /* SystemConfiguration.framework */,
				1DF5F4DF0D08C38300B7A737 /* UIKit.framework */,
				1D30AB110D05D00D00671497 /* Foundation.framework */,
				288765A40DF7441C002DB57D /* CoreGraphics.framework */,
				263F568C121B5E970027D85D /* MediaPlayer.framework */,
				26292F4E1309CAE100097280 /* CFNetwork.framework */,
				26B69A74131C522F002FCBEB /* Security.framework */,
				2601D9D30FBF262E004DB939 /* libsqlite3.dylib */,
			);
			name = iOS;
			sourceTree = "<group>";
		};
		26B2A5001B730A0D00272E63 /* OSX */ = {
			isa = PBXGroup;
			children = (
				2614B64E1C54095D004FF2FA /* libz.tbd */,
				269574E11C37307300544A60 /* libsqlite3.tbd */,
				269574DF1C37301600544A60 /* libz.tbd */,
				269574DD1C372FD200544A60 /* Security.framework */,
				267ECD6C1B746C660025337F /* CFNetwork.framework */,
				26049A5A1B73163300D11866 /* AVFoundation.framework */,
				26049A5C1B73164500D11866 /* AVKit.framework */,
				267ECD6A1B746C340025337F /* Security.framework */,
				26B2A4CA1B73084800272E63 /* AppKit.framework */,
				26B2A4C81B73084100272E63 /* libsqlite3.0.dylib */,
			);
			name = OSX;
			sourceTree = "<group>";
		};
		26C3456B1C68F9D9007F4BEC /* HTTP */ = {
			isa = PBXGroup;
			children = (
				26C3456C1C68F9F0007F4BEC /* MLHTTPRequest.h */,
				26C3456D1C68F9F0007F4BEC /* MLHTTPRequest.m */,
			);
			name = HTTP;
			sourceTree = "<group>";
		};
		26CF3EAE1780DF86002B7085 /* Nodes */ = {
			isa = PBXGroup;
			children = (
				260C51D2177F44AD0039634B /* MLXMLNode.h */,
				260C51D3177F44AD0039634B /* MLXMLNode.m */,
				26CF3EA81780D6B7002B7085 /* XMPPIQ.h */,
				26CF3EA91780D6B7002B7085 /* XMPPIQ.m */,
				264E34591787BAB100BC7BD0 /* XMPPPresence.h */,
				264E345A1787BAB100BC7BD0 /* XMPPPresence.m */,
				262D9EA817921E82009292B4 /* XMPPMessage.h */,
				262D9EA917921E82009292B4 /* XMPPMessage.m */,
			);
			name = Nodes;
			sourceTree = "<group>";
		};
		26CF3EAF1780DF8B002B7085 /* Parsers */ = {
			isa = PBXGroup;
			children = (
				263F1278177F867B0025B235 /* ParseStream.h */,
				261B29331FECBBF0001C5CF4 /* ParseFailed.h */,
				261B29321FECBBF0001C5CF4 /* ParseFailed.m */,
				263F1279177F867B0025B235 /* ParseStream.m */,
				26CF3EAB1780DE5C002B7085 /* ParseIq.h */,
				26CF3EAC1780DE5C002B7085 /* ParseIq.m */,
				26CF3EB01780DFD9002B7085 /* XMPPParser.h */,
				26CF3EB11780DFD9002B7085 /* XMPPParser.m */,
				261AC91B1788A49C00E05657 /* ParsePresence.h */,
				261AC91C1788A49C00E05657 /* ParsePresence.m */,
				262D9EA517921169009292B4 /* ParseMessage.h */,
				262D9EA617921169009292B4 /* ParseMessage.m */,
				26EE8B1A179B55D2006781F3 /* ParseChallenge.h */,
				26EE8B1B179B55D2006781F3 /* ParseChallenge.m */,
				261E6729179E27BE00CB493E /* ParseFailure.h */,
				261E672A179E27BE00CB493E /* ParseFailure.m */,
				26C3EDF51A8072D5000E6331 /* ParseEnabled.h */,
				26C3EDF61A8072D5000E6331 /* ParseEnabled.m */,
				26C3EDFB1A807E76000E6331 /* ParseA.h */,
				26C3EDFC1A807E76000E6331 /* ParseA.m */,
				26C3EDFE1A819A38000E6331 /* ParseResumed.h */,
				26C3EDFF1A819A38000E6331 /* ParseResumed.m */,
			);
			name = Parsers;
			sourceTree = "<group>";
		};
		26D51CA81E2674D700141E04 /* Oauth2 */ = {
			isa = PBXGroup;
			children = (
				26D51CA91E2674D700141E04 /* NSData+NXOAuth2.h */,
				26D51CAA1E2674D700141E04 /* NSData+NXOAuth2.m */,
				26D51CAB1E2674D700141E04 /* NSString+NXOAuth2.h */,
				26D51CAC1E2674D700141E04 /* NSString+NXOAuth2.m */,
				26D51CAD1E2674D700141E04 /* NSURL+NXOAuth2.h */,
				26D51CAE1E2674D700141E04 /* NSURL+NXOAuth2.m */,
				26D51CAF1E2674D700141E04 /* NXOAuth2Account+Private.h */,
				26D51CB01E2674D700141E04 /* OAuth2Client */,
				26D51CC91E2674D700141E04 /* OAuth2Client_Prefix.pch */,
			);
			name = Oauth2;
			path = "Shared External/Oauth2";
			sourceTree = "<group>";
		};
		26D51CB01E2674D700141E04 /* OAuth2Client */ = {
			isa = PBXGroup;
			children = (
				26D51CB11E2674D700141E04 /* NXOAuth2.h */,
				26D51CB21E2674D700141E04 /* NXOAuth2AccessToken.h */,
				26D51CB31E2674D700141E04 /* NXOAuth2AccessToken.m */,
				26D51CB41E2674D700141E04 /* NXOAuth2Account.h */,
				26D51CB51E2674D700141E04 /* NXOAuth2Account.m */,
				26D51CB61E2674D700141E04 /* NXOAuth2AccountStore.h */,
				26D51CB71E2674D700141E04 /* NXOAuth2AccountStore.m */,
				26D51CB81E2674D700141E04 /* NXOAuth2Client.h */,
				26D51CB91E2674D700141E04 /* NXOAuth2Client.m */,
				26D51CBA1E2674D700141E04 /* NXOAuth2ClientDelegate.h */,
				26D51CBB1E2674D700141E04 /* NXOAuth2Connection.h */,
				26D51CBC1E2674D700141E04 /* NXOAuth2Connection.m */,
				26D51CBD1E2674D700141E04 /* NXOAuth2ConnectionDelegate.h */,
				26D51CBE1E2674D700141E04 /* NXOAuth2Constants.h */,
				26D51CBF1E2674D700141E04 /* NXOAuth2Constants.m */,
				26D51CC01E2674D700141E04 /* NXOAuth2FileStreamWrapper.h */,
				26D51CC11E2674D700141E04 /* NXOAuth2FileStreamWrapper.m */,
				26D51CC21E2674D700141E04 /* NXOAuth2PostBodyPart.h */,
				26D51CC31E2674D700141E04 /* NXOAuth2PostBodyPart.m */,
				26D51CC41E2674D700141E04 /* NXOAuth2PostBodyStream.h */,
				26D51CC51E2674D700141E04 /* NXOAuth2PostBodyStream.m */,
				26D51CC61E2674D700141E04 /* NXOAuth2Request.h */,
				26D51CC71E2674D700141E04 /* NXOAuth2Request.m */,
				26D51CC81E2674D700141E04 /* NXOAuth2TrustDelegate.h */,
			);
			path = OAuth2Client;
			sourceTree = "<group>";
		};
		26DA16D917C302BC00D0065E /* UIAlertView-Blocks */ = {
			isa = PBXGroup;
			children = (
				26DA16DA17C302BC00D0065E /* RIButtonItem.h */,
				26DA16DB17C302BC00D0065E /* RIButtonItem.m */,
				26DA16DC17C302BC00D0065E /* UIActionSheet+Blocks.h */,
				26DA16DD17C302BC00D0065E /* UIActionSheet+Blocks.m */,
				26DA16DE17C302BC00D0065E /* UIAlertView+Blocks.h */,
				26DA16DF17C302BC00D0065E /* UIAlertView+Blocks.m */,
			);
			path = "UIAlertView-Blocks";
			sourceTree = "<group>";
		};
		26DB52111777C83100B50353 /* Modal views */ = {
			isa = PBXGroup;
			children = (
				26EC410017BDD8800031304D /* askTempPass.h */,
				26EC410117BDD8800031304D /* askTempPass.m */,
				26EC410217BDD8800031304D /* askTempPass.xib */,
				26EC40FD17BDD85F0031304D /* addContact.h */,
				26EC40FE17BDD85F0031304D /* addContact.m */,
				26BDECD91867B7790018670D /* CallViewController.h */,
				26BDECDA1867B7790018670D /* CallViewController.m */,
				26BDECDB1867B7790018670D /* CallViewController.xib */,
			);
			name = "Modal views";
			sourceTree = "<group>";
		};
		26DB52121777EA5100B50353 /* Tab views */ = {
			isa = PBXGroup;
			children = (
				267C99052067D78900AB876C /* Group Chat */,
				2632EA3F2003151100191EEB /* Muc */,
				2644D4961FF29E1900F46AB5 /* Settings */,
				2644D48F1FF004B800F46AB5 /* ChatViews */,
				268C1E471FDACDD300BD6921 /* Contact Details */,
				2665C1191C4AA22700CC9A04 /* Accounts */,
				2678A987185A82BE003AF53B /* Chat Logs */,
				262797AC178A573F00B85D94 /* Tableviewcells */,
				2636C440177BD595001CA71F /* Older UI code */,
				261A627E176C055400059090 /* ContactsViewController.h */,
				261A627F176C055400059090 /* ContactsViewController.m */,
				261A6283176C156500059090 /* ActiveChatsViewController.h */,
				261A6284176C156500059090 /* ActiveChatsViewController.m */,
				261A6292176C15FC00059090 /* SearchUsersViewController.h */,
				261A6293176C15FC00059090 /* SearchUsersViewController.m */,
				2609B5271FD5B26800F09FA1 /* MLSplitViewDelegate.h */,
				2609B5281FD5B26800F09FA1 /* MLSplitViewDelegate.m */,
			);
			name = "Tab views";
			sourceTree = "<group>";
		};
		26DFD4A615666B6C007A1621 /* External */ = {
			isa = PBXGroup;
			children = (
				2643A129180220890030EFB1 /* TPAvoidingView */,
				26DA16D917C302BC00D0065E /* UIAlertView-Blocks */,
			);
			name = External;
			sourceTree = "<group>";
		};
		26E3ED881FEC3920008ABDA5 /* Account */ = {
			isa = PBXGroup;
			children = (
				26E3ED891FEC395D008ABDA5 /* MLServerDetailsVC.h */,
				26E3ED8A1FEC395D008ABDA5 /* MLServerDetailsVC.m */,
			);
			name = Account;
			sourceTree = "<group>";
		};
		26F7BB3A1115F8A300712672 /* tools */ = {
			isa = PBXGroup;
			children = (
				26F7BB411115F8DB00712672 /* Reachability.m */,
				26F7BB421115F8DB00712672 /* Reachability.h */,
				260C6C92178080730004E2E1 /* EncodingTools.h */,
				260C6C93178080730004E2E1 /* EncodingTools.m */,
			);
			name = tools;
			sourceTree = "<group>";
		};
		29B97314FDCFA39411CA2CEA /* CustomTemplate */ = {
			isa = PBXGroup;
			children = (
				26FDB4341DC16A9800A129E0 /* Monal.entitlements */,
				29B97315FDCFA39411CA2CEA /* Root Sources */,
				080E96DDFE201D6D7F000001 /* Shared */,
				29B97317FDCFA39411CA2CEA /* Resources */,
				26B2A4B41B73040000272E63 /* Monal-iOS */,
				2630FE301AD550C00079F5C0 /* Monal Tests */,
				266272B21B27DB8000C1CD49 /* Monal-OSX */,
				266272C91B27DB8100C1CD49 /* Monal-OSXTests */,
				29B97323FDCFA39411CA2CEA /* Frameworks */,
				19C28FACFE9D520D11CA2CBB /* Products */,
				8E499B2EE45BEF75226B5B32 /* Pods */,
			);
			name = CustomTemplate;
			sourceTree = "<group>";
		};
		29B97315FDCFA39411CA2CEA /* Root Sources */ = {
			isa = PBXGroup;
			children = (
				32CA4F630368D1EE00C91783 /* SworIM_Prefix.pch */,
				29B97316FDCFA39411CA2CEA /* main.m */,
			);
			name = "Root Sources";
			sourceTree = "<group>";
		};
		29B97317FDCFA39411CA2CEA /* Resources */ = {
			isa = PBXGroup;
			children = (
				26158AF31FFA8A6A00E53BDC /* opensource.html */,
				2644D48D1FEFAF2E00F46AB5 /* dsa_pub.pem */,
				26470F511835C4080069E3E0 /* Media.xcassets */,
				2601D9CA0FBF25EF004DB939 /* sworim.sqlite */,
				26DE9C050FEEFD00000596F6 /* DB definitions */,
			);
			name = Resources;
			sourceTree = "<group>";
		};
		29B97323FDCFA39411CA2CEA /* Frameworks */ = {
			isa = PBXGroup;
			children = (
				267C991E206DE09E00AB876C /* UserNotifications.framework */,
				2613BECE1EA41C8600C9F4C5 /* PushKit.framework */,
				2602837E1D8DD56B001DD6B8 /* Quartz.framework */,
				2602837C1D8DD30E001DD6B8 /* QuickLook.framework */,
				262FE9351D821CD000A70506 /* WebKit.framework */,
				26B2A5001B730A0D00272E63 /* OSX */,
				26B2A4FF1B730A0900272E63 /* iOS */,
				00CD52DF53F94AC491D7404B /* libPods-jrtplib-static.a */,
				0B878F234C6D75087415906A /* libPods-jrtplib-static-OSX.a */,
				52ED8290F66D5A1541DD2B0B /* libPods-Monal-OSX.a */,
				E141DB69283EC3EA1A55B30F /* libPods-Monal-OSXTests.a */,
				A548DB6E50EC39897FEA6E40 /* libPods-Monal.a */,
				93EF15C78FDC163B4A72ACA8 /* libPods-Monal Tests.a */,
			);
			name = Frameworks;
			sourceTree = "<group>";
		};
		8E499B2EE45BEF75226B5B32 /* Pods */ = {
			isa = PBXGroup;
			children = (
				6D9328A93187B01B20E88F29 /* Pods-Monal.debug.xcconfig */,
				1CB94D0245DE1717B2AA3064 /* Pods-Monal.adhoc.xcconfig */,
				ADFC4F2D8AFC07D6C84B0961 /* Pods-Monal.appstore.xcconfig */,
				6253B2B3FE987619C2714CF5 /* Pods-Monal Tests.debug.xcconfig */,
				C8C2F3F80367A8A1D3C24092 /* Pods-Monal Tests.adhoc.xcconfig */,
				EB7F14851D3C002B88ABBBF2 /* Pods-Monal Tests.appstore.xcconfig */,
				B93583E9A8D07409E6847BCE /* Pods-Monal-OSX.debug.xcconfig */,
				A1F5E44F27B64591044FB28E /* Pods-Monal-OSX.adhoc.xcconfig */,
				FEB13B684255D50BCF0CE6C6 /* Pods-Monal-OSX.appstore.xcconfig */,
				AEE82B918E1D2978170F5151 /* Pods-Monal-OSXTests.debug.xcconfig */,
				3EDC0EB6935929A159956EB5 /* Pods-Monal-OSXTests.adhoc.xcconfig */,
				8A54C0030602B177997D366B /* Pods-Monal-OSXTests.appstore.xcconfig */,
				67334C3FACBBF127DFE076DF /* Pods-jrtplib-static.debug.xcconfig */,
				31A80863B17A9EB9D4C08364 /* Pods-jrtplib-static.adhoc.xcconfig */,
				861E9C836D3317B11641B333 /* Pods-jrtplib-static.appstore.xcconfig */,
				9D4B7A0FB4CCDAAA5EEC8690 /* Pods-jrtplib-static-OSX.debug.xcconfig */,
				428F57D57919ACB0B97869A6 /* Pods-jrtplib-static-OSX.adhoc.xcconfig */,
				4425FD9C1F3AFFA64619FF67 /* Pods-jrtplib-static-OSX.appstore.xcconfig */,
			);
			name = Pods;
			sourceTree = "<group>";
		};
/* End PBXGroup section */

/* Begin PBXHeadersBuildPhase section */
		26049A191B7314F400D11866 /* Headers */ = {
			isa = PBXHeadersBuildPhase;
			buildActionMask = 2147483647;
			files = (
				26049A1A1B7314F400D11866 /* rtcpapppacket.hh in Headers */,
				26049A1B1B7314F400D11866 /* rtcpbyepacket.hh in Headers */,
				26049A1C1B7314F400D11866 /* rtcpcompoundpacket.hh in Headers */,
				26049A1D1B7314F400D11866 /* rtcpcompoundpacketbuilder.hh in Headers */,
				26049A1E1B7314F400D11866 /* rtcppacket.hh in Headers */,
				26049A1F1B7314F400D11866 /* rtcppacketbuilder.hh in Headers */,
				26049A201B7314F400D11866 /* rtcprrpacket.hh in Headers */,
				26049A211B7314F400D11866 /* rtcpscheduler.hh in Headers */,
				26049A221B7314F400D11866 /* rtcpsdesinfo.hh in Headers */,
				26049A231B7314F400D11866 /* rtcpsdespacket.hh in Headers */,
				26049A241B7314F400D11866 /* rtcpsrpacket.hh in Headers */,
				26049A251B7314F400D11866 /* rtcpunknownpacket.hh in Headers */,
				26049A261B7314F400D11866 /* rtpaddress.hh in Headers */,
				26049A271B7314F400D11866 /* rtpbyteaddress.hh in Headers */,
				26049A281B7314F400D11866 /* rtpcollisionlist.hh in Headers */,
				26049A291B7314F400D11866 /* rtpconfig.hh in Headers */,
				26049A2A1B7314F400D11866 /* rtpdebug.hh in Headers */,
				26049A2B1B7314F400D11866 /* rtpdefines.hh in Headers */,
				26049A2C1B7314F400D11866 /* rtperrors.hh in Headers */,
				26049A2D1B7314F400D11866 /* rtpexternaltransmitter.hh in Headers */,
				26049A2E1B7314F400D11866 /* rtphashtable.hh in Headers */,
				26049A2F1B7314F400D11866 /* rtpinternalsourcedata.hh in Headers */,
				26049A301B7314F400D11866 /* rtpipv4address.hh in Headers */,
				26049A311B7314F400D11866 /* rtpipv4destination.hh in Headers */,
				26049A321B7314F400D11866 /* rtpipv6address.hh in Headers */,
				26049A331B7314F400D11866 /* rtpipv6destination.hh in Headers */,
				26049A341B7314F400D11866 /* rtpkeyhashtable.hh in Headers */,
				26049A351B7314F400D11866 /* rtplibraryversion.hh in Headers */,
				26049A361B7314F400D11866 /* rtpmemorymanager.hh in Headers */,
				26049A371B7314F400D11866 /* rtpmemoryobject.hh in Headers */,
				26049A381B7314F400D11866 /* rtppacket.hh in Headers */,
				26049A391B7314F400D11866 /* rtppacketbuilder.hh in Headers */,
				26049A3A1B7314F400D11866 /* rtppollthread.hh in Headers */,
				26049A3B1B7314F400D11866 /* rtprandom.hh in Headers */,
				26049A3C1B7314F400D11866 /* rtprandomrand48.hh in Headers */,
				26049A3D1B7314F400D11866 /* rtprandomrands.hh in Headers */,
				26049A3E1B7314F400D11866 /* rtprandomurandom.hh in Headers */,
				26049A3F1B7314F400D11866 /* rtprawpacket.hh in Headers */,
				26049A401B7314F400D11866 /* rtpsession.hh in Headers */,
				26049A411B7314F400D11866 /* rtpsessionparams.hh in Headers */,
				26049A421B7314F400D11866 /* rtpsessionsources.hh in Headers */,
				26049A431B7314F400D11866 /* rtpsourcedata.hh in Headers */,
				26049A441B7314F400D11866 /* rtpsources.hh in Headers */,
				26049A451B7314F400D11866 /* rtpstructs.hh in Headers */,
				26049A461B7314F400D11866 /* rtptimeutilities.hh in Headers */,
				26049A471B7314F400D11866 /* rtptransmitter.hh in Headers */,
				26049A481B7314F400D11866 /* rtptypes_win.hh in Headers */,
				26049A491B7314F400D11866 /* rtptypes.hh in Headers */,
				26049A4A1B7314F400D11866 /* rtpudpv4transmitter.hh in Headers */,
				26049A4B1B7314F400D11866 /* rtpudpv6transmitter.hh in Headers */,
			);
			runOnlyForDeploymentPostprocessing = 0;
		};
		268BCD54140B25CC0025E4D1 /* Headers */ = {
			isa = PBXHeadersBuildPhase;
			buildActionMask = 2147483647;
			files = (
				26400713140B43BB00CF1107 /* rtcpapppacket.hh in Headers */,
				26400715140B43BB00CF1107 /* rtcpbyepacket.hh in Headers */,
				26400717140B43BB00CF1107 /* rtcpcompoundpacket.hh in Headers */,
				26400719140B43BB00CF1107 /* rtcpcompoundpacketbuilder.hh in Headers */,
				2640071B140B43BB00CF1107 /* rtcppacket.hh in Headers */,
				2640071D140B43BB00CF1107 /* rtcppacketbuilder.hh in Headers */,
				2640071F140B43BB00CF1107 /* rtcprrpacket.hh in Headers */,
				26400721140B43BB00CF1107 /* rtcpscheduler.hh in Headers */,
				26400723140B43BB00CF1107 /* rtcpsdesinfo.hh in Headers */,
				26400725140B43BB00CF1107 /* rtcpsdespacket.hh in Headers */,
				26400727140B43BB00CF1107 /* rtcpsrpacket.hh in Headers */,
				26400728140B43BB00CF1107 /* rtcpunknownpacket.hh in Headers */,
				2640072B140B43BB00CF1107 /* rtpaddress.hh in Headers */,
				2640072D140B43BB00CF1107 /* rtpbyteaddress.hh in Headers */,
				2640072F140B43BB00CF1107 /* rtpcollisionlist.hh in Headers */,
				26400730140B43BB00CF1107 /* rtpconfig.hh in Headers */,
				26400732140B43BB00CF1107 /* rtpdebug.hh in Headers */,
				26400733140B43BB00CF1107 /* rtpdefines.hh in Headers */,
				26400735140B43BB00CF1107 /* rtperrors.hh in Headers */,
				26400737140B43BB00CF1107 /* rtpexternaltransmitter.hh in Headers */,
				26400738140B43BB00CF1107 /* rtphashtable.hh in Headers */,
				2640073A140B43BB00CF1107 /* rtpinternalsourcedata.hh in Headers */,
				2640073C140B43BB00CF1107 /* rtpipv4address.hh in Headers */,
				2640073D140B43BB00CF1107 /* rtpipv4destination.hh in Headers */,
				2640073F140B43BB00CF1107 /* rtpipv6address.hh in Headers */,
				26400740140B43BB00CF1107 /* rtpipv6destination.hh in Headers */,
				26400741140B43BB00CF1107 /* rtpkeyhashtable.hh in Headers */,
				26400743140B43BB00CF1107 /* rtplibraryversion.hh in Headers */,
				26400744140B43BB00CF1107 /* rtpmemorymanager.hh in Headers */,
				26400745140B43BB00CF1107 /* rtpmemoryobject.hh in Headers */,
				26400747140B43BB00CF1107 /* rtppacket.hh in Headers */,
				26400749140B43BB00CF1107 /* rtppacketbuilder.hh in Headers */,
				2640074B140B43BB00CF1107 /* rtppollthread.hh in Headers */,
				2640074D140B43BB00CF1107 /* rtprandom.hh in Headers */,
				2640074F140B43BB00CF1107 /* rtprandomrand48.hh in Headers */,
				26400751140B43BB00CF1107 /* rtprandomrands.hh in Headers */,
				26400753140B43BB00CF1107 /* rtprandomurandom.hh in Headers */,
				26400754140B43BB00CF1107 /* rtprawpacket.hh in Headers */,
				26400756140B43BB00CF1107 /* rtpsession.hh in Headers */,
				26400758140B43BB00CF1107 /* rtpsessionparams.hh in Headers */,
				2640075A140B43BB00CF1107 /* rtpsessionsources.hh in Headers */,
				2640075C140B43BB00CF1107 /* rtpsourcedata.hh in Headers */,
				2640075E140B43BB00CF1107 /* rtpsources.hh in Headers */,
				2640075F140B43BB00CF1107 /* rtpstructs.hh in Headers */,
				26400761140B43BB00CF1107 /* rtptimeutilities.hh in Headers */,
				26400762140B43BB00CF1107 /* rtptransmitter.hh in Headers */,
				26400763140B43BB00CF1107 /* rtptypes_win.hh in Headers */,
				26400764140B43BB00CF1107 /* rtptypes.hh in Headers */,
				26400766140B43BB00CF1107 /* rtpudpv4transmitter.hh in Headers */,
				26400768140B43BB00CF1107 /* rtpudpv6transmitter.hh in Headers */,
			);
			runOnlyForDeploymentPostprocessing = 0;
		};
/* End PBXHeadersBuildPhase section */

/* Begin PBXNativeTarget section */
		1D6058900D05DD3D006BFB54 /* Monal */ = {
			isa = PBXNativeTarget;
			buildConfigurationList = 1D6058960D05DD3E006BFB54 /* Build configuration list for PBXNativeTarget "Monal" */;
			buildPhases = (
				76717EE198DD2D4EE34FBBED /* [CP] Check Pods Manifest.lock */,
				2665C11B1C4ABF0B00CC9A04 /* Build number */,
				1D60588D0D05DD3D006BFB54 /* Resources */,
				1D60588E0D05DD3D006BFB54 /* Sources */,
				1D60588F0D05DD3D006BFB54 /* Frameworks */,
				26B3F1EC17BAED3A0028EA88 /* Crashlytics */,
				2665C11C1C4ABF7100CC9A04 /* Remove Build number */,
				2665C11D1C4ABFB500CC9A04 /* Tag Git */,
				54F3D82A80DCDDBD9AEEC4C1 /* [CP] Embed Pods Frameworks */,
				009C719E4F0BF68E742BA67B /* [CP] Copy Pods Resources */,
			);
			buildRules = (
			);
			dependencies = (
				2675EF5818B989170059C5C3 /* PBXTargetDependency */,
			);
			name = Monal;
			productName = SworIM;
			productReference = 26080210110ABA4E005E194D /* Monal.app */;
			productType = "com.apple.product-type.application";
		};
		260499F31B7314F400D11866 /* jrtplib-static-OSX */ = {
			isa = PBXNativeTarget;
			buildConfigurationList = 26049A4C1B7314F400D11866 /* Build configuration list for PBXNativeTarget "jrtplib-static-OSX" */;
			buildPhases = (
				025AA15AC879260E0740BB9D /* [CP] Check Pods Manifest.lock */,
				260499F41B7314F400D11866 /* Sources */,
				26049A181B7314F400D11866 /* Frameworks */,
				26049A191B7314F400D11866 /* Headers */,
				D8443499BC297E05535B677F /* [CP] Copy Pods Resources */,
			);
			buildRules = (
			);
			dependencies = (
			);
			name = "jrtplib-static-OSX";
			productName = "jrtplib-static";
			productReference = 26049A501B7314F400D11866 /* libjrtplib-static-OSX.a */;
			productType = "com.apple.product-type.library.static";
		};
		2630FE2E1AD550C00079F5C0 /* Monal Tests */ = {
			isa = PBXNativeTarget;
			buildConfigurationList = 2630FE3A1AD550C00079F5C0 /* Build configuration list for PBXNativeTarget "Monal Tests" */;
			buildPhases = (
				C1B7FF5BDDB9A46D5FEEC536 /* [CP] Check Pods Manifest.lock */,
				2630FE2B1AD550C00079F5C0 /* Sources */,
				2630FE2C1AD550C00079F5C0 /* Frameworks */,
				2630FE2D1AD550C00079F5C0 /* Resources */,
				3C88CB9ED26F4FEF2D3191E4 /* [CP] Embed Pods Frameworks */,
				A05F1B08E9EBAA59F257040B /* [CP] Copy Pods Resources */,
			);
			buildRules = (
			);
			dependencies = (
				2630FE361AD550C00079F5C0 /* PBXTargetDependency */,
			);
			name = "Monal Tests";
			productName = "Monal Tests";
			productReference = 2630FE2F1AD550C00079F5C0 /* Monal Tests.xctest */;
			productType = "com.apple.product-type.bundle.unit-test";
		};
		266272B01B27DB8000C1CD49 /* Monal-OSX */ = {
			isa = PBXNativeTarget;
			buildConfigurationList = 266272D41B27DB8100C1CD49 /* Build configuration list for PBXNativeTarget "Monal-OSX" */;
			buildPhases = (
				B1FC64CB20BFE29A46BF0152 /* [CP] Check Pods Manifest.lock */,
				2649CE4F1C4DE43300CD1E80 /* Build number */,
				266272AD1B27DB8000C1CD49 /* Sources */,
				266272AE1B27DB8000C1CD49 /* Frameworks */,
				266272AF1B27DB8000C1CD49 /* Resources */,
				265F6BA81B7B08AC006B8EBA /* ShellScript */,
				26E456CE1B8421AF004BD74C /* CopyFiles */,
				2649CE501C4DE4A300CD1E80 /* Remove Build Number */,
				2649CE511C4DE4A500CD1E80 /* Tag Git */,
				F09A89DA9D14004C997BF0A9 /* [CP] Embed Pods Frameworks */,
				85961DD6C0DB7B0B37F708BF /* [CP] Copy Pods Resources */,
			);
			buildRules = (
			);
			dependencies = (
				26049A551B73157D00D11866 /* PBXTargetDependency */,
			);
			name = "Monal-OSX";
			productName = "Monal-OSX";
			productReference = 266272B11B27DB8000C1CD49 /* Monal.app */;
			productType = "com.apple.product-type.application";
		};
		266272C51B27DB8100C1CD49 /* Monal-OSXTests */ = {
			isa = PBXNativeTarget;
			buildConfigurationList = 266272D51B27DB8100C1CD49 /* Build configuration list for PBXNativeTarget "Monal-OSXTests" */;
			buildPhases = (
				381C9191C5644E8814CECB26 /* [CP] Check Pods Manifest.lock */,
				266272C21B27DB8100C1CD49 /* Sources */,
				266272C31B27DB8100C1CD49 /* Frameworks */,
				266272C41B27DB8100C1CD49 /* Resources */,
				97B55109CAF0C834A9EC8552 /* [CP] Embed Pods Frameworks */,
				038D9F574B1C2765BA4C39FA /* [CP] Copy Pods Resources */,
			);
			buildRules = (
			);
			dependencies = (
				266272C81B27DB8100C1CD49 /* PBXTargetDependency */,
			);
			name = "Monal-OSXTests";
			productName = "Monal-OSXTests";
			productReference = 266272C61B27DB8100C1CD49 /* Monal-OSXTests.xctest */;
			productType = "com.apple.product-type.bundle.unit-test";
		};
		268BCD55140B25CC0025E4D1 /* jrtplib-static */ = {
			isa = PBXNativeTarget;
			buildConfigurationList = 268BCD57140B25CC0025E4D1 /* Build configuration list for PBXNativeTarget "jrtplib-static" */;
			buildPhases = (
				70921ECBDF172CEC71CF4732 /* [CP] Check Pods Manifest.lock */,
				268BCD52140B25CC0025E4D1 /* Sources */,
				268BCD53140B25CC0025E4D1 /* Frameworks */,
				268BCD54140B25CC0025E4D1 /* Headers */,
				399049A48234F9369FF1F79F /* [CP] Copy Pods Resources */,
			);
			buildRules = (
			);
			dependencies = (
			);
			name = "jrtplib-static";
			productName = "jrtplib-static";
			productReference = 268BCD56140B25CC0025E4D1 /* libjrtplib-static.a */;
			productType = "com.apple.product-type.library.static";
		};
/* End PBXNativeTarget section */

/* Begin PBXProject section */
		29B97313FDCFA39411CA2CEA /* Project object */ = {
			isa = PBXProject;
			attributes = {
				CLASSPREFIX = ML;
				LastUpgradeCheck = 0910;
				ORGANIZATIONNAME = Monal.im;
				TargetAttributes = {
					1D6058900D05DD3D006BFB54 = {
						DevelopmentTeam = 33XS7DE5NZ;
						ProvisioningStyle = Automatic;
						SystemCapabilities = {
							com.apple.DataProtection = {
								enabled = 1;
							};
							com.apple.Keychain = {
								enabled = 1;
							};
							com.apple.Push = {
								enabled = 1;
							};
						};
					};
					2630FE2E1AD550C00079F5C0 = {
						CreatedOnToolsVersion = 6.2;
						DevelopmentTeam = 33XS7DE5NZ;
					};
					266272B01B27DB8000C1CD49 = {
						CreatedOnToolsVersion = 6.3.1;
						DevelopmentTeam = 33XS7DE5NZ;
						SystemCapabilities = {
							com.apple.Sandbox = {
								enabled = 1;
							};
						};
					};
					266272C51B27DB8100C1CD49 = {
						CreatedOnToolsVersion = 6.3.1;
						TestTargetID = 266272B01B27DB8000C1CD49;
					};
				};
			};
			buildConfigurationList = C01FCF4E08A954540054247B /* Build configuration list for PBXProject "Monal" */;
			compatibilityVersion = "Xcode 3.2";
			developmentRegion = English;
			hasScannedForEncodings = 1;
			knownRegions = (
				English,
				Japanese,
				French,
				German,
				cs,
				da,
				de,
				en,
				es,
				fr,
				it,
				ja,
				ko,
				nl,
				pl,
				pt,
				ru,
				sv,
				"zh-Hans",
				"zh-Hant",
				Base,
			);
			mainGroup = 29B97314FDCFA39411CA2CEA /* CustomTemplate */;
			productRefGroup = 19C28FACFE9D520D11CA2CBB /* Products */;
			projectDirPath = "";
			projectRoot = "";
			targets = (
				268BCD55140B25CC0025E4D1 /* jrtplib-static */,
				1D6058900D05DD3D006BFB54 /* Monal */,
				2630FE2E1AD550C00079F5C0 /* Monal Tests */,
				266272B01B27DB8000C1CD49 /* Monal-OSX */,
				266272C51B27DB8100C1CD49 /* Monal-OSXTests */,
				260499F31B7314F400D11866 /* jrtplib-static-OSX */,
			);
		};
/* End PBXProject section */

/* Begin PBXResourcesBuildPhase section */
		1D60588D0D05DD3D006BFB54 /* Resources */ = {
			isa = PBXResourcesBuildPhase;
			buildActionMask = 2147483647;
			files = (
				262E51931AD8CAC600788351 /* MLButtonCell.xib in Resources */,
				2601D9CB0FBF25EF004DB939 /* sworim.sqlite in Resources */,
				264A7E751AA7263600E860E3 /* MLSwitchCell.xib in Resources */,
				26470F521835C4080069E3E0 /* Media.xcassets in Resources */,
				26B2A4BB1B73061400272E63 /* Images.xcassets in Resources */,
				2653EAE61C5B243400ED97F7 /* Main.storyboard in Resources */,
				26158AF41FFA8A6A00E53BDC /* opensource.html in Resources */,
				262E51981AD8CB7200788351 /* MLTextInputCell.xib in Resources */,
				2649CE531C51B84C00CD1E80 /* Launch Screen.storyboard in Resources */,
				26F9794D1ACAC73A0008E005 /* MLContactCell.xib in Resources */,
				26B51C4A18654D98002134C3 /* LogViewController.xib in Resources */,
				26BDECDD1867B7790018670D /* CallViewController.xib in Resources */,
			);
			runOnlyForDeploymentPostprocessing = 0;
		};
		2630FE2D1AD550C00079F5C0 /* Resources */ = {
			isa = PBXResourcesBuildPhase;
			buildActionMask = 2147483647;
			files = (
			);
			runOnlyForDeploymentPostprocessing = 0;
		};
		266272AF1B27DB8000C1CD49 /* Resources */ = {
			isa = PBXResourcesBuildPhase;
			buildActionMask = 2147483647;
			files = (
				26158AF51FFA8A6A00E53BDC /* opensource.html in Resources */,
				2644D48E1FEFAF2F00F46AB5 /* dsa_pub.pem in Resources */,
				26329D321B7999AD0061EA36 /* Images-OSX.xcassets in Resources */,
				267710241E21923600464002 /* MASPreferencesWindow.xib in Resources */,
				26B2A4BC1B7306C000272E63 /* sworim.sqlite in Resources */,
				261894921B40483000C957C3 /* Media.xcassets in Resources */,
				266272C11B27DB8000C1CD49 /* Main.storyboard in Resources */,
			);
			runOnlyForDeploymentPostprocessing = 0;
		};
		266272C41B27DB8100C1CD49 /* Resources */ = {
			isa = PBXResourcesBuildPhase;
			buildActionMask = 2147483647;
			files = (
			);
			runOnlyForDeploymentPostprocessing = 0;
		};
/* End PBXResourcesBuildPhase section */

/* Begin PBXShellScriptBuildPhase section */
		009C719E4F0BF68E742BA67B /* [CP] Copy Pods Resources */ = {
			isa = PBXShellScriptBuildPhase;
			buildActionMask = 2147483647;
			files = (
			);
			inputPaths = (
				"${SRCROOT}/Pods/Target Support Files/Pods-Monal/Pods-Monal-resources.sh",
				$PODS_CONFIGURATION_BUILD_DIR/MWPhotoBrowser/MWPhotoBrowser.bundle,
				"${PODS_ROOT}/SAMKeychain/Support/SAMKeychain.bundle",
			);
			name = "[CP] Copy Pods Resources";
			outputPaths = (
				"${TARGET_BUILD_DIR}/${UNLOCALIZED_RESOURCES_FOLDER_PATH}",
			);
			runOnlyForDeploymentPostprocessing = 0;
			shellPath = /bin/sh;
			shellScript = "\"${SRCROOT}/Pods/Target Support Files/Pods-Monal/Pods-Monal-resources.sh\"\n";
			showEnvVarsInLog = 0;
		};
		025AA15AC879260E0740BB9D /* [CP] Check Pods Manifest.lock */ = {
			isa = PBXShellScriptBuildPhase;
			buildActionMask = 2147483647;
			files = (
			);
			inputPaths = (
				"${PODS_PODFILE_DIR_PATH}/Podfile.lock",
				"${PODS_ROOT}/Manifest.lock",
			);
			name = "[CP] Check Pods Manifest.lock";
			outputPaths = (
				"$(DERIVED_FILE_DIR)/Pods-jrtplib-static-OSX-checkManifestLockResult.txt",
			);
			runOnlyForDeploymentPostprocessing = 0;
			shellPath = /bin/sh;
			shellScript = "diff \"${PODS_PODFILE_DIR_PATH}/Podfile.lock\" \"${PODS_ROOT}/Manifest.lock\" > /dev/null\nif [ $? != 0 ] ; then\n    # print error to STDERR\n    echo \"error: The sandbox is not in sync with the Podfile.lock. Run 'pod install' or update your CocoaPods installation.\" >&2\n    exit 1\nfi\n# This output is used by Xcode 'outputs' to avoid re-running this script phase.\necho \"SUCCESS\" > \"${SCRIPT_OUTPUT_FILE_0}\"\n";
			showEnvVarsInLog = 0;
		};
		038D9F574B1C2765BA4C39FA /* [CP] Copy Pods Resources */ = {
			isa = PBXShellScriptBuildPhase;
			buildActionMask = 2147483647;
			files = (
			);
			inputPaths = (
			);
			name = "[CP] Copy Pods Resources";
			outputPaths = (
			);
			runOnlyForDeploymentPostprocessing = 0;
			shellPath = /bin/sh;
			shellScript = "\"${SRCROOT}/Pods/Target Support Files/Pods-Monal-OSXTests/Pods-Monal-OSXTests-resources.sh\"\n";
			showEnvVarsInLog = 0;
		};
		2649CE4F1C4DE43300CD1E80 /* Build number */ = {
			isa = PBXShellScriptBuildPhase;
			buildActionMask = 2147483647;
			files = (
			);
			inputPaths = (
			);
			name = "Build number";
			outputPaths = (
			);
			runOnlyForDeploymentPostprocessing = 0;
			shellPath = /bin/sh;
			shellScript = "if [ \"${CONFIGURATION}\" != \"Debug\" ]; then\noldBuildNumber=$(git tag --sort=\"v:refname\" |grep \"Build_Mac\" | tail -n1 | sed 's/Build_Mac_//g')\nbuildNumber=$(expr $oldBuildNumber + 1)\n\n/usr/libexec/PlistBuddy -c \"Set :CFBundleVersion $buildNumber\" \"${PROJECT_DIR}/Monal-OSX/Info.plist\"\nfi";
		};
		2649CE501C4DE4A300CD1E80 /* Remove Build Number */ = {
			isa = PBXShellScriptBuildPhase;
			buildActionMask = 2147483647;
			files = (
			);
			inputPaths = (
			);
			name = "Remove Build Number";
			outputPaths = (
			);
			runOnlyForDeploymentPostprocessing = 0;
			shellPath = /bin/sh;
			shellScript = "if [ \"${CONFIGURATION}\" != \"Debug\" ]; then\n/usr/libexec/PlistBuddy -c \"Set :CFBundleVersion 0\" \"${PROJECT_DIR}/Monal-OSX/Info.plist\"\nfi";
		};
		2649CE511C4DE4A500CD1E80 /* Tag Git */ = {
			isa = PBXShellScriptBuildPhase;
			buildActionMask = 2147483647;
			files = (
			);
			inputPaths = (
			);
			name = "Tag Git";
			outputPaths = (
			);
			runOnlyForDeploymentPostprocessing = 0;
			shellPath = /bin/sh;
			shellScript = "if [ \"${CONFIGURATION}\" != \"Debug\" ]; then\noldBuildNumber=$(git tag --sort=\"v:refname\" |grep \"Build_Mac\" | tail -n1 | sed 's/Build_Mac_//g')\nbuildNumber=$(expr $oldBuildNumber + 1)\ngit tag Build_Mac_$buildNumber\ngit push origin Build_Mac_$buildNumber\nfi";
		};
		265F6BA81B7B08AC006B8EBA /* ShellScript */ = {
			isa = PBXShellScriptBuildPhase;
			buildActionMask = 2147483647;
			files = (
			);
			inputPaths = (
			);
			outputPaths = (
			);
			runOnlyForDeploymentPostprocessing = 0;
			shellPath = /bin/sh;
			shellScript = "if [ \"$CONFIGURATION\" != \"Debug\" ]; then\n./Pods/Fabric/OSX/Fabric.framework/run 6e807cf86986312a050437809e762656b44b197c d082f9c014f0bce40ebff3a62eb566eb101232f02d7beab5396912a9efcc8caa\nfi\n";
		};
		2665C11B1C4ABF0B00CC9A04 /* Build number */ = {
			isa = PBXShellScriptBuildPhase;
			buildActionMask = 2147483647;
			files = (
			);
			inputPaths = (
			);
			name = "Build number";
			outputPaths = (
			);
			runOnlyForDeploymentPostprocessing = 0;
			shellPath = /bin/sh;
			shellScript = "if [ \"${CONFIGURATION}\" == \"AppStore\" ]; then\noldBuildNumber=$(git tag --sort=\"v:refname\" |grep \"Build_iOS\" | tail -n1 | sed 's/Build_iOS_//g')\nbuildNumber=$(expr $oldBuildNumber + 1)\n\n/usr/libexec/PlistBuddy -c \"Set :CFBundleVersion $buildNumber\" \"${PROJECT_DIR}/Monal-Info.plist\"\nfi";
		};
		2665C11C1C4ABF7100CC9A04 /* Remove Build number */ = {
			isa = PBXShellScriptBuildPhase;
			buildActionMask = 2147483647;
			files = (
			);
			inputPaths = (
			);
			name = "Remove Build number";
			outputPaths = (
			);
			runOnlyForDeploymentPostprocessing = 0;
			shellPath = /bin/sh;
			shellScript = "if [ \"${CONFIGURATION}\" == \"AppStore\" ]; then\n/usr/libexec/PlistBuddy -c \"Set :CFBundleVersion 0\" \"${PROJECT_DIR}/Monal-Info.plist\"\nfi\n\n";
		};
		2665C11D1C4ABFB500CC9A04 /* Tag Git */ = {
			isa = PBXShellScriptBuildPhase;
			buildActionMask = 2147483647;
			files = (
			);
			inputPaths = (
			);
			name = "Tag Git";
			outputPaths = (
			);
			runOnlyForDeploymentPostprocessing = 0;
			shellPath = /bin/sh;
			shellScript = "if [ \"${CONFIGURATION}\" == \"AppStore\" ]; then\noldBuildNumber=$(git tag --sort=\"v:refname\" |grep \"Build_iOS\" | tail -n1 | sed 's/Build_iOS_//g')\nbuildNumber=$(expr $oldBuildNumber + 1)\ngit tag Build_iOS_$buildNumber\ngit push origin Build_iOS_$buildNumber\nfi\n";
		};
		26B3F1EC17BAED3A0028EA88 /* Crashlytics */ = {
			isa = PBXShellScriptBuildPhase;
			buildActionMask = 2147483647;
			files = (
			);
			inputPaths = (
			);
			name = Crashlytics;
			outputPaths = (
			);
			runOnlyForDeploymentPostprocessing = 0;
			shellPath = /bin/sh;
			shellScript = "if [ \"${CONFIGURATION}\" == \"AppStore\" ]; then\n./Pods/Fabric/iOS/Fabric.framework/run 6e807cf86986312a050437809e762656b44b197c d082f9c014f0bce40ebff3a62eb566eb101232f02d7beab5396912a9efcc8caa\nfi\n";
		};
		381C9191C5644E8814CECB26 /* [CP] Check Pods Manifest.lock */ = {
			isa = PBXShellScriptBuildPhase;
			buildActionMask = 2147483647;
			files = (
			);
			inputPaths = (
				"${PODS_PODFILE_DIR_PATH}/Podfile.lock",
				"${PODS_ROOT}/Manifest.lock",
			);
			name = "[CP] Check Pods Manifest.lock";
			outputPaths = (
				"$(DERIVED_FILE_DIR)/Pods-Monal-OSXTests-checkManifestLockResult.txt",
			);
			runOnlyForDeploymentPostprocessing = 0;
			shellPath = /bin/sh;
			shellScript = "diff \"${PODS_PODFILE_DIR_PATH}/Podfile.lock\" \"${PODS_ROOT}/Manifest.lock\" > /dev/null\nif [ $? != 0 ] ; then\n    # print error to STDERR\n    echo \"error: The sandbox is not in sync with the Podfile.lock. Run 'pod install' or update your CocoaPods installation.\" >&2\n    exit 1\nfi\n# This output is used by Xcode 'outputs' to avoid re-running this script phase.\necho \"SUCCESS\" > \"${SCRIPT_OUTPUT_FILE_0}\"\n";
			showEnvVarsInLog = 0;
		};
		399049A48234F9369FF1F79F /* [CP] Copy Pods Resources */ = {
			isa = PBXShellScriptBuildPhase;
			buildActionMask = 2147483647;
			files = (
			);
			inputPaths = (
			);
			name = "[CP] Copy Pods Resources";
			outputPaths = (
			);
			runOnlyForDeploymentPostprocessing = 0;
			shellPath = /bin/sh;
			shellScript = "\"${SRCROOT}/Pods/Target Support Files/Pods-jrtplib-static/Pods-jrtplib-static-resources.sh\"\n";
			showEnvVarsInLog = 0;
		};
		3C88CB9ED26F4FEF2D3191E4 /* [CP] Embed Pods Frameworks */ = {
			isa = PBXShellScriptBuildPhase;
			buildActionMask = 2147483647;
			files = (
			);
			inputPaths = (
			);
			name = "[CP] Embed Pods Frameworks";
			outputPaths = (
			);
			runOnlyForDeploymentPostprocessing = 0;
			shellPath = /bin/sh;
			shellScript = "\"${SRCROOT}/Pods/Target Support Files/Pods-Monal Tests/Pods-Monal Tests-frameworks.sh\"\n";
			showEnvVarsInLog = 0;
		};
		54F3D82A80DCDDBD9AEEC4C1 /* [CP] Embed Pods Frameworks */ = {
			isa = PBXShellScriptBuildPhase;
			buildActionMask = 2147483647;
			files = (
			);
			inputPaths = (
			);
			name = "[CP] Embed Pods Frameworks";
			outputPaths = (
			);
			runOnlyForDeploymentPostprocessing = 0;
			shellPath = /bin/sh;
			shellScript = "\"${SRCROOT}/Pods/Target Support Files/Pods-Monal/Pods-Monal-frameworks.sh\"\n";
			showEnvVarsInLog = 0;
		};
		70921ECBDF172CEC71CF4732 /* [CP] Check Pods Manifest.lock */ = {
			isa = PBXShellScriptBuildPhase;
			buildActionMask = 2147483647;
			files = (
			);
			inputPaths = (
				"${PODS_PODFILE_DIR_PATH}/Podfile.lock",
				"${PODS_ROOT}/Manifest.lock",
			);
			name = "[CP] Check Pods Manifest.lock";
			outputPaths = (
				"$(DERIVED_FILE_DIR)/Pods-jrtplib-static-checkManifestLockResult.txt",
			);
			runOnlyForDeploymentPostprocessing = 0;
			shellPath = /bin/sh;
			shellScript = "diff \"${PODS_PODFILE_DIR_PATH}/Podfile.lock\" \"${PODS_ROOT}/Manifest.lock\" > /dev/null\nif [ $? != 0 ] ; then\n    # print error to STDERR\n    echo \"error: The sandbox is not in sync with the Podfile.lock. Run 'pod install' or update your CocoaPods installation.\" >&2\n    exit 1\nfi\n# This output is used by Xcode 'outputs' to avoid re-running this script phase.\necho \"SUCCESS\" > \"${SCRIPT_OUTPUT_FILE_0}\"\n";
			showEnvVarsInLog = 0;
		};
		76717EE198DD2D4EE34FBBED /* [CP] Check Pods Manifest.lock */ = {
			isa = PBXShellScriptBuildPhase;
			buildActionMask = 2147483647;
			files = (
			);
			inputPaths = (
				"${PODS_PODFILE_DIR_PATH}/Podfile.lock",
				"${PODS_ROOT}/Manifest.lock",
			);
			name = "[CP] Check Pods Manifest.lock";
			outputPaths = (
				"$(DERIVED_FILE_DIR)/Pods-Monal-checkManifestLockResult.txt",
			);
			runOnlyForDeploymentPostprocessing = 0;
			shellPath = /bin/sh;
			shellScript = "diff \"${PODS_PODFILE_DIR_PATH}/Podfile.lock\" \"${PODS_ROOT}/Manifest.lock\" > /dev/null\nif [ $? != 0 ] ; then\n    # print error to STDERR\n    echo \"error: The sandbox is not in sync with the Podfile.lock. Run 'pod install' or update your CocoaPods installation.\" >&2\n    exit 1\nfi\n# This output is used by Xcode 'outputs' to avoid re-running this script phase.\necho \"SUCCESS\" > \"${SCRIPT_OUTPUT_FILE_0}\"\n";
			showEnvVarsInLog = 0;
		};
		85961DD6C0DB7B0B37F708BF /* [CP] Copy Pods Resources */ = {
			isa = PBXShellScriptBuildPhase;
			buildActionMask = 2147483647;
			files = (
			);
			inputPaths = (
				"${SRCROOT}/Pods/Target Support Files/Pods-Monal-OSX/Pods-Monal-OSX-resources.sh",
				"${PODS_ROOT}/SAMKeychain/Support/SAMKeychain.bundle",
			);
			name = "[CP] Copy Pods Resources";
			outputPaths = (
				"${TARGET_BUILD_DIR}/${UNLOCALIZED_RESOURCES_FOLDER_PATH}",
			);
			runOnlyForDeploymentPostprocessing = 0;
			shellPath = /bin/sh;
			shellScript = "\"${SRCROOT}/Pods/Target Support Files/Pods-Monal-OSX/Pods-Monal-OSX-resources.sh\"\n";
			showEnvVarsInLog = 0;
		};
		97B55109CAF0C834A9EC8552 /* [CP] Embed Pods Frameworks */ = {
			isa = PBXShellScriptBuildPhase;
			buildActionMask = 2147483647;
			files = (
			);
			inputPaths = (
			);
			name = "[CP] Embed Pods Frameworks";
			outputPaths = (
			);
			runOnlyForDeploymentPostprocessing = 0;
			shellPath = /bin/sh;
			shellScript = "\"${SRCROOT}/Pods/Target Support Files/Pods-Monal-OSXTests/Pods-Monal-OSXTests-frameworks.sh\"\n";
			showEnvVarsInLog = 0;
		};
		A05F1B08E9EBAA59F257040B /* [CP] Copy Pods Resources */ = {
			isa = PBXShellScriptBuildPhase;
			buildActionMask = 2147483647;
			files = (
			);
			inputPaths = (
			);
			name = "[CP] Copy Pods Resources";
			outputPaths = (
			);
			runOnlyForDeploymentPostprocessing = 0;
			shellPath = /bin/sh;
			shellScript = "\"${SRCROOT}/Pods/Target Support Files/Pods-Monal Tests/Pods-Monal Tests-resources.sh\"\n";
			showEnvVarsInLog = 0;
		};
		B1FC64CB20BFE29A46BF0152 /* [CP] Check Pods Manifest.lock */ = {
			isa = PBXShellScriptBuildPhase;
			buildActionMask = 2147483647;
			files = (
			);
			inputPaths = (
				"${PODS_PODFILE_DIR_PATH}/Podfile.lock",
				"${PODS_ROOT}/Manifest.lock",
			);
			name = "[CP] Check Pods Manifest.lock";
			outputPaths = (
				"$(DERIVED_FILE_DIR)/Pods-Monal-OSX-checkManifestLockResult.txt",
			);
			runOnlyForDeploymentPostprocessing = 0;
			shellPath = /bin/sh;
			shellScript = "diff \"${PODS_PODFILE_DIR_PATH}/Podfile.lock\" \"${PODS_ROOT}/Manifest.lock\" > /dev/null\nif [ $? != 0 ] ; then\n    # print error to STDERR\n    echo \"error: The sandbox is not in sync with the Podfile.lock. Run 'pod install' or update your CocoaPods installation.\" >&2\n    exit 1\nfi\n# This output is used by Xcode 'outputs' to avoid re-running this script phase.\necho \"SUCCESS\" > \"${SCRIPT_OUTPUT_FILE_0}\"\n";
			showEnvVarsInLog = 0;
		};
		C1B7FF5BDDB9A46D5FEEC536 /* [CP] Check Pods Manifest.lock */ = {
			isa = PBXShellScriptBuildPhase;
			buildActionMask = 2147483647;
			files = (
			);
			inputPaths = (
				"${PODS_PODFILE_DIR_PATH}/Podfile.lock",
				"${PODS_ROOT}/Manifest.lock",
			);
			name = "[CP] Check Pods Manifest.lock";
			outputPaths = (
				"$(DERIVED_FILE_DIR)/Pods-Monal Tests-checkManifestLockResult.txt",
			);
			runOnlyForDeploymentPostprocessing = 0;
			shellPath = /bin/sh;
			shellScript = "diff \"${PODS_PODFILE_DIR_PATH}/Podfile.lock\" \"${PODS_ROOT}/Manifest.lock\" > /dev/null\nif [ $? != 0 ] ; then\n    # print error to STDERR\n    echo \"error: The sandbox is not in sync with the Podfile.lock. Run 'pod install' or update your CocoaPods installation.\" >&2\n    exit 1\nfi\n# This output is used by Xcode 'outputs' to avoid re-running this script phase.\necho \"SUCCESS\" > \"${SCRIPT_OUTPUT_FILE_0}\"\n";
			showEnvVarsInLog = 0;
		};
		D8443499BC297E05535B677F /* [CP] Copy Pods Resources */ = {
			isa = PBXShellScriptBuildPhase;
			buildActionMask = 2147483647;
			files = (
			);
			inputPaths = (
			);
			name = "[CP] Copy Pods Resources";
			outputPaths = (
			);
			runOnlyForDeploymentPostprocessing = 0;
			shellPath = /bin/sh;
			shellScript = "\"${SRCROOT}/Pods/Target Support Files/Pods-jrtplib-static-OSX/Pods-jrtplib-static-OSX-resources.sh\"\n";
			showEnvVarsInLog = 0;
		};
		F09A89DA9D14004C997BF0A9 /* [CP] Embed Pods Frameworks */ = {
			isa = PBXShellScriptBuildPhase;
			buildActionMask = 2147483647;
			files = (
			);
			inputPaths = (
				"${SRCROOT}/Pods/Target Support Files/Pods-Monal-OSX/Pods-Monal-OSX-frameworks.sh",
				"${PODS_ROOT}/Sparkle/Sparkle.framework",
				"${PODS_ROOT}/Sparkle/Sparkle.framework.dSYM",
			);
			name = "[CP] Embed Pods Frameworks";
			outputPaths = (
				"${TARGET_BUILD_DIR}/${FRAMEWORKS_FOLDER_PATH}/Sparkle.framework",
				"${DWARF_DSYM_FOLDER_PATH}/Sparkle.framework.dSYM",
			);
			runOnlyForDeploymentPostprocessing = 0;
			shellPath = /bin/sh;
			shellScript = "\"${SRCROOT}/Pods/Target Support Files/Pods-Monal-OSX/Pods-Monal-OSX-frameworks.sh\"\n";
			showEnvVarsInLog = 0;
		};
/* End PBXShellScriptBuildPhase section */

/* Begin PBXSourcesBuildPhase section */
		1D60588E0D05DD3D006BFB54 /* Sources */ = {
			isa = PBXSourcesBuildPhase;
			buildActionMask = 2147483647;
			files = (
				26D89F061A890672009B147C /* MLSwitchCell.m in Sources */,
				26D51CDA1E2674D700141E04 /* NXOAuth2Constants.m in Sources */,
				1D60589B0D05DD56006BFB54 /* main.m in Sources */,
				1D3623260D0F684500981E51 /* MonalAppDelegate.m in Sources */,
				2601D9B00FBF255D004DB939 /* DataLayer.m in Sources */,
				26277888110179D100023C8A /* tools.m in Sources */,
				26158AF21FFA6E4500E53BDC /* MLWebViewController.m in Sources */,
				26F7BB431115F8DB00712672 /* Reachability.m in Sources */,
				26D51CD61E2674D700141E04 /* NXOAuth2Client.m in Sources */,
				26B51C4918654D98002134C3 /* LogViewController.m in Sources */,
				2642EBC718693626006A6C12 /* RTP.mm in Sources */,
				26B2A4F11B73097500272E63 /* DDASLLogger.m in Sources */,
				26529F5217FA7B260057F199 /* addContact.m in Sources */,
				262E51971AD8CB7200788351 /* MLTextInputCell.m in Sources */,
				26C3EDFD1A807E76000E6331 /* ParseA.m in Sources */,
				2642EBCA18693634006A6C12 /* jingleCall.m in Sources */,
				26D51CD81E2674D700141E04 /* NXOAuth2Connection.m in Sources */,
				2643A12E180220890030EFB1 /* TPKeyboardAvoidingScrollView.m in Sources */,
				26761BF61804FBB700D94714 /* RoomListViewController.m in Sources */,
				261A6281176C055400059090 /* ContactsViewController.m in Sources */,
				261A6285176C156500059090 /* ActiveChatsViewController.m in Sources */,
				26D51CDC1E2674D700141E04 /* NXOAuth2FileStreamWrapper.m in Sources */,
				26B2A4F31B73097500272E63 /* DDFileLogger.m in Sources */,
				2609B5291FD5B26800F09FA1 /* MLSplitViewDelegate.m in Sources */,
				261A6288176C157D00059090 /* MLDisplaySettingsViewController.m in Sources */,
				261A628B176C159000059090 /* AccountsViewController.m in Sources */,
				261A628E176C15AD00059090 /* ChatLogsViewController.m in Sources */,
				26FB468F18B2755A0043094F /* IPAddress.m in Sources */,
				26FE3BCB1C61A6C3003CC230 /* MLResizingTextView.m in Sources */,
				26B2A4ED1B73097500272E63 /* DDAbstractDatabaseLogger.m in Sources */,
				261A6291176C15D400059090 /* GroupChatViewController.m in Sources */,
				261A6294176C15FC00059090 /* SearchUsersViewController.m in Sources */,
				26D51CD41E2674D700141E04 /* NXOAuth2AccountStore.m in Sources */,
				26D51CD01E2674D700141E04 /* NXOAuth2AccessToken.m in Sources */,
				268C1E4A1FDAD08700BD6921 /* MLDetailsTableViewCell.m in Sources */,
				2636C43F177BD58C001CA71F /* XMPPEdit.m in Sources */,
				26352EA8177D222600E2C8FF /* MLXMPPManager.m in Sources */,
				26E3ED871FEC0CB7008ABDA5 /* MLServerDetails.m in Sources */,
				260C51D1177F08F50039634B /* xmpp.m in Sources */,
				260C51D4177F44AD0039634B /* MLXMLNode.m in Sources */,
				26C3EE001A819A38000E6331 /* ParseResumed.m in Sources */,
				263F127A177F867B0025B235 /* ParseStream.m in Sources */,
				260C6C94178080730004E2E1 /* EncodingTools.m in Sources */,
				26CF3EAA1780D6B7002B7085 /* XMPPIQ.m in Sources */,
				26CF3EAD1780DE5D002B7085 /* ParseIq.m in Sources */,
				267C99082067D7BE00AB876C /* MLGroupChatTableViewController.m in Sources */,
				26CF3EB21780DFD9002B7085 /* XMPPParser.m in Sources */,
				264E345B1787BAB100BC7BD0 /* XMPPPresence.m in Sources */,
				26BDECDC1867B7790018670D /* CallViewController.m in Sources */,
				261AC91D1788A49C00E05657 /* ParsePresence.m in Sources */,
				261B29341FECBBF1001C5CF4 /* ParseFailed.m in Sources */,
				262797AF178A577300B85D94 /* MLContactCell.m in Sources */,
				26347D861790FFDE006FF64F /* MLInfoCell.m in Sources */,
				26B2A4E91B73097500272E63 /* CLIColor.m in Sources */,
				26D51CDE1E2674D700141E04 /* NXOAuth2PostBodyPart.m in Sources */,
				2678A98E185AB739003AF53B /* ChatLogContactViewController.m in Sources */,
				26C3456E1C68F9F0007F4BEC /* MLHTTPRequest.m in Sources */,
				26C1EA681FF937040085547A /* MLCloudSettingsViewController.m in Sources */,
				2696EED21791245A00BC54B8 /* chatViewController.m in Sources */,
				26B2A4FB1B73097500272E63 /* DDDispatchQueueLogFormatter.m in Sources */,
				26B2A4F71B73097500272E63 /* DDTTYLogger.m in Sources */,
				262D9EA717921169009292B4 /* ParseMessage.m in Sources */,
				262D9EAA17921E82009292B4 /* XMPPMessage.m in Sources */,
				260283861D8DEFC1001DD6B8 /* MLPreviewObject.m in Sources */,
				26D51CCE1E2674D700141E04 /* NSURL+NXOAuth2.m in Sources */,
				26EE8B1C179B55D2006781F3 /* ParseChallenge.m in Sources */,
				26C3EDF71A8072D5000E6331 /* ParseEnabled.m in Sources */,
				26B2A4F91B73097500272E63 /* DDContextFilterLogFormatter.m in Sources */,
				26EE8B1F179B67FA006781F3 /* MLNotificationManager.m in Sources */,
				26D51CE21E2674D700141E04 /* NXOAuth2Request.m in Sources */,
				26EE8B22179B7B0E006781F3 /* SlidingMessageViewController.m in Sources */,
				26D51CCA1E2674D700141E04 /* NSData+NXOAuth2.m in Sources */,
				261E672B179E27BE00CB493E /* ParseFailure.m in Sources */,
				26B2A4F51B73097500272E63 /* DDLog.m in Sources */,
				26AAE285179F7B0200271345 /* MLSettingCell.m in Sources */,
				26EC411317BDE39E0031304D /* MLImageManager.m in Sources */,
				26A8ADD717C031BA0033990D /* ContactDetails.m in Sources */,
				26DA16E017C302BC00D0065E /* RIButtonItem.m in Sources */,
				26DA16E117C302BC00D0065E /* UIActionSheet+Blocks.m in Sources */,
				2644D4921FF0064C00F46AB5 /* MLChatImageCell.m in Sources */,
				268821FA19B9233B00AEA46E /* NSString+SqlLite.m in Sources */,
				2678A98B185A8320003AF53B /* ChatLogAccountDetailViewController.m in Sources */,
				26D51CCC1E2674D700141E04 /* NSString+NXOAuth2.m in Sources */,
				26B2A4EF1B73097500272E63 /* DDASLLogCapture.m in Sources */,
				26DA16E217C302BC00D0065E /* UIAlertView+Blocks.m in Sources */,
				26B2A4FD1B73097500272E63 /* DDMultiFormatter.m in Sources */,
				262E51921AD8CAC600788351 /* MLButtonCell.m in Sources */,
				26C1EA6B1FF937320085547A /* MLNotificationSettingsViewController.m in Sources */,
				2643A12F180220890030EFB1 /* TPKeyboardAvoidingTableView.m in Sources */,
				2644D4951FF046E800F46AB5 /* MLBaseCell.m in Sources */,
				26D51CE01E2674D700141E04 /* NXOAuth2PostBodyStream.m in Sources */,
				268DD58617C4541000C673A9 /* MLChatCell.m in Sources */,
				26D51CD21E2674D700141E04 /* NXOAuth2Account.m in Sources */,
				2644D4991FF29E5600F46AB5 /* MLSettingsTableViewController.m in Sources */,
				26E2F7DA17C6FD9400C3C8EF /* MLTabBarController.m in Sources */,
			);
			runOnlyForDeploymentPostprocessing = 0;
		};
		260499F41B7314F400D11866 /* Sources */ = {
			isa = PBXSourcesBuildPhase;
			buildActionMask = 2147483647;
			files = (
				260499F51B7314F400D11866 /* rtcpapppacket.cpp in Sources */,
				260499F61B7314F400D11866 /* rtcpbyepacket.cpp in Sources */,
				260499F71B7314F400D11866 /* rtcpcompoundpacket.cpp in Sources */,
				260499F81B7314F400D11866 /* rtcpcompoundpacketbuilder.cpp in Sources */,
				260499F91B7314F400D11866 /* rtcppacket.cpp in Sources */,
				260499FA1B7314F400D11866 /* rtcppacketbuilder.cpp in Sources */,
				260499FB1B7314F400D11866 /* rtcprrpacket.cpp in Sources */,
				260499FC1B7314F400D11866 /* rtcpscheduler.cpp in Sources */,
				260499FD1B7314F400D11866 /* rtcpsdesinfo.cpp in Sources */,
				260499FE1B7314F400D11866 /* rtcpsdespacket.cpp in Sources */,
				260499FF1B7314F400D11866 /* rtcpsrpacket.cpp in Sources */,
				26049A001B7314F400D11866 /* rtpbyteaddress.cpp in Sources */,
				26049A011B7314F400D11866 /* rtpcollisionlist.cpp in Sources */,
				26049A021B7314F400D11866 /* rtpdebug.cpp in Sources */,
				26049A031B7314F400D11866 /* rtperrors.cpp in Sources */,
				26049A041B7314F400D11866 /* rtpexternaltransmitter.cpp in Sources */,
				26049A051B7314F400D11866 /* rtpinternalsourcedata.cpp in Sources */,
				26049A061B7314F400D11866 /* rtpipv4address.cpp in Sources */,
				26049A071B7314F400D11866 /* rtpipv6address.cpp in Sources */,
				26049A081B7314F400D11866 /* rtplibraryversion.cpp in Sources */,
				26049A091B7314F400D11866 /* rtppacket.cpp in Sources */,
				26049A0A1B7314F400D11866 /* rtppacketbuilder.cpp in Sources */,
				26049A0B1B7314F400D11866 /* rtppollthread.cpp in Sources */,
				26049A0C1B7314F400D11866 /* rtprandom.cpp in Sources */,
				26049A0D1B7314F400D11866 /* rtprandomrand48.cpp in Sources */,
				26049A0E1B7314F400D11866 /* rtprandomrands.cpp in Sources */,
				26049A0F1B7314F400D11866 /* rtprandomurandom.cpp in Sources */,
				26049A101B7314F400D11866 /* rtpsession.cpp in Sources */,
				26049A111B7314F400D11866 /* rtpsessionparams.cpp in Sources */,
				26049A571B7315C800D11866 /* IPAddress.m in Sources */,
				26049A121B7314F400D11866 /* rtpsessionsources.cpp in Sources */,
				26049A131B7314F400D11866 /* rtpsourcedata.cpp in Sources */,
				26049A141B7314F400D11866 /* rtpsources.cpp in Sources */,
				26049A151B7314F400D11866 /* rtptimeutilities.cpp in Sources */,
				26049A161B7314F400D11866 /* rtpudpv4transmitter.cpp in Sources */,
				26049A171B7314F400D11866 /* rtpudpv6transmitter.cpp in Sources */,
			);
			runOnlyForDeploymentPostprocessing = 0;
		};
		2630FE2B1AD550C00079F5C0 /* Sources */ = {
			isa = PBXSourcesBuildPhase;
			buildActionMask = 2147483647;
			files = (
				2630FE341AD550C00079F5C0 /* Monal_Tests.m in Sources */,
			);
			runOnlyForDeploymentPostprocessing = 0;
		};
		266272AD1B27DB8000C1CD49 /* Sources */ = {
			isa = PBXSourcesBuildPhase;
			buildActionMask = 2147483647;
			files = (
				265FF0D51C7FDAC100E2CCE1 /* MLCloudStorageSettings.m in Sources */,
				26B2A4F01B73097500272E63 /* DDASLLogCapture.m in Sources */,
				260499E21B730E9000D11866 /* xmpp.m in Sources */,
				260499E51B730E9B00D11866 /* XMPPPresence.m in Sources */,
				26D51CD51E2674D700141E04 /* NXOAuth2AccountStore.m in Sources */,
				2638DAEB1B68F3D400DF05AC /* MLAccountSettings.m in Sources */,
				260499F21B7314D600D11866 /* jingleCall.m in Sources */,
				26B2A4BF1B73070F00272E63 /* NSString+SqlLite.m in Sources */,
				26D51CE11E2674D700141E04 /* NXOAuth2PostBodyStream.m in Sources */,
				2661D34D1B407ED400EC51BA /* MLContactsCell.m in Sources */,
				26B2A4F21B73097500272E63 /* DDASLLogger.m in Sources */,
				2632EA472006ADFE00191EEB /* MLGroupChatViewController.m in Sources */,
				2638DAEF1B68F3EF00DF05AC /* MLDisplaySettings.m in Sources */,
				260499EE1B7313F000D11866 /* XMPPParser.m in Sources */,
				260499EB1B7313E800D11866 /* ParseChallenge.m in Sources */,
				269574E51C37482A00544A60 /* MLOAuthViewController.m in Sources */,
				2651AF551B409906008D025C /* MLMainWindow.m in Sources */,
				26E3ED8B1FEC395D008ABDA5 /* MLServerDetailsVC.m in Sources */,
				26B2A4F81B73097500272E63 /* DDTTYLogger.m in Sources */,
				26B2A4FA1B73097500272E63 /* DDContextFilterLogFormatter.m in Sources */,
				26D51CDF1E2674D700141E04 /* NXOAuth2PostBodyPart.m in Sources */,
				261B29351FECBBF1001C5CF4 /* ParseFailed.m in Sources */,
				26D51CCB1E2674D700141E04 /* NSData+NXOAuth2.m in Sources */,
				266272B91B27DB8000C1CD49 /* main.m in Sources */,
				26049A561B7315A000D11866 /* RTP.mm in Sources */,
				2632EA4B20080C2C00191EEB /* MLGroupChatFavoritesViewController.m in Sources */,
				260499ED1B7313ED00D11866 /* ParsePresence.m in Sources */,
				260499E41B730E9800D11866 /* XMPPIQ.m in Sources */,
				265802851B785B8900C35014 /* MLDisabledScrollView.m in Sources */,
				268130181BFD8ECA0074C8EE /* MLAddContact.m in Sources */,
				260870D81B7034460036539B /* MLAccountEdit.m in Sources */,
				260499E31B730E9500D11866 /* MLXMLNode.m in Sources */,
				260499F01B7313F600D11866 /* ParseStream.m in Sources */,
				26D51CD31E2674D700141E04 /* NXOAuth2Account.m in Sources */,
				265F0B631B75719E00A63F20 /* MLAccountRow.m in Sources */,
				26D51CE31E2674D700141E04 /* NXOAuth2Request.m in Sources */,
				26D51CD11E2674D700141E04 /* NXOAuth2AccessToken.m in Sources */,
				26AA41051D9FCBF6005A77ED /* MLImageView.m in Sources */,
				260499EC1B7313EA00D11866 /* ParseMessage.m in Sources */,
				26D51CD71E2674D700141E04 /* NXOAuth2Client.m in Sources */,
				26D51CCD1E2674D700141E04 /* NSString+NXOAuth2.m in Sources */,
				26B2A4FC1B73097500272E63 /* DDDispatchQueueLogFormatter.m in Sources */,
				260499E91B7313E100D11866 /* ParseEnabled.m in Sources */,
				26B2A4F41B73097500272E63 /* DDFileLogger.m in Sources */,
				260499F11B73141500D11866 /* EncodingTools.m in Sources */,
				26D51CCF1E2674D700141E04 /* NSURL+NXOAuth2.m in Sources */,
				267710251E21923600464002 /* MASPreferencesWindowController.m in Sources */,
				260499E61B730E9E00D11866 /* XMPPMessage.m in Sources */,
				260283871D8DEFC1001DD6B8 /* MLPreviewObject.m in Sources */,
				265F6BA21B7B0040006B8EBA /* MLImageManager.m in Sources */,
				2661D3441B40766F00EC51BA /* MLChatViewController.m in Sources */,
				267710261E21923600464002 /* README.md in Sources */,
				26D51CDB1E2674D700141E04 /* NXOAuth2Constants.m in Sources */,
				26B2A4BE1B7306E500272E63 /* DataLayer.m in Sources */,
				266272B71B27DB8000C1CD49 /* AppDelegate.m in Sources */,
				260499EA1B7313E500D11866 /* ParseFailure.m in Sources */,
				2632EA4220040D2C00191EEB /* MLCallScreen.m in Sources */,
				26B2A4F61B73097500272E63 /* DDLog.m in Sources */,
				26B2A4FE1B73097500272E63 /* DDMultiFormatter.m in Sources */,
				267ECD691B7467B30025337F /* MLXMPPManager.m in Sources */,
				260499E71B7313DB00D11866 /* ParseResumed.m in Sources */,
				26B2A4EA1B73097500272E63 /* CLIColor.m in Sources */,
				260499EF1B7313F300D11866 /* ParseIq.m in Sources */,
				26D51CDD1E2674D700141E04 /* NXOAuth2FileStreamWrapper.m in Sources */,
				26C3456F1C68F9F0007F4BEC /* MLHTTPRequest.m in Sources */,
				26D51CD91E2674D700141E04 /* NXOAuth2Connection.m in Sources */,
				26B2A4EE1B73097500272E63 /* DDAbstractDatabaseLogger.m in Sources */,
				26277CE41B7C57670094E4D0 /* MLContactDetails.m in Sources */,
				2638DAE71B68F3AB00DF05AC /* MLPresenceSettings.m in Sources */,
				2661D3411B40765A00EC51BA /* MLContactsViewController.m in Sources */,
				26B2A5021B730AE100272E63 /* Reachability.m in Sources */,
				2661D3501B407EDD00EC51BA /* MLChatViewCell.m in Sources */,
				260499E81B7313DF00D11866 /* ParseA.m in Sources */,
			);
			runOnlyForDeploymentPostprocessing = 0;
		};
		266272C21B27DB8100C1CD49 /* Sources */ = {
			isa = PBXSourcesBuildPhase;
			buildActionMask = 2147483647;
			files = (
				266272CD1B27DB8100C1CD49 /* Monal_OSXTests.m in Sources */,
			);
			runOnlyForDeploymentPostprocessing = 0;
		};
		268BCD52140B25CC0025E4D1 /* Sources */ = {
			isa = PBXSourcesBuildPhase;
			buildActionMask = 2147483647;
			files = (
				26400712140B43BB00CF1107 /* rtcpapppacket.cpp in Sources */,
				26400714140B43BB00CF1107 /* rtcpbyepacket.cpp in Sources */,
				26400716140B43BB00CF1107 /* rtcpcompoundpacket.cpp in Sources */,
				26400718140B43BB00CF1107 /* rtcpcompoundpacketbuilder.cpp in Sources */,
				2640071A140B43BB00CF1107 /* rtcppacket.cpp in Sources */,
				2640071C140B43BB00CF1107 /* rtcppacketbuilder.cpp in Sources */,
				2640071E140B43BB00CF1107 /* rtcprrpacket.cpp in Sources */,
				26400720140B43BB00CF1107 /* rtcpscheduler.cpp in Sources */,
				26400722140B43BB00CF1107 /* rtcpsdesinfo.cpp in Sources */,
				26400724140B43BB00CF1107 /* rtcpsdespacket.cpp in Sources */,
				26400726140B43BB00CF1107 /* rtcpsrpacket.cpp in Sources */,
				2640072C140B43BB00CF1107 /* rtpbyteaddress.cpp in Sources */,
				2640072E140B43BB00CF1107 /* rtpcollisionlist.cpp in Sources */,
				26400731140B43BB00CF1107 /* rtpdebug.cpp in Sources */,
				26400734140B43BB00CF1107 /* rtperrors.cpp in Sources */,
				26400736140B43BB00CF1107 /* rtpexternaltransmitter.cpp in Sources */,
				26400739140B43BB00CF1107 /* rtpinternalsourcedata.cpp in Sources */,
				2640073B140B43BB00CF1107 /* rtpipv4address.cpp in Sources */,
				2640073E140B43BB00CF1107 /* rtpipv6address.cpp in Sources */,
				26400742140B43BB00CF1107 /* rtplibraryversion.cpp in Sources */,
				26400746140B43BB00CF1107 /* rtppacket.cpp in Sources */,
				26400748140B43BB00CF1107 /* rtppacketbuilder.cpp in Sources */,
				2640074A140B43BB00CF1107 /* rtppollthread.cpp in Sources */,
				2640074C140B43BB00CF1107 /* rtprandom.cpp in Sources */,
				2640074E140B43BB00CF1107 /* rtprandomrand48.cpp in Sources */,
				26400750140B43BB00CF1107 /* rtprandomrands.cpp in Sources */,
				26400752140B43BB00CF1107 /* rtprandomurandom.cpp in Sources */,
				26400755140B43BB00CF1107 /* rtpsession.cpp in Sources */,
				26400757140B43BB00CF1107 /* rtpsessionparams.cpp in Sources */,
				26400759140B43BB00CF1107 /* rtpsessionsources.cpp in Sources */,
				2640075B140B43BB00CF1107 /* rtpsourcedata.cpp in Sources */,
				2640075D140B43BB00CF1107 /* rtpsources.cpp in Sources */,
				26400760140B43BB00CF1107 /* rtptimeutilities.cpp in Sources */,
				26400765140B43BB00CF1107 /* rtpudpv4transmitter.cpp in Sources */,
				26400767140B43BB00CF1107 /* rtpudpv6transmitter.cpp in Sources */,
			);
			runOnlyForDeploymentPostprocessing = 0;
		};
/* End PBXSourcesBuildPhase section */

/* Begin PBXTargetDependency section */
		26049A551B73157D00D11866 /* PBXTargetDependency */ = {
			isa = PBXTargetDependency;
			target = 260499F31B7314F400D11866 /* jrtplib-static-OSX */;
			targetProxy = 26049A541B73157D00D11866 /* PBXContainerItemProxy */;
		};
		2630FE361AD550C00079F5C0 /* PBXTargetDependency */ = {
			isa = PBXTargetDependency;
			target = 1D6058900D05DD3D006BFB54 /* Monal */;
			targetProxy = 2630FE351AD550C00079F5C0 /* PBXContainerItemProxy */;
		};
		266272C81B27DB8100C1CD49 /* PBXTargetDependency */ = {
			isa = PBXTargetDependency;
			target = 266272B01B27DB8000C1CD49 /* Monal-OSX */;
			targetProxy = 266272C71B27DB8100C1CD49 /* PBXContainerItemProxy */;
		};
		2675EF5818B989170059C5C3 /* PBXTargetDependency */ = {
			isa = PBXTargetDependency;
			target = 268BCD55140B25CC0025E4D1 /* jrtplib-static */;
			targetProxy = 2675EF5718B989170059C5C3 /* PBXContainerItemProxy */;
		};
/* End PBXTargetDependency section */

/* Begin PBXVariantGroup section */
		266272BF1B27DB8000C1CD49 /* Main.storyboard */ = {
			isa = PBXVariantGroup;
			children = (
				266272C01B27DB8000C1CD49 /* Base */,
			);
			name = Main.storyboard;
			sourceTree = "<group>";
		};
/* End PBXVariantGroup section */

/* Begin XCBuildConfiguration section */
		1D6058940D05DD3E006BFB54 /* Debug */ = {
			isa = XCBuildConfiguration;
			baseConfigurationReference = 6D9328A93187B01B20E88F29 /* Pods-Monal.debug.xcconfig */;
			buildSettings = {
				ALWAYS_SEARCH_USER_PATHS = NO;
				ASSETCATALOG_COMPILER_APPICON_NAME = AppIcon;
				CLANG_ENABLE_MODULES = YES;
				CLANG_ENABLE_OBJC_ARC = YES;
				CODE_SIGN_ENTITLEMENTS = Monal.entitlements;
				CODE_SIGN_IDENTITY = "iPhone Developer";
				"CODE_SIGN_IDENTITY[sdk=iphoneos*]" = "iPhone Developer";
				COPY_PHASE_STRIP = NO;
				DEAD_CODE_STRIPPING = NO;
				DEVELOPMENT_TEAM = "";
				ENABLE_BITCODE = NO;
				FRAMEWORK_SEARCH_PATHS = (
					"$(inherited)",
					"$(SRCROOT)",
					"$(PROJECT_DIR)/Monal-iOS/External",
				);
				GCC_DYNAMIC_NO_PIC = NO;
				GCC_OPTIMIZATION_LEVEL = 0;
				GCC_PRECOMPILE_PREFIX_HEADER = YES;
				GCC_PREFIX_HEADER = SworIM_Prefix.pch;
				GCC_PREPROCESSOR_DEFINITIONS = (
					"$(inherited)",
					"DEBUG=1",
				);
				GCC_VERSION = com.apple.compilers.llvm.clang.1_0;
				INFOPLIST_FILE = "Monal-Info.plist";
				IPHONEOS_DEPLOYMENT_TARGET = 9.3;
				LLVM_LTO = NO;
				OTHER_LDFLAGS = "$(inherited)";
				PRODUCT_BUNDLE_IDENTIFIER = G7YU7X7KRJ.SworIM;
				PRODUCT_NAME = Monal;
				PROVISIONING_PROFILE = "";
				"PROVISIONING_PROFILE[sdk=iphoneos*]" = "";
				PROVISIONING_PROFILE_SPECIFIER = "";
			};
			name = Debug;
		};
		26049A4D1B7314F400D11866 /* Debug */ = {
			isa = XCBuildConfiguration;
			baseConfigurationReference = 9D4B7A0FB4CCDAAA5EEC8690 /* Pods-jrtplib-static-OSX.debug.xcconfig */;
			buildSettings = {
				ALWAYS_SEARCH_USER_PATHS = NO;
				CODE_SIGN_IDENTITY = "";
				COMBINE_HIDPI_IMAGES = YES;
				COPY_PHASE_STRIP = NO;
				EXECUTABLE_PREFIX = lib;
				GCC_C_LANGUAGE_STANDARD = gnu99;
				GCC_DYNAMIC_NO_PIC = NO;
				GCC_ENABLE_OBJC_EXCEPTIONS = YES;
				GCC_INPUT_FILETYPE = sourcecode.cpp.objcpp;
				GCC_OPTIMIZATION_LEVEL = 0;
				GCC_PREPROCESSOR_DEFINITIONS = (
					"DEBUG=1",
					"$(inherited)",
				);
				GCC_SYMBOLS_PRIVATE_EXTERN = NO;
				GCC_VERSION = com.apple.compilers.llvm.clang.1_0;
				GCC_WARN_64_TO_32_BIT_CONVERSION = YES;
				GCC_WARN_ABOUT_MISSING_PROTOTYPES = YES;
				LIBRARY_SEARCH_PATHS = (
					"$(inherited)",
					"\"$(SRCROOT)/Debug\"",
				);
				LLVM_LTO = NO;
				MACOSX_DEPLOYMENT_TARGET = 10.10;
				ONLY_ACTIVE_ARCH = YES;
				PRODUCT_NAME = "jrtplib-static-OSX";
				PROVISIONING_PROFILE = "";
				SDKROOT = macosx;
				SKIP_INSTALL = YES;
				STRIP_INSTALLED_PRODUCT = NO;
			};
			name = Debug;
		};
		26049A4E1B7314F400D11866 /* Adhoc */ = {
			isa = XCBuildConfiguration;
			baseConfigurationReference = 428F57D57919ACB0B97869A6 /* Pods-jrtplib-static-OSX.adhoc.xcconfig */;
			buildSettings = {
				ALWAYS_SEARCH_USER_PATHS = NO;
				CODE_SIGN_IDENTITY = "";
				COMBINE_HIDPI_IMAGES = YES;
				COPY_PHASE_STRIP = YES;
				DEBUG_INFORMATION_FORMAT = "dwarf-with-dsym";
				EXECUTABLE_PREFIX = lib;
				GCC_C_LANGUAGE_STANDARD = gnu99;
				GCC_ENABLE_OBJC_EXCEPTIONS = YES;
				GCC_INPUT_FILETYPE = sourcecode.cpp.objcpp;
				GCC_VERSION = com.apple.compilers.llvm.clang.1_0;
				GCC_WARN_64_TO_32_BIT_CONVERSION = YES;
				GCC_WARN_ABOUT_MISSING_PROTOTYPES = YES;
				GCC_WARN_ABOUT_RETURN_TYPE = YES;
				GCC_WARN_UNUSED_VARIABLE = YES;
				LIBRARY_SEARCH_PATHS = (
					"$(inherited)",
					"\"$(SRCROOT)/Debug\"",
				);
				MACOSX_DEPLOYMENT_TARGET = 10.10;
				ONLY_ACTIVE_ARCH = NO;
				PRODUCT_NAME = "jrtplib-static-OSX";
				PROVISIONING_PROFILE = "";
				SDKROOT = macosx;
				SKIP_INSTALL = YES;
				STRIP_INSTALLED_PRODUCT = NO;
			};
			name = Adhoc;
		};
		26049A4F1B7314F400D11866 /* AppStore */ = {
			isa = XCBuildConfiguration;
			baseConfigurationReference = 4425FD9C1F3AFFA64619FF67 /* Pods-jrtplib-static-OSX.appstore.xcconfig */;
			buildSettings = {
				ALWAYS_SEARCH_USER_PATHS = NO;
				CODE_SIGN_IDENTITY = "";
				COMBINE_HIDPI_IMAGES = YES;
				COPY_PHASE_STRIP = YES;
				DEBUG_INFORMATION_FORMAT = "dwarf-with-dsym";
				EXECUTABLE_PREFIX = lib;
				GCC_C_LANGUAGE_STANDARD = gnu99;
				GCC_ENABLE_OBJC_EXCEPTIONS = YES;
				GCC_INPUT_FILETYPE = sourcecode.cpp.objcpp;
				GCC_VERSION = com.apple.compilers.llvm.clang.1_0;
				GCC_WARN_64_TO_32_BIT_CONVERSION = YES;
				GCC_WARN_ABOUT_MISSING_PROTOTYPES = YES;
				GCC_WARN_ABOUT_RETURN_TYPE = YES;
				GCC_WARN_UNUSED_VARIABLE = YES;
				LIBRARY_SEARCH_PATHS = (
					"$(inherited)",
					"\"$(SRCROOT)/Debug\"",
				);
				MACOSX_DEPLOYMENT_TARGET = 10.10;
				ONLY_ACTIVE_ARCH = NO;
				PRODUCT_NAME = "jrtplib-static-OSX";
				PROVISIONING_PROFILE = "";
				SDKROOT = macosx;
				SKIP_INSTALL = YES;
				STRIP_INSTALLED_PRODUCT = NO;
			};
			name = AppStore;
		};
		2630FE371AD550C00079F5C0 /* Debug */ = {
			isa = XCBuildConfiguration;
			baseConfigurationReference = 6253B2B3FE987619C2714CF5 /* Pods-Monal Tests.debug.xcconfig */;
			buildSettings = {
				ALWAYS_SEARCH_USER_PATHS = NO;
				CLANG_CXX_LANGUAGE_STANDARD = "gnu++0x";
				CLANG_CXX_LIBRARY = "libc++";
				CLANG_ENABLE_MODULES = YES;
				CLANG_WARN_DIRECT_OBJC_ISA_USAGE = YES_ERROR;
				CLANG_WARN_OBJC_ROOT_CLASS = YES_ERROR;
				CODE_SIGN_IDENTITY = "iPhone Developer";
				"CODE_SIGN_IDENTITY[sdk=iphoneos*]" = "iPhone Developer";
				COPY_PHASE_STRIP = NO;
				FRAMEWORK_SEARCH_PATHS = (
					"$(SDKROOT)/Developer/Library/Frameworks",
					"$(inherited)",
				);
				GCC_C_LANGUAGE_STANDARD = gnu99;
				GCC_DYNAMIC_NO_PIC = NO;
				GCC_OPTIMIZATION_LEVEL = 0;
				GCC_PREPROCESSOR_DEFINITIONS = (
					"DEBUG=1",
					"$(inherited)",
				);
				GCC_SYMBOLS_PRIVATE_EXTERN = NO;
				GCC_WARN_ABOUT_RETURN_TYPE = YES_ERROR;
				GCC_WARN_UNINITIALIZED_AUTOS = YES_AGGRESSIVE;
				INFOPLIST_FILE = "Monal Tests/Info.plist";
				IPHONEOS_DEPLOYMENT_TARGET = 8.2;
				LD_RUNPATH_SEARCH_PATHS = "$(inherited) @executable_path/Frameworks @loader_path/Frameworks";
				MTL_ENABLE_DEBUG_INFO = YES;
				PRODUCT_NAME = "$(TARGET_NAME)";
				PROVISIONING_PROFILE = "";
			};
			name = Debug;
		};
		2630FE381AD550C00079F5C0 /* Adhoc */ = {
			isa = XCBuildConfiguration;
			baseConfigurationReference = C8C2F3F80367A8A1D3C24092 /* Pods-Monal Tests.adhoc.xcconfig */;
			buildSettings = {
				ALWAYS_SEARCH_USER_PATHS = NO;
				CLANG_CXX_LANGUAGE_STANDARD = "gnu++0x";
				CLANG_CXX_LIBRARY = "libc++";
				CLANG_ENABLE_MODULES = YES;
				CLANG_ENABLE_OBJC_ARC = YES;
				CLANG_WARN_BOOL_CONVERSION = YES;
				CLANG_WARN_CONSTANT_CONVERSION = YES;
				CLANG_WARN_DIRECT_OBJC_ISA_USAGE = YES_ERROR;
				CLANG_WARN_EMPTY_BODY = YES;
				CLANG_WARN_ENUM_CONVERSION = YES;
				CLANG_WARN_INT_CONVERSION = YES;
				CLANG_WARN_OBJC_ROOT_CLASS = YES_ERROR;
				CLANG_WARN_UNREACHABLE_CODE = YES;
				CLANG_WARN__DUPLICATE_METHOD_MATCH = YES;
				CODE_SIGN_IDENTITY = "iPhone Developer";
				"CODE_SIGN_IDENTITY[sdk=iphoneos*]" = "iPhone Developer";
				COPY_PHASE_STRIP = NO;
				ENABLE_NS_ASSERTIONS = NO;
				ENABLE_STRICT_OBJC_MSGSEND = YES;
				FRAMEWORK_SEARCH_PATHS = (
					"$(SDKROOT)/Developer/Library/Frameworks",
					"$(inherited)",
				);
				GCC_C_LANGUAGE_STANDARD = gnu99;
				GCC_WARN_64_TO_32_BIT_CONVERSION = YES;
				GCC_WARN_ABOUT_RETURN_TYPE = YES_ERROR;
				GCC_WARN_UNDECLARED_SELECTOR = YES;
				GCC_WARN_UNINITIALIZED_AUTOS = YES_AGGRESSIVE;
				GCC_WARN_UNUSED_FUNCTION = YES;
				GCC_WARN_UNUSED_VARIABLE = YES;
				INFOPLIST_FILE = "Monal Tests/Info.plist";
				IPHONEOS_DEPLOYMENT_TARGET = 8.2;
				LD_RUNPATH_SEARCH_PATHS = "$(inherited) @executable_path/Frameworks @loader_path/Frameworks";
				MTL_ENABLE_DEBUG_INFO = NO;
				PRODUCT_NAME = "$(TARGET_NAME)";
				PROVISIONING_PROFILE = "";
				SDKROOT = iphoneos;
				VALIDATE_PRODUCT = YES;
			};
			name = Adhoc;
		};
		2630FE391AD550C00079F5C0 /* AppStore */ = {
			isa = XCBuildConfiguration;
			baseConfigurationReference = EB7F14851D3C002B88ABBBF2 /* Pods-Monal Tests.appstore.xcconfig */;
			buildSettings = {
				ALWAYS_SEARCH_USER_PATHS = NO;
				CLANG_CXX_LANGUAGE_STANDARD = "gnu++0x";
				CLANG_CXX_LIBRARY = "libc++";
				CLANG_ENABLE_MODULES = YES;
				CLANG_ENABLE_OBJC_ARC = YES;
				CLANG_WARN_BOOL_CONVERSION = YES;
				CLANG_WARN_CONSTANT_CONVERSION = YES;
				CLANG_WARN_DIRECT_OBJC_ISA_USAGE = YES_ERROR;
				CLANG_WARN_EMPTY_BODY = YES;
				CLANG_WARN_ENUM_CONVERSION = YES;
				CLANG_WARN_INT_CONVERSION = YES;
				CLANG_WARN_OBJC_ROOT_CLASS = YES_ERROR;
				CLANG_WARN_UNREACHABLE_CODE = YES;
				CLANG_WARN__DUPLICATE_METHOD_MATCH = YES;
				CODE_SIGN_IDENTITY = "iPhone Developer";
				"CODE_SIGN_IDENTITY[sdk=iphoneos*]" = "iPhone Developer";
				COPY_PHASE_STRIP = NO;
				ENABLE_NS_ASSERTIONS = NO;
				ENABLE_STRICT_OBJC_MSGSEND = YES;
				FRAMEWORK_SEARCH_PATHS = (
					"$(SDKROOT)/Developer/Library/Frameworks",
					"$(inherited)",
				);
				GCC_C_LANGUAGE_STANDARD = gnu99;
				GCC_WARN_64_TO_32_BIT_CONVERSION = YES;
				GCC_WARN_ABOUT_RETURN_TYPE = YES_ERROR;
				GCC_WARN_UNDECLARED_SELECTOR = YES;
				GCC_WARN_UNINITIALIZED_AUTOS = YES_AGGRESSIVE;
				GCC_WARN_UNUSED_FUNCTION = YES;
				GCC_WARN_UNUSED_VARIABLE = YES;
				INFOPLIST_FILE = "Monal Tests/Info.plist";
				IPHONEOS_DEPLOYMENT_TARGET = 8.2;
				LD_RUNPATH_SEARCH_PATHS = "$(inherited) @executable_path/Frameworks @loader_path/Frameworks";
				MTL_ENABLE_DEBUG_INFO = NO;
				PRODUCT_NAME = "$(TARGET_NAME)";
				PROVISIONING_PROFILE = "";
				SDKROOT = iphoneos;
				VALIDATE_PRODUCT = YES;
			};
			name = AppStore;
		};
		266272CE1B27DB8100C1CD49 /* Debug */ = {
			isa = XCBuildConfiguration;
			baseConfigurationReference = B93583E9A8D07409E6847BCE /* Pods-Monal-OSX.debug.xcconfig */;
			buildSettings = {
				ALWAYS_SEARCH_USER_PATHS = NO;
				ASSETCATALOG_COMPILER_APPICON_NAME = AppIcon;
				CLANG_CXX_LANGUAGE_STANDARD = "gnu++0x";
				CLANG_CXX_LIBRARY = "libc++";
				CLANG_ENABLE_MODULES = YES;
				CLANG_WARN_DIRECT_OBJC_ISA_USAGE = YES_ERROR;
				CLANG_WARN_OBJC_ROOT_CLASS = YES_ERROR;
				CODE_SIGN_ENTITLEMENTS = "Monal-OSX/Monal-OSX.entitlements";
				CODE_SIGN_IDENTITY = "Mac Developer";
				"CODE_SIGN_IDENTITY[sdk=macosx*]" = "Mac Developer";
				COMBINE_HIDPI_IMAGES = YES;
				COPY_PHASE_STRIP = NO;
				DEBUG_INFORMATION_FORMAT = "dwarf-with-dsym";
				FRAMEWORK_SEARCH_PATHS = (
					"$(inherited)",
					"$(PROJECT_DIR)/MonalOSX/External",
				);
				GCC_C_LANGUAGE_STANDARD = gnu99;
				GCC_DYNAMIC_NO_PIC = NO;
				GCC_NO_COMMON_BLOCKS = YES;
				GCC_OPTIMIZATION_LEVEL = 0;
				GCC_PREPROCESSOR_DEFINITIONS = (
					"DEBUG=1",
					"$(inherited)",
				);
				GCC_SYMBOLS_PRIVATE_EXTERN = NO;
				GCC_WARN_ABOUT_RETURN_TYPE = YES_ERROR;
				GCC_WARN_UNINITIALIZED_AUTOS = YES_AGGRESSIVE;
				INFOPLIST_FILE = "Monal-OSX/Info.plist";
				LD_RUNPATH_SEARCH_PATHS = "$(inherited) @executable_path/../Frameworks";
				LLVM_LTO = NO;
				MACOSX_DEPLOYMENT_TARGET = 10.10;
				MTL_ENABLE_DEBUG_INFO = YES;
				OTHER_LDFLAGS = "$(inherited)";
				PRODUCT_NAME = Monal;
				PROVISIONING_PROFILE = "";
				SDKROOT = macosx;
				STRIP_INSTALLED_PRODUCT = NO;
			};
			name = Debug;
		};
		266272CF1B27DB8100C1CD49 /* Adhoc */ = {
			isa = XCBuildConfiguration;
			baseConfigurationReference = A1F5E44F27B64591044FB28E /* Pods-Monal-OSX.adhoc.xcconfig */;
			buildSettings = {
				ALWAYS_SEARCH_USER_PATHS = NO;
				ASSETCATALOG_COMPILER_APPICON_NAME = AppIcon;
				CLANG_CXX_LANGUAGE_STANDARD = "gnu++0x";
				CLANG_CXX_LIBRARY = "libc++";
				CLANG_ENABLE_MODULES = YES;
				CLANG_ENABLE_OBJC_ARC = YES;
				CLANG_WARN_BOOL_CONVERSION = YES;
				CLANG_WARN_CONSTANT_CONVERSION = YES;
				CLANG_WARN_DIRECT_OBJC_ISA_USAGE = YES_ERROR;
				CLANG_WARN_EMPTY_BODY = YES;
				CLANG_WARN_ENUM_CONVERSION = YES;
				CLANG_WARN_INT_CONVERSION = YES;
				CLANG_WARN_OBJC_ROOT_CLASS = YES_ERROR;
				CLANG_WARN_UNREACHABLE_CODE = YES;
				CLANG_WARN__DUPLICATE_METHOD_MATCH = YES;
				CODE_SIGN_ENTITLEMENTS = "Monal-OSX/Monal-OSX.entitlements";
				CODE_SIGN_IDENTITY = "Mac Developer";
				"CODE_SIGN_IDENTITY[sdk=macosx*]" = "Mac Developer";
				COMBINE_HIDPI_IMAGES = YES;
				COPY_PHASE_STRIP = NO;
				DEBUG_INFORMATION_FORMAT = "dwarf-with-dsym";
				ENABLE_NS_ASSERTIONS = NO;
				ENABLE_STRICT_OBJC_MSGSEND = YES;
				FRAMEWORK_SEARCH_PATHS = (
					"$(inherited)",
					"$(PROJECT_DIR)/MonalOSX/External",
				);
				GCC_C_LANGUAGE_STANDARD = gnu99;
				GCC_GENERATE_DEBUGGING_SYMBOLS = YES;
				GCC_NO_COMMON_BLOCKS = YES;
				GCC_WARN_64_TO_32_BIT_CONVERSION = YES;
				GCC_WARN_ABOUT_RETURN_TYPE = YES_ERROR;
				GCC_WARN_UNDECLARED_SELECTOR = YES;
				GCC_WARN_UNINITIALIZED_AUTOS = YES_AGGRESSIVE;
				GCC_WARN_UNUSED_FUNCTION = YES;
				GCC_WARN_UNUSED_VARIABLE = YES;
				INFOPLIST_FILE = "Monal-OSX/Info.plist";
				LD_RUNPATH_SEARCH_PATHS = "$(inherited) @executable_path/../Frameworks";
				MACOSX_DEPLOYMENT_TARGET = 10.10;
				MTL_ENABLE_DEBUG_INFO = NO;
				OTHER_LDFLAGS = "$(inherited)";
				PRODUCT_NAME = Monal;
				PROVISIONING_PROFILE = "";
				SDKROOT = macosx;
			};
			name = Adhoc;
		};
		266272D01B27DB8100C1CD49 /* AppStore */ = {
			isa = XCBuildConfiguration;
			baseConfigurationReference = FEB13B684255D50BCF0CE6C6 /* Pods-Monal-OSX.appstore.xcconfig */;
			buildSettings = {
				ALWAYS_SEARCH_USER_PATHS = NO;
				ASSETCATALOG_COMPILER_APPICON_NAME = AppIcon;
				CLANG_CXX_LANGUAGE_STANDARD = "gnu++0x";
				CLANG_CXX_LIBRARY = "libc++";
				CLANG_ENABLE_MODULES = YES;
				CLANG_ENABLE_OBJC_ARC = YES;
				CLANG_WARN_BOOL_CONVERSION = YES;
				CLANG_WARN_CONSTANT_CONVERSION = YES;
				CLANG_WARN_DIRECT_OBJC_ISA_USAGE = YES_ERROR;
				CLANG_WARN_EMPTY_BODY = YES;
				CLANG_WARN_ENUM_CONVERSION = YES;
				CLANG_WARN_INT_CONVERSION = YES;
				CLANG_WARN_OBJC_ROOT_CLASS = YES_ERROR;
				CLANG_WARN_UNREACHABLE_CODE = YES;
				CLANG_WARN__DUPLICATE_METHOD_MATCH = YES;
				CODE_SIGN_ENTITLEMENTS = "Monal-OSX/Monal-OSX.entitlements";
				CODE_SIGN_IDENTITY = "3rd Party Mac Developer Application";
				"CODE_SIGN_IDENTITY[sdk=macosx*]" = "3rd Party Mac Developer Application";
				COMBINE_HIDPI_IMAGES = YES;
				COPY_PHASE_STRIP = NO;
				DEBUG_INFORMATION_FORMAT = "dwarf-with-dsym";
				ENABLE_NS_ASSERTIONS = NO;
				ENABLE_STRICT_OBJC_MSGSEND = YES;
				FRAMEWORK_SEARCH_PATHS = (
					"$(inherited)",
					"$(PROJECT_DIR)/MonalOSX/External",
				);
				GCC_C_LANGUAGE_STANDARD = gnu99;
				GCC_GENERATE_DEBUGGING_SYMBOLS = YES;
				GCC_NO_COMMON_BLOCKS = YES;
				GCC_WARN_64_TO_32_BIT_CONVERSION = YES;
				GCC_WARN_ABOUT_RETURN_TYPE = YES_ERROR;
				GCC_WARN_UNDECLARED_SELECTOR = YES;
				GCC_WARN_UNINITIALIZED_AUTOS = YES_AGGRESSIVE;
				GCC_WARN_UNUSED_FUNCTION = YES;
				GCC_WARN_UNUSED_VARIABLE = YES;
				INFOPLIST_FILE = "Monal-OSX/Info.plist";
				LD_RUNPATH_SEARCH_PATHS = "$(inherited) @executable_path/../Frameworks";
				MACOSX_DEPLOYMENT_TARGET = 10.10;
				MTL_ENABLE_DEBUG_INFO = NO;
				OTHER_LDFLAGS = "$(inherited)";
				PRODUCT_NAME = Monal;
				PROVISIONING_PROFILE = "";
				SDKROOT = macosx;
			};
			name = AppStore;
		};
		266272D11B27DB8100C1CD49 /* Debug */ = {
			isa = XCBuildConfiguration;
			baseConfigurationReference = AEE82B918E1D2978170F5151 /* Pods-Monal-OSXTests.debug.xcconfig */;
			buildSettings = {
				ALWAYS_SEARCH_USER_PATHS = NO;
				BUNDLE_LOADER = "$(TEST_HOST)";
				CLANG_CXX_LANGUAGE_STANDARD = "gnu++0x";
				CLANG_CXX_LIBRARY = "libc++";
				CLANG_ENABLE_MODULES = YES;
				CLANG_WARN_DIRECT_OBJC_ISA_USAGE = YES_ERROR;
				CLANG_WARN_OBJC_ROOT_CLASS = YES_ERROR;
				COMBINE_HIDPI_IMAGES = YES;
				COPY_PHASE_STRIP = NO;
				DEBUG_INFORMATION_FORMAT = dwarf;
				FRAMEWORK_SEARCH_PATHS = (
					"$(DEVELOPER_FRAMEWORKS_DIR)",
					"$(inherited)",
				);
				GCC_C_LANGUAGE_STANDARD = gnu99;
				GCC_DYNAMIC_NO_PIC = NO;
				GCC_NO_COMMON_BLOCKS = YES;
				GCC_OPTIMIZATION_LEVEL = 0;
				GCC_PREPROCESSOR_DEFINITIONS = (
					"DEBUG=1",
					"$(inherited)",
				);
				GCC_SYMBOLS_PRIVATE_EXTERN = NO;
				GCC_WARN_ABOUT_RETURN_TYPE = YES_ERROR;
				GCC_WARN_UNINITIALIZED_AUTOS = YES_AGGRESSIVE;
				INFOPLIST_FILE = "Monal-OSXTests/Info.plist";
				LD_RUNPATH_SEARCH_PATHS = "$(inherited) @executable_path/../Frameworks @loader_path/../Frameworks";
				MACOSX_DEPLOYMENT_TARGET = 10.10;
				MTL_ENABLE_DEBUG_INFO = YES;
				PRODUCT_NAME = "$(TARGET_NAME)";
				PROVISIONING_PROFILE = "";
				SDKROOT = macosx;
				TEST_HOST = "$(BUILT_PRODUCTS_DIR)/Monal-OSX.app/Contents/MacOS/Monal-OSX";
			};
			name = Debug;
		};
		266272D21B27DB8100C1CD49 /* Adhoc */ = {
			isa = XCBuildConfiguration;
			baseConfigurationReference = 3EDC0EB6935929A159956EB5 /* Pods-Monal-OSXTests.adhoc.xcconfig */;
			buildSettings = {
				ALWAYS_SEARCH_USER_PATHS = NO;
				BUNDLE_LOADER = "$(TEST_HOST)";
				CLANG_CXX_LANGUAGE_STANDARD = "gnu++0x";
				CLANG_CXX_LIBRARY = "libc++";
				CLANG_ENABLE_MODULES = YES;
				CLANG_ENABLE_OBJC_ARC = YES;
				CLANG_WARN_BOOL_CONVERSION = YES;
				CLANG_WARN_CONSTANT_CONVERSION = YES;
				CLANG_WARN_DIRECT_OBJC_ISA_USAGE = YES_ERROR;
				CLANG_WARN_EMPTY_BODY = YES;
				CLANG_WARN_ENUM_CONVERSION = YES;
				CLANG_WARN_INT_CONVERSION = YES;
				CLANG_WARN_OBJC_ROOT_CLASS = YES_ERROR;
				CLANG_WARN_UNREACHABLE_CODE = YES;
				CLANG_WARN__DUPLICATE_METHOD_MATCH = YES;
				COMBINE_HIDPI_IMAGES = YES;
				COPY_PHASE_STRIP = NO;
				DEBUG_INFORMATION_FORMAT = "dwarf-with-dsym";
				ENABLE_NS_ASSERTIONS = NO;
				ENABLE_STRICT_OBJC_MSGSEND = YES;
				FRAMEWORK_SEARCH_PATHS = (
					"$(DEVELOPER_FRAMEWORKS_DIR)",
					"$(inherited)",
				);
				GCC_C_LANGUAGE_STANDARD = gnu99;
				GCC_NO_COMMON_BLOCKS = YES;
				GCC_WARN_64_TO_32_BIT_CONVERSION = YES;
				GCC_WARN_ABOUT_RETURN_TYPE = YES_ERROR;
				GCC_WARN_UNDECLARED_SELECTOR = YES;
				GCC_WARN_UNINITIALIZED_AUTOS = YES_AGGRESSIVE;
				GCC_WARN_UNUSED_FUNCTION = YES;
				GCC_WARN_UNUSED_VARIABLE = YES;
				INFOPLIST_FILE = "Monal-OSXTests/Info.plist";
				LD_RUNPATH_SEARCH_PATHS = "$(inherited) @executable_path/../Frameworks @loader_path/../Frameworks";
				MACOSX_DEPLOYMENT_TARGET = 10.10;
				MTL_ENABLE_DEBUG_INFO = NO;
				PRODUCT_NAME = "$(TARGET_NAME)";
				PROVISIONING_PROFILE = "";
				SDKROOT = macosx;
				TEST_HOST = "$(BUILT_PRODUCTS_DIR)/Monal-OSX.app/Contents/MacOS/Monal-OSX";
			};
			name = Adhoc;
		};
		266272D31B27DB8100C1CD49 /* AppStore */ = {
			isa = XCBuildConfiguration;
			baseConfigurationReference = 8A54C0030602B177997D366B /* Pods-Monal-OSXTests.appstore.xcconfig */;
			buildSettings = {
				ALWAYS_SEARCH_USER_PATHS = NO;
				BUNDLE_LOADER = "$(TEST_HOST)";
				CLANG_CXX_LANGUAGE_STANDARD = "gnu++0x";
				CLANG_CXX_LIBRARY = "libc++";
				CLANG_ENABLE_MODULES = YES;
				CLANG_ENABLE_OBJC_ARC = YES;
				CLANG_WARN_BOOL_CONVERSION = YES;
				CLANG_WARN_CONSTANT_CONVERSION = YES;
				CLANG_WARN_DIRECT_OBJC_ISA_USAGE = YES_ERROR;
				CLANG_WARN_EMPTY_BODY = YES;
				CLANG_WARN_ENUM_CONVERSION = YES;
				CLANG_WARN_INT_CONVERSION = YES;
				CLANG_WARN_OBJC_ROOT_CLASS = YES_ERROR;
				CLANG_WARN_UNREACHABLE_CODE = YES;
				CLANG_WARN__DUPLICATE_METHOD_MATCH = YES;
				COMBINE_HIDPI_IMAGES = YES;
				COPY_PHASE_STRIP = NO;
				DEBUG_INFORMATION_FORMAT = "dwarf-with-dsym";
				ENABLE_NS_ASSERTIONS = NO;
				ENABLE_STRICT_OBJC_MSGSEND = YES;
				FRAMEWORK_SEARCH_PATHS = (
					"$(DEVELOPER_FRAMEWORKS_DIR)",
					"$(inherited)",
				);
				GCC_C_LANGUAGE_STANDARD = gnu99;
				GCC_NO_COMMON_BLOCKS = YES;
				GCC_WARN_64_TO_32_BIT_CONVERSION = YES;
				GCC_WARN_ABOUT_RETURN_TYPE = YES_ERROR;
				GCC_WARN_UNDECLARED_SELECTOR = YES;
				GCC_WARN_UNINITIALIZED_AUTOS = YES_AGGRESSIVE;
				GCC_WARN_UNUSED_FUNCTION = YES;
				GCC_WARN_UNUSED_VARIABLE = YES;
				INFOPLIST_FILE = "Monal-OSXTests/Info.plist";
				LD_RUNPATH_SEARCH_PATHS = "$(inherited) @executable_path/../Frameworks @loader_path/../Frameworks";
				MACOSX_DEPLOYMENT_TARGET = 10.10;
				MTL_ENABLE_DEBUG_INFO = NO;
				PRODUCT_NAME = "$(TARGET_NAME)";
				PROVISIONING_PROFILE = "";
				SDKROOT = macosx;
				TEST_HOST = "$(BUILT_PRODUCTS_DIR)/Monal-OSX.app/Contents/MacOS/Monal-OSX";
			};
			name = AppStore;
		};
		2675EF5918B98C2D0059C5C3 /* AppStore */ = {
			isa = XCBuildConfiguration;
			buildSettings = {
				CLANG_ANALYZER_LOCALIZABILITY_NONLOCALIZED = YES;
				CLANG_ENABLE_OBJC_ARC = YES;
				CLANG_WARN_BLOCK_CAPTURE_AUTORELEASING = YES;
				CLANG_WARN_BOOL_CONVERSION = YES;
				CLANG_WARN_COMMA = YES;
				CLANG_WARN_CONSTANT_CONVERSION = YES;
				CLANG_WARN_EMPTY_BODY = YES;
				CLANG_WARN_ENUM_CONVERSION = YES;
				CLANG_WARN_INFINITE_RECURSION = YES;
				CLANG_WARN_INT_CONVERSION = YES;
				CLANG_WARN_NON_LITERAL_NULL_CONVERSION = YES;
				CLANG_WARN_OBJC_LITERAL_CONVERSION = YES;
				CLANG_WARN_RANGE_LOOP_ANALYSIS = YES;
				CLANG_WARN_STRICT_PROTOTYPES = YES;
				CLANG_WARN_SUSPICIOUS_MOVE = YES;
				CLANG_WARN_UNREACHABLE_CODE = YES;
				CLANG_WARN__DUPLICATE_METHOD_MATCH = YES;
				CODE_SIGN_IDENTITY = "iPhone Distribution: Anurodh Pokharel (33XS7DE5NZ)";
				"CODE_SIGN_IDENTITY[sdk=iphoneos*]" = "iPhone Distribution: Anurodh Pokharel (33XS7DE5NZ)";
				ENABLE_STRICT_OBJC_MSGSEND = YES;
				GCC_C_LANGUAGE_STANDARD = c99;
				GCC_DYNAMIC_NO_PIC = NO;
				GCC_GENERATE_DEBUGGING_SYMBOLS = NO;
				GCC_INPUT_FILETYPE = automatic;
				GCC_NO_COMMON_BLOCKS = YES;
				GCC_VERSION = com.apple.compilers.llvm.clang.1_0;
				GCC_WARN_64_TO_32_BIT_CONVERSION = YES;
				GCC_WARN_ABOUT_RETURN_TYPE = YES;
				GCC_WARN_UNDECLARED_SELECTOR = YES;
				GCC_WARN_UNINITIALIZED_AUTOS = YES;
				GCC_WARN_UNUSED_FUNCTION = YES;
				GCC_WARN_UNUSED_VARIABLE = YES;
				IPHONEOS_DEPLOYMENT_TARGET = 9.3;
				LLVM_LTO = YES;
				MACOSX_DEPLOYMENT_TARGET = 10.10;
				PROVISIONING_PROFILE = "C87D7BC2-2AC9-4ED4-945E-692EB563956A";
				"PROVISIONING_PROFILE[sdk=iphoneos*]" = "C87D7BC2-2AC9-4ED4-945E-692EB563956A";
				SDKROOT = iphoneos;
				TARGETED_DEVICE_FAMILY = "1,2";
			};
			name = AppStore;
		};
		2675EF5A18B98C2D0059C5C3 /* AppStore */ = {
			isa = XCBuildConfiguration;
			baseConfigurationReference = ADFC4F2D8AFC07D6C84B0961 /* Pods-Monal.appstore.xcconfig */;
			buildSettings = {
				ALWAYS_SEARCH_USER_PATHS = NO;
				ASSETCATALOG_COMPILER_APPICON_NAME = AppIcon;
				CLANG_ENABLE_MODULES = YES;
				CLANG_ENABLE_OBJC_ARC = YES;
				CODE_SIGN_ENTITLEMENTS = Monal.entitlements;
				CODE_SIGN_IDENTITY = "iPhone Distribution";
				"CODE_SIGN_IDENTITY[sdk=iphoneos*]" = "iPhone Developer";
				COPY_PHASE_STRIP = YES;
				DEAD_CODE_STRIPPING = NO;
				DEVELOPMENT_TEAM = "";
				ENABLE_BITCODE = NO;
				FRAMEWORK_SEARCH_PATHS = (
					"$(inherited)",
					"$(SRCROOT)",
					"$(PROJECT_DIR)/Monal-iOS/External",
				);
				GCC_GENERATE_DEBUGGING_SYMBOLS = YES;
				GCC_PRECOMPILE_PREFIX_HEADER = YES;
				GCC_PREFIX_HEADER = SworIM_Prefix.pch;
				GCC_VERSION = com.apple.compilers.llvm.clang.1_0;
				INFOPLIST_FILE = "Monal-Info.plist";
				IPHONEOS_DEPLOYMENT_TARGET = 9.3;
				LLVM_LTO = NO;
				OTHER_LDFLAGS = "$(inherited)";
				PRODUCT_BUNDLE_IDENTIFIER = G7YU7X7KRJ.SworIM;
				PRODUCT_NAME = Monal;
				PROVISIONING_PROFILE = "";
				"PROVISIONING_PROFILE[sdk=iphoneos*]" = "";
				PROVISIONING_PROFILE_SPECIFIER = "";
			};
			name = AppStore;
		};
		2675EF5B18B98C2D0059C5C3 /* AppStore */ = {
			isa = XCBuildConfiguration;
			baseConfigurationReference = 861E9C836D3317B11641B333 /* Pods-jrtplib-static.appstore.xcconfig */;
			buildSettings = {
				ALWAYS_SEARCH_USER_PATHS = NO;
				CODE_SIGN_IDENTITY = "iPhone Distribution: Anurodh Pokharel (33XS7DE5NZ)";
				COPY_PHASE_STRIP = YES;
				DEBUG_INFORMATION_FORMAT = "dwarf-with-dsym";
				EXECUTABLE_PREFIX = lib;
				GCC_C_LANGUAGE_STANDARD = gnu99;
				GCC_ENABLE_OBJC_EXCEPTIONS = YES;
				GCC_INPUT_FILETYPE = sourcecode.cpp.objcpp;
				GCC_VERSION = com.apple.compilers.llvm.clang.1_0;
				GCC_WARN_64_TO_32_BIT_CONVERSION = YES;
				GCC_WARN_ABOUT_MISSING_PROTOTYPES = YES;
				GCC_WARN_ABOUT_RETURN_TYPE = YES;
				GCC_WARN_UNUSED_VARIABLE = YES;
				LIBRARY_SEARCH_PATHS = (
					"$(inherited)",
					"\"$(SRCROOT)/Debug\"",
				);
				MACOSX_DEPLOYMENT_TARGET = 10.7;
				ONLY_ACTIVE_ARCH = NO;
				PRODUCT_NAME = "$(TARGET_NAME)";
				PROVISIONING_PROFILE = "DCC3D5D0-2C13-42D0-B613-CD8A14A86A0E";
				SDKROOT = iphoneos;
				SKIP_INSTALL = YES;
				STRIP_INSTALLED_PRODUCT = NO;
			};
			name = AppStore;
		};
		268BCD58140B25CC0025E4D1 /* Debug */ = {
			isa = XCBuildConfiguration;
			baseConfigurationReference = 67334C3FACBBF127DFE076DF /* Pods-jrtplib-static.debug.xcconfig */;
			buildSettings = {
				ALWAYS_SEARCH_USER_PATHS = NO;
				COPY_PHASE_STRIP = NO;
				EXECUTABLE_PREFIX = lib;
				GCC_C_LANGUAGE_STANDARD = gnu99;
				GCC_DYNAMIC_NO_PIC = NO;
				GCC_ENABLE_OBJC_EXCEPTIONS = YES;
				GCC_INPUT_FILETYPE = sourcecode.cpp.objcpp;
				GCC_OPTIMIZATION_LEVEL = 0;
				GCC_PREPROCESSOR_DEFINITIONS = (
					"DEBUG=1",
					"$(inherited)",
				);
				GCC_SYMBOLS_PRIVATE_EXTERN = NO;
				GCC_VERSION = com.apple.compilers.llvm.clang.1_0;
				GCC_WARN_64_TO_32_BIT_CONVERSION = YES;
				GCC_WARN_ABOUT_MISSING_PROTOTYPES = YES;
				LIBRARY_SEARCH_PATHS = (
					"$(inherited)",
					"\"$(SRCROOT)/Debug\"",
				);
				ONLY_ACTIVE_ARCH = YES;
				PRODUCT_NAME = "$(TARGET_NAME)";
				SDKROOT = iphoneos;
				SKIP_INSTALL = YES;
				STRIP_INSTALLED_PRODUCT = NO;
			};
			name = Debug;
		};
		26E74FBD17B06D2200FD91AE /* Adhoc */ = {
			isa = XCBuildConfiguration;
			buildSettings = {
				CLANG_ANALYZER_LOCALIZABILITY_NONLOCALIZED = YES;
				CLANG_ENABLE_OBJC_ARC = YES;
				CLANG_WARN_BLOCK_CAPTURE_AUTORELEASING = YES;
				CLANG_WARN_BOOL_CONVERSION = YES;
				CLANG_WARN_COMMA = YES;
				CLANG_WARN_CONSTANT_CONVERSION = YES;
				CLANG_WARN_EMPTY_BODY = YES;
				CLANG_WARN_ENUM_CONVERSION = YES;
				CLANG_WARN_INFINITE_RECURSION = YES;
				CLANG_WARN_INT_CONVERSION = YES;
				CLANG_WARN_NON_LITERAL_NULL_CONVERSION = YES;
				CLANG_WARN_OBJC_LITERAL_CONVERSION = YES;
				CLANG_WARN_RANGE_LOOP_ANALYSIS = YES;
				CLANG_WARN_STRICT_PROTOTYPES = YES;
				CLANG_WARN_SUSPICIOUS_MOVE = YES;
				CLANG_WARN_UNREACHABLE_CODE = YES;
				CLANG_WARN__DUPLICATE_METHOD_MATCH = YES;
				CODE_SIGN_IDENTITY = "iPhone Distribution: Anurodh Pokharel (33XS7DE5NZ)";
				"CODE_SIGN_IDENTITY[sdk=iphoneos*]" = "iPhone Distribution: Anurodh Pokharel (33XS7DE5NZ)";
				ENABLE_STRICT_OBJC_MSGSEND = YES;
				GCC_C_LANGUAGE_STANDARD = c99;
				GCC_DYNAMIC_NO_PIC = NO;
				GCC_GENERATE_DEBUGGING_SYMBOLS = NO;
				GCC_INPUT_FILETYPE = automatic;
				GCC_NO_COMMON_BLOCKS = YES;
				GCC_VERSION = com.apple.compilers.llvm.clang.1_0;
				GCC_WARN_64_TO_32_BIT_CONVERSION = YES;
				GCC_WARN_ABOUT_RETURN_TYPE = YES;
				GCC_WARN_UNDECLARED_SELECTOR = YES;
				GCC_WARN_UNINITIALIZED_AUTOS = YES;
				GCC_WARN_UNUSED_FUNCTION = YES;
				GCC_WARN_UNUSED_VARIABLE = YES;
				IPHONEOS_DEPLOYMENT_TARGET = 9.3;
				LLVM_LTO = YES;
				MACOSX_DEPLOYMENT_TARGET = 10.10;
				PROVISIONING_PROFILE = "85C76911-58E8-4598-8FDE-6FFEB6E3ACFB";
				"PROVISIONING_PROFILE[sdk=iphoneos*]" = "85C76911-58E8-4598-8FDE-6FFEB6E3ACFB";
				SDKROOT = iphoneos;
				TARGETED_DEVICE_FAMILY = "1,2";
			};
			name = Adhoc;
		};
		26E74FBE17B06D2200FD91AE /* Adhoc */ = {
			isa = XCBuildConfiguration;
			baseConfigurationReference = 1CB94D0245DE1717B2AA3064 /* Pods-Monal.adhoc.xcconfig */;
			buildSettings = {
				ALWAYS_SEARCH_USER_PATHS = NO;
				ASSETCATALOG_COMPILER_APPICON_NAME = AppIcon;
				CLANG_ENABLE_MODULES = YES;
				CLANG_ENABLE_OBJC_ARC = YES;
				CODE_SIGN_ENTITLEMENTS = Monal.entitlements;
				CODE_SIGN_IDENTITY = "iPhone Developer";
				"CODE_SIGN_IDENTITY[sdk=iphoneos*]" = "iPhone Developer";
				COPY_PHASE_STRIP = YES;
				DEAD_CODE_STRIPPING = NO;
				DEVELOPMENT_TEAM = "";
				ENABLE_BITCODE = NO;
				FRAMEWORK_SEARCH_PATHS = (
					"$(inherited)",
					"$(SRCROOT)",
					"$(PROJECT_DIR)/Monal-iOS/External",
				);
				GCC_GENERATE_DEBUGGING_SYMBOLS = YES;
				GCC_PRECOMPILE_PREFIX_HEADER = YES;
				GCC_PREFIX_HEADER = SworIM_Prefix.pch;
				GCC_VERSION = com.apple.compilers.llvm.clang.1_0;
				INFOPLIST_FILE = "Monal-Info.plist";
				IPHONEOS_DEPLOYMENT_TARGET = 9.3;
				LLVM_LTO = NO;
				OTHER_LDFLAGS = "$(inherited)";
				PRODUCT_BUNDLE_IDENTIFIER = G7YU7X7KRJ.SworIM;
				PRODUCT_NAME = Monal;
				PROVISIONING_PROFILE = "";
				"PROVISIONING_PROFILE[sdk=iphoneos*]" = "";
				PROVISIONING_PROFILE_SPECIFIER = "";
			};
			name = Adhoc;
		};
		26E74FBF17B06D2200FD91AE /* Adhoc */ = {
			isa = XCBuildConfiguration;
			baseConfigurationReference = 31A80863B17A9EB9D4C08364 /* Pods-jrtplib-static.adhoc.xcconfig */;
			buildSettings = {
				ALWAYS_SEARCH_USER_PATHS = NO;
				CODE_SIGN_IDENTITY = "iPhone Distribution: Anurodh Pokharel (33XS7DE5NZ)";
				COPY_PHASE_STRIP = YES;
				DEBUG_INFORMATION_FORMAT = "dwarf-with-dsym";
				EXECUTABLE_PREFIX = lib;
				GCC_C_LANGUAGE_STANDARD = gnu99;
				GCC_ENABLE_OBJC_EXCEPTIONS = YES;
				GCC_INPUT_FILETYPE = sourcecode.cpp.objcpp;
				GCC_VERSION = com.apple.compilers.llvm.clang.1_0;
				GCC_WARN_64_TO_32_BIT_CONVERSION = YES;
				GCC_WARN_ABOUT_MISSING_PROTOTYPES = YES;
				GCC_WARN_ABOUT_RETURN_TYPE = YES;
				GCC_WARN_UNUSED_VARIABLE = YES;
				LIBRARY_SEARCH_PATHS = (
					"$(inherited)",
					"\"$(SRCROOT)/Debug\"",
				);
				MACOSX_DEPLOYMENT_TARGET = 10.7;
				ONLY_ACTIVE_ARCH = NO;
				PRODUCT_NAME = "$(TARGET_NAME)";
				PROVISIONING_PROFILE = "DCC3D5D0-2C13-42D0-B613-CD8A14A86A0E";
				SDKROOT = iphoneos;
				SKIP_INSTALL = YES;
				STRIP_INSTALLED_PRODUCT = NO;
			};
			name = Adhoc;
		};
		C01FCF4F08A954540054247B /* Debug */ = {
			isa = XCBuildConfiguration;
			buildSettings = {
				CLANG_ANALYZER_LOCALIZABILITY_NONLOCALIZED = YES;
				CLANG_ENABLE_OBJC_ARC = YES;
				CLANG_WARN_BLOCK_CAPTURE_AUTORELEASING = YES;
				CLANG_WARN_BOOL_CONVERSION = YES;
				CLANG_WARN_COMMA = YES;
				CLANG_WARN_CONSTANT_CONVERSION = YES;
				CLANG_WARN_EMPTY_BODY = YES;
				CLANG_WARN_ENUM_CONVERSION = YES;
				CLANG_WARN_INFINITE_RECURSION = YES;
				CLANG_WARN_INT_CONVERSION = YES;
				CLANG_WARN_NON_LITERAL_NULL_CONVERSION = YES;
				CLANG_WARN_OBJC_LITERAL_CONVERSION = YES;
				CLANG_WARN_RANGE_LOOP_ANALYSIS = YES;
				CLANG_WARN_STRICT_PROTOTYPES = YES;
				CLANG_WARN_SUSPICIOUS_MOVE = YES;
				CLANG_WARN_UNREACHABLE_CODE = YES;
				CLANG_WARN__DUPLICATE_METHOD_MATCH = YES;
				CODE_SIGN_IDENTITY = "iPhone Developer: Anurodh Pokharel (NVHUCKM9V3)";
				"CODE_SIGN_IDENTITY[sdk=iphoneos*]" = "iPhone Developer: Anurodh Pokharel (NVHUCKM9V3)";
				ENABLE_STRICT_OBJC_MSGSEND = YES;
				ENABLE_TESTABILITY = YES;
				GCC_C_LANGUAGE_STANDARD = c99;
				GCC_INPUT_FILETYPE = automatic;
				GCC_NO_COMMON_BLOCKS = YES;
				GCC_VERSION = com.apple.compilers.llvm.clang.1_0;
				GCC_WARN_64_TO_32_BIT_CONVERSION = YES;
				GCC_WARN_ABOUT_RETURN_TYPE = YES;
				GCC_WARN_UNDECLARED_SELECTOR = YES;
				GCC_WARN_UNINITIALIZED_AUTOS = YES;
				GCC_WARN_UNUSED_FUNCTION = YES;
				GCC_WARN_UNUSED_VARIABLE = YES;
				IPHONEOS_DEPLOYMENT_TARGET = 9.3;
				LLVM_LTO = YES;
				MACOSX_DEPLOYMENT_TARGET = 10.10;
				ONLY_ACTIVE_ARCH = YES;
				PROVISIONING_PROFILE = "3AD01710-97E2-42FE-8BA4-2A639002E1AF";
				"PROVISIONING_PROFILE[sdk=iphoneos*]" = "3AD01710-97E2-42FE-8BA4-2A639002E1AF";
				SDKROOT = iphoneos;
				TARGETED_DEVICE_FAMILY = "1,2";
			};
			name = Debug;
		};
/* End XCBuildConfiguration section */

/* Begin XCConfigurationList section */
		1D6058960D05DD3E006BFB54 /* Build configuration list for PBXNativeTarget "Monal" */ = {
			isa = XCConfigurationList;
			buildConfigurations = (
				1D6058940D05DD3E006BFB54 /* Debug */,
				26E74FBE17B06D2200FD91AE /* Adhoc */,
				2675EF5A18B98C2D0059C5C3 /* AppStore */,
			);
			defaultConfigurationIsVisible = 0;
			defaultConfigurationName = Debug;
		};
		26049A4C1B7314F400D11866 /* Build configuration list for PBXNativeTarget "jrtplib-static-OSX" */ = {
			isa = XCConfigurationList;
			buildConfigurations = (
				26049A4D1B7314F400D11866 /* Debug */,
				26049A4E1B7314F400D11866 /* Adhoc */,
				26049A4F1B7314F400D11866 /* AppStore */,
			);
			defaultConfigurationIsVisible = 0;
			defaultConfigurationName = Debug;
		};
		2630FE3A1AD550C00079F5C0 /* Build configuration list for PBXNativeTarget "Monal Tests" */ = {
			isa = XCConfigurationList;
			buildConfigurations = (
				2630FE371AD550C00079F5C0 /* Debug */,
				2630FE381AD550C00079F5C0 /* Adhoc */,
				2630FE391AD550C00079F5C0 /* AppStore */,
			);
			defaultConfigurationIsVisible = 0;
			defaultConfigurationName = Debug;
		};
		266272D41B27DB8100C1CD49 /* Build configuration list for PBXNativeTarget "Monal-OSX" */ = {
			isa = XCConfigurationList;
			buildConfigurations = (
				266272CE1B27DB8100C1CD49 /* Debug */,
				266272CF1B27DB8100C1CD49 /* Adhoc */,
				266272D01B27DB8100C1CD49 /* AppStore */,
			);
			defaultConfigurationIsVisible = 0;
			defaultConfigurationName = Debug;
		};
		266272D51B27DB8100C1CD49 /* Build configuration list for PBXNativeTarget "Monal-OSXTests" */ = {
			isa = XCConfigurationList;
			buildConfigurations = (
				266272D11B27DB8100C1CD49 /* Debug */,
				266272D21B27DB8100C1CD49 /* Adhoc */,
				266272D31B27DB8100C1CD49 /* AppStore */,
			);
			defaultConfigurationIsVisible = 0;
			defaultConfigurationName = Debug;
		};
		268BCD57140B25CC0025E4D1 /* Build configuration list for PBXNativeTarget "jrtplib-static" */ = {
			isa = XCConfigurationList;
			buildConfigurations = (
				268BCD58140B25CC0025E4D1 /* Debug */,
				26E74FBF17B06D2200FD91AE /* Adhoc */,
				2675EF5B18B98C2D0059C5C3 /* AppStore */,
			);
			defaultConfigurationIsVisible = 0;
			defaultConfigurationName = Debug;
		};
		C01FCF4E08A954540054247B /* Build configuration list for PBXProject "Monal" */ = {
			isa = XCConfigurationList;
			buildConfigurations = (
				C01FCF4F08A954540054247B /* Debug */,
				26E74FBD17B06D2200FD91AE /* Adhoc */,
				2675EF5918B98C2D0059C5C3 /* AppStore */,
			);
			defaultConfigurationIsVisible = 0;
			defaultConfigurationName = Debug;
		};
/* End XCConfigurationList section */
	};
	rootObject = 29B97313FDCFA39411CA2CEA /* Project object */;
}<|MERGE_RESOLUTION|>--- conflicted
+++ resolved
@@ -291,11 +291,8 @@
 		267710261E21923600464002 /* README.md in Sources */ = {isa = PBXBuildFile; fileRef = 267710231E21923600464002 /* README.md */; };
 		2678A98B185A8320003AF53B /* ChatLogAccountDetailViewController.m in Sources */ = {isa = PBXBuildFile; fileRef = 2678A98A185A8320003AF53B /* ChatLogAccountDetailViewController.m */; };
 		2678A98E185AB739003AF53B /* ChatLogContactViewController.m in Sources */ = {isa = PBXBuildFile; fileRef = 2678A98D185AB739003AF53B /* ChatLogContactViewController.m */; };
-<<<<<<< HEAD
 		267C99082067D7BE00AB876C /* MLGroupChatTableViewController.m in Sources */ = {isa = PBXBuildFile; fileRef = 267C99072067D7BE00AB876C /* MLGroupChatTableViewController.m */; };
-=======
-		267C991F206DE09F00AB876C /* UserNotifications.framework in Frameworks */ = {isa = PBXBuildFile; fileRef = 267C991E206DE09E00AB876C /* UserNotifications.framework */; settings = {ATTRIBUTES = (Weak, ); }; };
->>>>>>> 67cb4d3a
+		267C9921206DE23100AB876C /* UserNotifications.framework in Frameworks */ = {isa = PBXBuildFile; fileRef = 267C9920206DE23100AB876C /* UserNotifications.framework */; settings = {ATTRIBUTES = (Weak, ); }; };
 		267ECD691B7467B30025337F /* MLXMPPManager.m in Sources */ = {isa = PBXBuildFile; fileRef = 26352EA7177D222600E2C8FF /* MLXMPPManager.m */; };
 		267ECD6B1B746C340025337F /* Security.framework in Frameworks */ = {isa = PBXBuildFile; fileRef = 267ECD6A1B746C340025337F /* Security.framework */; };
 		267ECD6D1B746C660025337F /* CFNetwork.framework in Frameworks */ = {isa = PBXBuildFile; fileRef = 267ECD6C1B746C660025337F /* CFNetwork.framework */; };
@@ -692,12 +689,9 @@
 		2678A98A185A8320003AF53B /* ChatLogAccountDetailViewController.m */ = {isa = PBXFileReference; fileEncoding = 4; lastKnownFileType = sourcecode.c.objc; path = ChatLogAccountDetailViewController.m; sourceTree = "<group>"; };
 		2678A98C185AB739003AF53B /* ChatLogContactViewController.h */ = {isa = PBXFileReference; fileEncoding = 4; lastKnownFileType = sourcecode.c.h; path = ChatLogContactViewController.h; sourceTree = "<group>"; };
 		2678A98D185AB739003AF53B /* ChatLogContactViewController.m */ = {isa = PBXFileReference; fileEncoding = 4; lastKnownFileType = sourcecode.c.objc; path = ChatLogContactViewController.m; sourceTree = "<group>"; };
-<<<<<<< HEAD
 		267C99062067D7BE00AB876C /* MLGroupChatTableViewController.h */ = {isa = PBXFileReference; lastKnownFileType = sourcecode.c.h; path = MLGroupChatTableViewController.h; sourceTree = "<group>"; };
 		267C99072067D7BE00AB876C /* MLGroupChatTableViewController.m */ = {isa = PBXFileReference; lastKnownFileType = sourcecode.c.objc; path = MLGroupChatTableViewController.m; sourceTree = "<group>"; };
-=======
-		267C991E206DE09E00AB876C /* UserNotifications.framework */ = {isa = PBXFileReference; lastKnownFileType = wrapper.framework; name = UserNotifications.framework; path = System/Library/Frameworks/UserNotifications.framework; sourceTree = SDKROOT; };
->>>>>>> 67cb4d3a
+		267C9920206DE23100AB876C /* UserNotifications.framework */ = {isa = PBXFileReference; lastKnownFileType = wrapper.framework; name = UserNotifications.framework; path = System/Library/Frameworks/UserNotifications.framework; sourceTree = SDKROOT; };
 		267ECD6A1B746C340025337F /* Security.framework */ = {isa = PBXFileReference; lastKnownFileType = wrapper.framework; name = Security.framework; path = Platforms/MacOSX.platform/Developer/SDKs/MacOSX10.10.sdk/System/Library/Frameworks/Security.framework; sourceTree = DEVELOPER_DIR; };
 		267ECD6C1B746C660025337F /* CFNetwork.framework */ = {isa = PBXFileReference; lastKnownFileType = wrapper.framework; name = CFNetwork.framework; path = Platforms/MacOSX.platform/Developer/SDKs/MacOSX10.10.sdk/System/Library/Frameworks/CFNetwork.framework; sourceTree = DEVELOPER_DIR; };
 		268130161BFD8ECA0074C8EE /* MLAddContact.h */ = {isa = PBXFileReference; fileEncoding = 4; lastKnownFileType = sourcecode.c.h; path = MLAddContact.h; sourceTree = "<group>"; };
@@ -878,7 +872,7 @@
 			isa = PBXFrameworksBuildPhase;
 			buildActionMask = 2147483647;
 			files = (
-				267C991F206DE09F00AB876C /* UserNotifications.framework in Frameworks */,
+				267C9921206DE23100AB876C /* UserNotifications.framework in Frameworks */,
 				2613BECF1EA41C8600C9F4C5 /* PushKit.framework in Frameworks */,
 				2614B64F1C54095D004FF2FA /* libz.tbd in Frameworks */,
 				261528C51869CE5300BF62D6 /* AudioToolbox.framework in Frameworks */,
@@ -1766,7 +1760,7 @@
 		29B97323FDCFA39411CA2CEA /* Frameworks */ = {
 			isa = PBXGroup;
 			children = (
-				267C991E206DE09E00AB876C /* UserNotifications.framework */,
+				267C9920206DE23100AB876C /* UserNotifications.framework */,
 				2613BECE1EA41C8600C9F4C5 /* PushKit.framework */,
 				2602837E1D8DD56B001DD6B8 /* Quartz.framework */,
 				2602837C1D8DD30E001DD6B8 /* QuickLook.framework */,
