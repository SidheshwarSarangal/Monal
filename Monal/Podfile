--- conflicted
+++ resolved
@@ -29,8 +29,8 @@
   # Uncomment the next line if you're using Swift or would like to use dynamic frameworks
   use_frameworks!
   inhibit_all_warnings!
-  # pod 'Fabric'
-  # pod 'Crashlytics'
+  pod 'Fabric'
+  pod 'Crashlytics'
 pod 'CocoaLumberjack'
 pod 'MBProgressHUD', '~> 1.1.0'
 
@@ -59,47 +59,6 @@
   pod 'CocoaLumberjack'
   pod 'SignalProtocolObjC'
   pod 'SignalProtocolC'
-  # pod 'OpenSSL-Universal'
+  pod 'OpenSSL-Universal'
 
-<<<<<<< HEAD
-end
-
-target 'monalxmppmac' do
-  # Uncomment the next line if you're using Swift or would like to use dynamic frameworks
-  use_frameworks!
-  inhibit_all_warnings!
-  pod 'SAMKeychain'
-  pod 'TPCircularBuffer'
-  pod 'CocoaLumberjack'
-  pod 'SignalProtocolObjC'
-  pod 'SignalProtocolC'
-  # pod 'OpenSSL-Universal'
-end
-
-
-
-target 'Monal-OSX' do
-  # Uncomment the next line if you're using Swift or would like to use dynamic frameworks
-  use_frameworks!
-  inhibit_all_warnings!
-  # pod 'Fabric'
-  # pod 'Crashlytics'
-#pod 'MASPreferences'
-pod 'SAMKeychain'
-#pod 'NXOAuth2Client', '~> 1.2.8'
-pod 'SAMKeychain'
-pod 'TPCircularBuffer'
-pod 'CocoaLumberjack'
-pod 'SignalProtocolObjC'
-pod 'SignalProtocolC'
-# pod 'OpenSSL-Universal'
-
-pod 'Sparkle'
-
-  # Pods for Monal-OSX
-
-
-
-=======
->>>>>>> fc2be5fd
 end