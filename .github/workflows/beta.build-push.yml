# build a new beta release and push it to apple
name: beta.build-push

# Controls when the action will run.
on:
  # Triggers the workflow on push
  push:
    branches: [ beta ]

  workflow_dispatch:

# A workflow run is made up of one or more jobs that can run sequentially or in parallel
jobs:
  # This workflow contains a single job called "build"
  buildAndPublishBeta:
    name: "Build and Publish Beta Release"
    runs-on: self-hosted
    outputs:
      release-tag: ${{ steps.releasenotes.outputs.tag }}
      release-name: ${{ steps.releasenotes.outputs.name }}
      release-notes: ${{ steps.releasenotes.outputs.notes }}
    env:
      APP_NAME: "Monal"
      BUILD_SCHEME: "Monal"
      APP_DIR: "Monal.app"
      BUILD_TYPE: "Beta"
      EXPORT_OPTIONS_CATALYST_APPSTORE: "../scripts/exportOptions/Stable_Catalyst_ExportOptions.plist"
      EXPORT_OPTIONS_CATALYST_APP_EXPORT: "../scripts/exportOptions/Beta_Catalyst_ExportOptions.plist"
      EXPORT_OPTIONS_IOS: "../scripts/exportOptions/Beta_iOS_ExportOptions.plist"
    # Steps represent a sequence of tasks that will be executed as part of the job
    steps:
      - uses: actions/checkout@v4
        with:
          clean: true
          submodules: true
          fetch-depth: 100
          fetch-tags: true
          show-progress: true
          lfs: true
      - name: Checkout submodules
        run: git submodule update -f --init --remote
      - name: Get last build tag and increment it
        run: |
          oldBuildNumber=$(git tag --sort="v:refname" | grep "Build_iOS" | grep -v "Quicksy_Build_iOS" | tail -n1 | sed 's/Build_iOS_//g')
          buildNumber=$(expr $oldBuildNumber + 1)
          echo "New buildNumber is $buildNumber"
          git tag Build_iOS_$buildNumber
      - name: Extract version number and changelog from newest merge commit
        id: releasenotes
        run: |
          function repairNotes {
              sed 's/\r//g' | awk '{
                  if (NR == 1) {
                      printf("%s", $0)
                  } else {
                      if ($0 ~ /^[\t ]*(-|IOS_ONLY[\t ]*-|MACOS_ONLY[\t ]*-).*$/) {
                          printf("\n%s", $0)
                      } else {
                          printf(" %s", $0)
                      }
                  }
              }
              END {
                  printf("\n")
              }'
          }
          buildNumber="$(git tag --sort="v:refname" | grep "Build_iOS" | grep -v "Quicksy_Build_iOS" | tail -n1 | sed 's/Build_iOS_//g')"
          version="$(git log -n 1 --merges --pretty=format:%s | sed -E 's/^[\t\n ]*([^\n\t ]+)[\t\n ]+\(([^\n\t ]+)\)[\t\n ]*$/\1/g')"
          mkdir -p /Users/ci/releases
          OUTPUT_FILE="/Users/ci/releases/$buildNumber.output"
          touch "$OUTPUT_FILE"
          echo "OUTPUT_FILE=$OUTPUT_FILE" | tee /dev/stderr >> "$GITHUB_OUTPUT"
          
          echo "buildNumber=$buildNumber" | tee /dev/stderr >> "$OUTPUT_FILE"
          echo "tag=Build_iOS_$buildNumber" | tee /dev/stderr >> "$OUTPUT_FILE"
          echo "version=$version" | tee /dev/stderr >> "$OUTPUT_FILE"
          echo "buildVersion=$(echo "$version" | grep -oE '^[0-9]+(\.[0-9]+){0,2}')" | tee /dev/stderr >> "$OUTPUT_FILE"
          
          echo "name=Monal Beta $(git log -n 1 --merges --pretty=format:%s | sed -E 's/^[\t\n ]*([^\n\t ]+)[\t\n ]+\(([^\n\t ]+)\)[\t\n ]*$/\1 (Build '$buildNumber', PR \2)/g')" | tee /dev/stderr >> "$OUTPUT_FILE"
          
          echo "notes<<__EOF__" | tee /dev/stderr >> "$OUTPUT_FILE"
          echo "$(git log -n 1 --merges --pretty=format:%b)" | repairNotes | sed -E 's/^[\t\n ]*IOS_ONLY[\t\n ]?(.*)$/\1/g' | sed -E 's/^[\t\n ]*MACOS_ONLY[\t\n ]?(.*)$/\1/g' | tee /dev/stderr >> "$OUTPUT_FILE"
          echo "__EOF__" | tee /dev/stderr >> "$OUTPUT_FILE"
          
          echo "notes_ios<<__EOF__" | tee /dev/stderr >> "$OUTPUT_FILE"
          echo "$(git log -n 1 --merges --pretty=format:%b)" | repairNotes | grep -v '^[\t\n ]*MACOS_ONLY.*$' | sed -E 's/^[\t\n ]*IOS_ONLY[\t\n ]?(.*)$/\1/g' | tee /dev/stderr >> "$OUTPUT_FILE"
          echo "__EOF__" | tee /dev/stderr >> "$OUTPUT_FILE"
          
          echo "notes_macos<<__EOF__" | tee /dev/stderr >> "$OUTPUT_FILE"
          echo "$(git log -n 1 --merges --pretty=format:%b)" | repairNotes | grep -v '^[\t\n ]*IOS_ONLY.*$' | sed -E 's/^[\t\n ]*MACOS_ONLY[\t\n ]?(.*)$/\1/g' | tee /dev/stderr >> "$OUTPUT_FILE"
          echo "__EOF__" | tee /dev/stderr >> "$OUTPUT_FILE"
          
          cat "$OUTPUT_FILE" >> "$GITHUB_OUTPUT"
      - name: Insert buildNumber and version into plists
        env:
          buildNumber: ${{ steps.releasenotes.outputs.buildNumber }}
          buildVersion: ${{ steps.releasenotes.outputs.buildVersion }}
        run: sh ./scripts/set_version_number.sh
      - name: Import TURN secrets
        run: |
          if [[ -e "/Users/ci/secrets.monal_beta" ]]; then
            echo "#import \"/Users/ci/secrets.monal_beta\"" > Monal/Classes/secrets.h
          fi
      - name: Make our build scripts executable
        run: chmod +x ./scripts/build.sh
      - name: Run build
        run: ./scripts/build.sh
      # - uses: actions/upload-artifact@v4
      #   with:
      #     name: monal-ios
      #     path: Monal/build/ipa/Monal.ipa
      #     if-no-files-found: error
      # - uses: actions/upload-artifact@v4
      #   with:
      #     name: monal-catalyst-dsym
      #     path: Monal/build/macos_Monal.xcarchive/dSYMs
      #     if-no-files-found: error
      # - uses: actions/upload-artifact@v4
      #   with:
      #     name: monal-ios-dsym
      #     path: Monal/build/ios_Monal.xcarchive/dSYMs
      #     if-no-files-found: error
      - name: validate ios app
        run: xcrun altool --validate-app --file ./Monal/build/ipa/Monal.ipa --type ios --asc-provider S8D843U34Y -u "$(cat /Users/ci/apple_connect_upload_mail.txt)" -p "$(cat /Users/ci/apple_connect_upload_secret.txt)"
      - name: Push beta tag to repo
        run: |
          buildNumber=$(git tag --sort="v:refname" | grep "Build_iOS" | grep -v "Quicksy_Build_iOS" | tail -n1 | sed 's/Build_iOS_//g')
          git push origin Build_iOS_$buildNumber
      - name: Create fastlane whatsNew hash in environment
        id: buildinfo
        env:
          CHANGELOG_IOS: ${{ steps.releasenotes.outputs.notes_ios }}
          CHANGELOG_MACOS: ${{ steps.releasenotes.outputs.notes_macos }}
        run: |
          get_changelog() {
            local escaped=$(printf 'LOCALIZED: %s\n' "$1" | jq -sRr @json)
            local json="{\"default\": {whats_new: $escaped},"
            # for dir in ./appstore_metadata/*/; do
            #   dir="$(basename "$dir")"
            #   if [[ -d "./appstore_metadata/$dir" && "$dir" == *-* ]]; then
            #     json="$json\"${dir%/}\": {whats_new: $escaped},"
            #   fi
            # done
            json="${json%,}}"
            echo "$json"
          }
          echo "buildinfo_ios<<__EOF__" | tee /dev/stderr >> "$GITHUB_OUTPUT"
          echo "$(get_changelog "$CHANGELOG_IOS")" | tee /dev/stderr >> "$GITHUB_OUTPUT"
          echo "__EOF__" | tee /dev/stderr >> "$GITHUB_OUTPUT"
          
          echo "buildinfo_macos<<__EOF__" | tee /dev/stderr >> "$GITHUB_OUTPUT"
          echo "$(get_changelog "$CHANGELOG_MACOS")" | tee /dev/stderr >> "$GITHUB_OUTPUT"
          echo "__EOF__" | tee /dev/stderr >> "$GITHUB_OUTPUT"
          
          echo "changelog_ios<<__EOF__" | tee /dev/stderr >> "$GITHUB_OUTPUT"
          echo "$(printf 'CHANGELOG: %s\n' "$CHANGELOG_IOS" | jq -sRr @json)" | tee /dev/stderr >> "$GITHUB_OUTPUT"
          echo "__EOF__" | tee /dev/stderr >> "$GITHUB_OUTPUT"
          
          echo "changelog_macos<<__EOF__" | tee /dev/stderr >> "$GITHUB_OUTPUT"
          echo "$(printf '%s\n' "$CHANGELOG_MACOS" | jq -sRr @json)" | tee /dev/stderr >> "$GITHUB_OUTPUT"
          echo "__EOF__" | tee /dev/stderr >> "$GITHUB_OUTPUT"
      - name: Publish ios to appstore connect
        #run: xcrun altool --upload-app -f ./Monal/build/ipa/Monal.ipa --type ios --asc-provider S8D843U34Y --team-id S8D843U34Y -u "$(cat /Users/ci/apple_connect_upload_mail.txt)" -p "$(cat /Users/ci/apple_connect_upload_secret.txt)"
<<<<<<< HEAD
        env:
          # PILOT_LOCALIZED_BUILD_INFO: ${{ steps.buildinfo.outputs.buildinfo_ios }}
          PILOT_CHANGELOG: ${{ steps.releasenotes.outputs.notes_ios }}
          #fastlane run upload_to_testflight api_key_path:"/Users/ci/appstoreconnect/key.json" team_id:"S8D843U34Y" ipa:"./Monal/build/ipa/Monal.ipa" distribute_external:true groups:"Internal Pre-Beta Testers","Public Beta" reject_build_waiting_for_review:true submit_beta_review:true
        run: |
          fastlane run upload_to_testflight api_key_path:"/Users/ci/appstoreconnect/key.json" team_id:"S8D843U34Y" ipa:"./Monal/build/ipa/Monal.ipa" distribute_external:true notify_external_testers:true groups:"Internal Pre-Beta Testers" reject_build_waiting_for_review:true submit_beta_review:true --verbose
=======
        # env:
        #   PILOT_LOCALIZED_BUILD_INFO: ${{ steps.buildinfo.outputs.buildinfo_ios }}
        #   PILOT_CHANGELOG: ${{ steps.releasenotes.outputs.notes_ios }}
          #fastlane run upload_to_testflight api_key_path:"/Users/ci/appstoreconnect/key.json" team_id:"S8D843U34Y" ipa:"./Monal/build/ipa/Monal.ipa" distribute_external:true groups:"Internal Pre-Beta Testers","Public Beta" reject_build_waiting_for_review:true submit_beta_review:true
        run: |
          fastlane run upload_to_testflight api_key_path:"/Users/ci/appstoreconnect/key.json" team_id:"S8D843U34Y" ipa:"./Monal/build/ipa/Monal.ipa" distribute_external:true notify_external_testers:true groups:"Internal Pre-Beta Testers" reject_build_waiting_for_review:true submit_beta_review:true changelog:"${{ steps.buildinfo.outputs.changelog_ios }}" --verbose
>>>>>>> f65f8937
      # - name: Notarize catalyst
      #   run: xcrun notarytool submit ./Monal/build/app/Monal.zip --wait --team-id S8D843U34Y --key "/Users/ci/appstoreconnect/apiKey.p8" --key-id "$(cat /Users/ci/appstoreconnect/apiKeyId.txt)" --issuer "$(cat /Users/ci/appstoreconnect/apiIssuerId.txt)"
      # - name: staple
      #   run: |
      #     cd Monal/build/app/tar_release/
      #     xcrun stapler staple "$APP_DIR"
      #     stapler validate "$APP_DIR"
      #     /usr/bin/ditto -c -k --sequesterRsrc --keepParent "$APP_DIR" "../$APP_NAME.zip"
      #     cd ../../../..
      # - uses: actions/upload-artifact@v4
      #   with:
      #     name: monal-catalyst-zip
      #     path: Monal/build/app/Monal.zip
      #     if-no-files-found: error
      # - uses: actions/upload-artifact@v4
      #   with:
      #     name: monal-catalyst-pkg
      #     path: Monal/build/app/Monal.pkg
      #     if-no-files-found: error
      # - name: Upload new catalyst beta to monal-im.org
      #   run: ./scripts/uploadNonAlpha.sh beta
      # - name: Publish catalyst to appstore connect
      #   #run:  xcrun altool --upload-app --file ./Monal/build/app/Monal.pkg --type macos --asc-provider S8D843U34Y -u "$(cat /Users/ci/apple_connect_upload_mail.txt)" -p "$(cat /Users/ci/apple_connect_upload_secret.txt)" --primary-bundle-id org.monal-im.prod.catalyst.monal
      #   env:
      #     PILOT_LOCALIZED_BUILD_INFO: ${{ steps.buildinfo.outputs.buildinfo_macos }}
      #     PILOT_CHANGELOG: ${{ steps.releasenotes.outputs.notes_macos }}
      #   run: |
      #     fastlane run upload_to_testflight api_key_path:"/Users/ci/appstoreconnect/key.json" team_id:"S8D843U34Y" pkg:"./Monal/build/app/Monal.pkg" distribute_external:true groups:"Internal Pre-Beta Testers","Public Beta" reject_build_waiting_for_review:true submit_beta_review:true
      # - name: Release
      #   uses: softprops/action-gh-release@v2
      #   with:
      #     name: "${{ steps.releasenotes.outputs.name }}"
      #     tag_name: "${{ steps.releasenotes.outputs.tag }}"
      #     target_commitish: beta
      #     generate_release_notes: false
      #     body: "${{ steps.releasenotes.outputs.notes }}"
      #     files: |
      #       ./Monal/build/ipa/Monal.ipa
      #       ./Monal/build/app/Monal.pkg
      #       ./Monal/build/app/Monal.zip
      #     fail_on_unmatched_files: true
      #     token: ${{ secrets.GITHUB_TOKEN }}
      #     draft: false
      #     prerelease: true
  
#   updateTranslations:
#     name: Update Translations using Beta-Branch
#     runs-on: self-hosted
#     needs: [buildAndPublishBeta]
#     env:
#       APP_NAME: "Monal"
#       APP_DIR: "Monal.app"
#       BUILD_TYPE: "Beta"
#     # Steps represent a sequence of tasks that will be executed as part of the job
#     steps:
#       - uses: actions/checkout@v4
#         with:
#           clean: true
#           submodules: true
#       - name: Checkout submodules
#         run: git submodule update -f --init --remote
#       - name: Update translations
#         run: |
#           chmod +x ./scripts/updateLocalization.sh
#           chmod +x ./scripts/xliff_extractor.py
#           ./scripts/updateLocalization.sh BUILDSERVER
#   
#   notifyMuc:
#     name: Notify support MUC about new Betarelease
#     runs-on: ubuntu-latest
#     needs: [buildAndPublishBeta]
#     steps:
#       - name: Notify
#         uses: monal-im/xmpp-notifier@master
#         with: # Set the secrets as inputs
#           jid: ${{ secrets.BOT_JID }}
#           password: ${{ secrets.BOT_PASSWORD }}
#           server_host: ${{ secrets.BOT_SERVER }}
#           recipient: monal@chat.yax.im
#           recipient_is_room: true
#           bot_alias: "Monal Release Bot"
#           message: |
#             ${{ needs.buildAndPublishBeta.outputs.release-name }} was released
#             ${{ needs.buildAndPublishBeta.outputs.release-notes }}<|MERGE_RESOLUTION|>--- conflicted
+++ resolved
@@ -161,21 +161,12 @@
           echo "__EOF__" | tee /dev/stderr >> "$GITHUB_OUTPUT"
       - name: Publish ios to appstore connect
         #run: xcrun altool --upload-app -f ./Monal/build/ipa/Monal.ipa --type ios --asc-provider S8D843U34Y --team-id S8D843U34Y -u "$(cat /Users/ci/apple_connect_upload_mail.txt)" -p "$(cat /Users/ci/apple_connect_upload_secret.txt)"
-<<<<<<< HEAD
         env:
           # PILOT_LOCALIZED_BUILD_INFO: ${{ steps.buildinfo.outputs.buildinfo_ios }}
           PILOT_CHANGELOG: ${{ steps.releasenotes.outputs.notes_ios }}
           #fastlane run upload_to_testflight api_key_path:"/Users/ci/appstoreconnect/key.json" team_id:"S8D843U34Y" ipa:"./Monal/build/ipa/Monal.ipa" distribute_external:true groups:"Internal Pre-Beta Testers","Public Beta" reject_build_waiting_for_review:true submit_beta_review:true
         run: |
           fastlane run upload_to_testflight api_key_path:"/Users/ci/appstoreconnect/key.json" team_id:"S8D843U34Y" ipa:"./Monal/build/ipa/Monal.ipa" distribute_external:true notify_external_testers:true groups:"Internal Pre-Beta Testers" reject_build_waiting_for_review:true submit_beta_review:true --verbose
-=======
-        # env:
-        #   PILOT_LOCALIZED_BUILD_INFO: ${{ steps.buildinfo.outputs.buildinfo_ios }}
-        #   PILOT_CHANGELOG: ${{ steps.releasenotes.outputs.notes_ios }}
-          #fastlane run upload_to_testflight api_key_path:"/Users/ci/appstoreconnect/key.json" team_id:"S8D843U34Y" ipa:"./Monal/build/ipa/Monal.ipa" distribute_external:true groups:"Internal Pre-Beta Testers","Public Beta" reject_build_waiting_for_review:true submit_beta_review:true
-        run: |
-          fastlane run upload_to_testflight api_key_path:"/Users/ci/appstoreconnect/key.json" team_id:"S8D843U34Y" ipa:"./Monal/build/ipa/Monal.ipa" distribute_external:true notify_external_testers:true groups:"Internal Pre-Beta Testers" reject_build_waiting_for_review:true submit_beta_review:true changelog:"${{ steps.buildinfo.outputs.changelog_ios }}" --verbose
->>>>>>> f65f8937
       # - name: Notarize catalyst
       #   run: xcrun notarytool submit ./Monal/build/app/Monal.zip --wait --team-id S8D843U34Y --key "/Users/ci/appstoreconnect/apiKey.p8" --key-id "$(cat /Users/ci/appstoreconnect/apiKeyId.txt)" --issuer "$(cat /Users/ci/appstoreconnect/apiIssuerId.txt)"
       # - name: staple
